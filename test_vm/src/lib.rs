use anyhow::anyhow;
use bimap::BiBTreeMap;
use cid::multihash::Code;
use cid::multihash::MultihashDigest;
use cid::Cid;
use fil_actor_account::{Actor as AccountActor, State as AccountState};
use fil_actor_cron::{Actor as CronActor, Entry as CronEntry, State as CronState};
use fil_actor_datacap::{Actor as DataCapActor, State as DataCapState};
use fil_actor_eam::EamActor;
use fil_actor_evm::EvmContractActor;
use fil_actor_init::{Actor as InitActor, ExecReturn, State as InitState};
use fil_actor_market::{Actor as MarketActor, Method as MarketMethod, State as MarketState};
use fil_actor_miner::{Actor as MinerActor, MinerInfo, State as MinerState};
use fil_actor_multisig::Actor as MultisigActor;
use fil_actor_paych::Actor as PaychActor;
use fil_actor_power::{Actor as PowerActor, Method as MethodPower, State as PowerState};
use fil_actor_reward::{Actor as RewardActor, State as RewardState};
use fil_actor_system::{Actor as SystemActor, State as SystemState};
use fil_actor_verifreg::{Actor as VerifregActor, State as VerifRegState};
use fil_actors_runtime::actor_error;
use fil_actors_runtime::cbor::serialize;
use fil_actors_runtime::runtime::builtins::Type;
use fil_actors_runtime::runtime::{
    ActorCode, DomainSeparationTag, MessageInfo, Policy, Primitives, Runtime, RuntimePolicy,
    Verifier, EMPTY_ARR_CID,
};
use fil_actors_runtime::test_utils::*;
use fil_actors_runtime::{
    ActorError, BURNT_FUNDS_ACTOR_ADDR, CRON_ACTOR_ADDR, EAM_ACTOR_ADDR, FIRST_NON_SINGLETON_ADDR,
    INIT_ACTOR_ADDR, REWARD_ACTOR_ADDR, STORAGE_MARKET_ACTOR_ADDR, STORAGE_POWER_ACTOR_ADDR,
    SYSTEM_ACTOR_ADDR, VERIFIED_REGISTRY_ACTOR_ADDR,
};
use fil_actors_runtime::{MessageAccumulator, DATACAP_TOKEN_ACTOR_ADDR};
use fil_builtin_actors_state::check::check_state_invariants;
use fil_builtin_actors_state::check::Tree;
use fvm_ipld_blockstore::MemoryBlockstore;
use fvm_ipld_encoding::tuple::*;
use fvm_ipld_encoding::{Cbor, CborStore, RawBytes};
use fvm_ipld_hamt::{BytesKey, Hamt, Sha256};
use fvm_shared::address::{Address, Payload};
use fvm_shared::bigint::Zero;
use fvm_shared::clock::ChainEpoch;
use fvm_shared::consensus::ConsensusFault;
use fvm_shared::crypto::hash::SupportedHashes;
use fvm_shared::crypto::signature::{
    Signature, SECP_PUB_LEN, SECP_SIG_LEN, SECP_SIG_MESSAGE_HASH_SIZE,
};
use fvm_shared::econ::TokenAmount;
use fvm_shared::error::ExitCode;
use fvm_shared::piece::PieceInfo;
use fvm_shared::randomness::Randomness;
use fvm_shared::randomness::RANDOMNESS_LENGTH;
use fvm_shared::sector::{
    AggregateSealVerifyProofAndInfos, RegisteredSealProof, ReplicaUpdateInfo, SealVerifyInfo,
    StoragePower, WindowPoStVerifyInfo,
};
use fvm_shared::smooth::FilterEstimate;
use fvm_shared::version::NetworkVersion;
use fvm_shared::{ActorID, MethodNum, IPLD_RAW, METHOD_CONSTRUCTOR, METHOD_SEND};
use regex::Regex;
use serde::ser;
use std::cell::{RefCell, RefMut};
use std::collections::HashMap;
use std::error::Error;
use std::fmt;
use std::ops::Add;

pub mod util;

pub struct VM<'bs> {
    pub store: &'bs MemoryBlockstore,
    pub state_root: RefCell<Cid>,
    total_fil: TokenAmount,
    actors_dirty: RefCell<bool>,
    actors_cache: RefCell<HashMap<Address, Actor>>,
    network_version: NetworkVersion,
    curr_epoch: ChainEpoch,
    invocations: RefCell<Vec<InvocationTrace>>,
}

pub struct MinerBalances {
    pub available_balance: TokenAmount,
    pub vesting_balance: TokenAmount,
    pub initial_pledge: TokenAmount,
    pub pre_commit_deposit: TokenAmount,
}

pub struct NetworkStats {
    pub total_raw_byte_power: StoragePower,
    pub total_bytes_committed: StoragePower,
    pub total_quality_adj_power: StoragePower,
    pub total_qa_bytes_committed: StoragePower,
    pub total_pledge_collateral: TokenAmount,
    pub this_epoch_raw_byte_power: StoragePower,
    pub this_epoch_quality_adj_power: StoragePower,
    pub this_epoch_pledge_collateral: TokenAmount,
    pub miner_count: i64,
    pub miner_above_min_power_count: i64,
    pub this_epoch_reward: TokenAmount,
    pub this_epoch_reward_smoothed: FilterEstimate,
    pub this_epoch_baseline_power: StoragePower,
    pub total_storage_power_reward: TokenAmount,
    pub total_client_locked_collateral: TokenAmount,
    pub total_provider_locked_collateral: TokenAmount,
    pub total_client_storage_fee: TokenAmount,
}

pub const VERIFREG_ROOT_KEY: &[u8] = &[200; fvm_shared::address::BLS_PUB_LEN];
pub const TEST_VERIFREG_ROOT_SIGNER_ADDR: Address = Address::new_id(FIRST_NON_SINGLETON_ADDR);
pub const TEST_VERIFREG_ROOT_ADDR: Address = Address::new_id(FIRST_NON_SINGLETON_ADDR + 1);
// Account actor seeding funds created by new_with_singletons
pub const FAUCET_ROOT_KEY: &[u8] = &[153; fvm_shared::address::BLS_PUB_LEN];
pub const TEST_FAUCET_ADDR: Address = Address::new_id(FIRST_NON_SINGLETON_ADDR + 2);
pub const FIRST_TEST_USER_ADDR: ActorID = FIRST_NON_SINGLETON_ADDR + 3;

// accounts for verifreg root signer and msig
impl<'bs> VM<'bs> {
    pub fn new(store: &'bs MemoryBlockstore) -> VM<'bs> {
        let mut actors = Hamt::<&'bs MemoryBlockstore, Actor, BytesKey, Sha256>::new(store);
        VM {
            store,
            state_root: RefCell::new(actors.flush().unwrap()),
            total_fil: TokenAmount::zero(),
            actors_dirty: RefCell::new(false),
            actors_cache: RefCell::new(HashMap::new()),
            network_version: NetworkVersion::V16,
            curr_epoch: ChainEpoch::zero(),
            invocations: RefCell::new(vec![]),
        }
    }

    pub fn with_total_fil(self, total_fil: TokenAmount) -> Self {
        Self { total_fil, ..self }
    }

    pub fn new_with_singletons(store: &'bs MemoryBlockstore) -> VM<'bs> {
        let reward_total = TokenAmount::from_whole(1_100_000_000i64);
        let faucet_total = TokenAmount::from_whole(1_000_000_000i64);

        let v = VM::new(store).with_total_fil(&reward_total + &faucet_total);

        // system
        let sys_st = SystemState::new(store).unwrap();
        let sys_head = v.put_store(&sys_st);
        let sys_value = faucet_total.clone(); // delegate faucet funds to system so we can construct faucet by sending to bls addr
        v.set_actor(SYSTEM_ACTOR_ADDR, actor(*SYSTEM_ACTOR_CODE_ID, sys_head, 0, sys_value, None));

        // init
        let init_st = InitState::new(store, "integration-test".to_string()).unwrap();
        let init_head = v.put_store(&init_st);
        v.set_actor(
            INIT_ACTOR_ADDR,
            actor(*INIT_ACTOR_CODE_ID, init_head, 0, TokenAmount::zero(), None),
        );

        // reward

        let reward_head = v.put_store(&RewardState::new(StoragePower::zero()));
        v.set_actor(
            REWARD_ACTOR_ADDR,
            actor(*REWARD_ACTOR_CODE_ID, reward_head, 0, reward_total, None),
        );

        // cron
        let builtin_entries = vec![
            CronEntry {
                receiver: STORAGE_POWER_ACTOR_ADDR,
                method_num: MethodPower::OnEpochTickEnd as u64,
            },
            CronEntry {
                receiver: STORAGE_MARKET_ACTOR_ADDR,
                method_num: MarketMethod::CronTick as u64,
            },
        ];
        let cron_head = v.put_store(&CronState { entries: builtin_entries });
        v.set_actor(
            CRON_ACTOR_ADDR,
            actor(*CRON_ACTOR_CODE_ID, cron_head, 0, TokenAmount::zero(), None),
        );

        // power
        let power_head = v.put_store(&PowerState::new(&v.store).unwrap());
        v.set_actor(
            STORAGE_POWER_ACTOR_ADDR,
            actor(*POWER_ACTOR_CODE_ID, power_head, 0, TokenAmount::zero(), None),
        );

        // market
        let market_head = v.put_store(&MarketState::new(&v.store).unwrap());
        v.set_actor(
            STORAGE_MARKET_ACTOR_ADDR,
            actor(*MARKET_ACTOR_CODE_ID, market_head, 0, TokenAmount::zero(), None),
        );

        // verifreg
        // initialize verifreg root signer
        v.apply_message(
            INIT_ACTOR_ADDR,
            Address::new_bls(VERIFREG_ROOT_KEY).unwrap(),
            TokenAmount::zero(),
            METHOD_SEND,
            RawBytes::default(),
        )
        .unwrap();
        let verifreg_root_signer =
            v.normalize_address(&Address::new_bls(VERIFREG_ROOT_KEY).unwrap()).unwrap();
        assert_eq!(TEST_VERIFREG_ROOT_SIGNER_ADDR, verifreg_root_signer);
        // verifreg root msig
        let msig_ctor_params = serialize(
            &fil_actor_multisig::ConstructorParams {
                signers: vec![verifreg_root_signer],
                num_approvals_threshold: 1,
                unlock_duration: 0,
                start_epoch: 0,
            },
            "multisig ctor params",
        )
        .unwrap();
        let msig_ctor_ret: ExecReturn = v
            .apply_message(
                SYSTEM_ACTOR_ADDR,
                INIT_ACTOR_ADDR,
                TokenAmount::zero(),
                fil_actor_init::Method::Exec as u64,
                fil_actor_init::ExecParams {
                    code_cid: *MULTISIG_ACTOR_CODE_ID,
                    constructor_params: msig_ctor_params,
                },
            )
            .unwrap()
            .ret
            .deserialize()
            .unwrap();
        let root_msig_addr = msig_ctor_ret.id_address;
        assert_eq!(TEST_VERIFREG_ROOT_ADDR, root_msig_addr);
        // verifreg
        let verifreg_head = v.put_store(&VerifRegState::new(&v.store, root_msig_addr).unwrap());
        v.set_actor(
            VERIFIED_REGISTRY_ACTOR_ADDR,
            actor(*VERIFREG_ACTOR_CODE_ID, verifreg_head, 0, TokenAmount::zero(), None),
        );

        // Ethereum Address Manager
        v.set_actor(
            EAM_ACTOR_ADDR,
            actor(*EAM_ACTOR_CODE_ID, EMPTY_ARR_CID, 0, TokenAmount::zero(), None),
        );

        // burnt funds
        let burnt_funds_head = v.put_store(&AccountState { address: BURNT_FUNDS_ACTOR_ADDR });
        v.set_actor(
            BURNT_FUNDS_ACTOR_ADDR,
            actor(*ACCOUNT_ACTOR_CODE_ID, burnt_funds_head, 0, TokenAmount::zero(), None),
        );

        // datacap
        let datacap_head =
            v.put_store(&DataCapState::new(&v.store, VERIFIED_REGISTRY_ACTOR_ADDR).unwrap());
        v.set_actor(
            DATACAP_TOKEN_ACTOR_ADDR,
            actor(*DATACAP_TOKEN_ACTOR_CODE_ID, datacap_head, 0, TokenAmount::zero(), None),
        );

        // create a faucet with 1 billion FIL for setting up test accounts
        v.apply_message(
            SYSTEM_ACTOR_ADDR,
            Address::new_bls(FAUCET_ROOT_KEY).unwrap(),
            faucet_total,
            METHOD_SEND,
            RawBytes::default(),
        )
        .unwrap();

        v.checkpoint();
        v
    }

    pub fn with_epoch(self, epoch: ChainEpoch) -> VM<'bs> {
        self.checkpoint();
        VM {
            store: self.store,
            state_root: self.state_root.clone(),
            total_fil: self.total_fil,
            actors_dirty: RefCell::new(false),
            actors_cache: RefCell::new(HashMap::new()),
            network_version: self.network_version,
            curr_epoch: epoch,
            invocations: RefCell::new(vec![]),
        }
    }

    pub fn get_miner_balance(&self, maddr: Address) -> MinerBalances {
        let a = self.get_actor(maddr).unwrap();
        let st = self.get_state::<MinerState>(maddr).unwrap();
        MinerBalances {
            available_balance: st.get_available_balance(&a.balance).unwrap(),
            vesting_balance: st.locked_funds,
            initial_pledge: st.initial_pledge,
            pre_commit_deposit: st.pre_commit_deposits,
        }
    }

    pub fn get_miner_info(&self, maddr: Address) -> MinerInfo {
        let st = self.get_state::<MinerState>(maddr).unwrap();
        self.store.get_cbor::<MinerInfo>(&st.info).unwrap().unwrap()
    }

    pub fn get_network_stats(&self) -> NetworkStats {
        let power_state = self.get_state::<PowerState>(STORAGE_POWER_ACTOR_ADDR).unwrap();
        let reward_state = self.get_state::<RewardState>(REWARD_ACTOR_ADDR).unwrap();
        let market_state = self.get_state::<MarketState>(STORAGE_MARKET_ACTOR_ADDR).unwrap();

        NetworkStats {
            total_raw_byte_power: power_state.total_raw_byte_power,
            total_bytes_committed: power_state.total_bytes_committed,
            total_quality_adj_power: power_state.total_quality_adj_power,
            total_qa_bytes_committed: power_state.total_qa_bytes_committed,
            total_pledge_collateral: power_state.total_pledge_collateral,
            this_epoch_raw_byte_power: power_state.this_epoch_raw_byte_power,
            this_epoch_quality_adj_power: power_state.this_epoch_quality_adj_power,
            this_epoch_pledge_collateral: power_state.this_epoch_pledge_collateral,
            miner_count: power_state.miner_count,
            miner_above_min_power_count: power_state.miner_above_min_power_count,
            this_epoch_reward: reward_state.this_epoch_reward,
            this_epoch_reward_smoothed: reward_state.this_epoch_reward_smoothed,
            this_epoch_baseline_power: reward_state.this_epoch_baseline_power,
            total_storage_power_reward: reward_state.total_storage_power_reward,
            total_client_locked_collateral: market_state.total_client_locked_collateral,
            total_provider_locked_collateral: market_state.total_provider_locked_collateral,
            total_client_storage_fee: market_state.total_client_storage_fee,
        }
    }

    pub fn put_store<S>(&self, obj: &S) -> Cid
    where
        S: ser::Serialize,
    {
        self.store.put_cbor(obj, Code::Blake2b256).unwrap()
    }

    pub fn get_actor(&self, addr: Address) -> Option<Actor> {
        // check for inclusion in cache of changed actors
        if let Some(act) = self.actors_cache.borrow().get(&addr) {
            return Some(act.clone());
        }
        // go to persisted map
        let actors = Hamt::<&'bs MemoryBlockstore, Actor, BytesKey, Sha256>::load(
            &self.state_root.borrow(),
            self.store,
        )
        .unwrap();
        let actor = actors.get(&addr.to_bytes()).unwrap().cloned();
        actor.iter().for_each(|a| {
            self.actors_cache.borrow_mut().insert(addr, a.clone());
        });
        actor
    }

    // blindly overwrite the actor at this address whether it previously existed or not
    pub fn set_actor(&self, key: Address, a: Actor) {
        self.actors_cache.borrow_mut().insert(key, a);
        self.actors_dirty.replace(true);
    }

    pub fn checkpoint(&self) -> Cid {
        // persist cache on top of latest checkpoint and clear
        let mut actors = Hamt::<&'bs MemoryBlockstore, Actor, BytesKey, Sha256>::load(
            &self.state_root.borrow(),
            self.store,
        )
        .unwrap();
        for (addr, act) in self.actors_cache.borrow().iter() {
            actors.set(addr.to_bytes().into(), act.clone()).unwrap();
        }

        self.state_root.replace(actors.flush().unwrap());
        self.actors_dirty.replace(false);
        *self.state_root.borrow()
    }

    pub fn rollback(&self, root: Cid) {
        self.actors_cache.replace(HashMap::new());
        self.state_root.replace(root);
        self.actors_dirty.replace(false);
    }

    pub fn normalize_address(&self, addr: &Address) -> Option<Address> {
        let st = self.get_state::<InitState>(INIT_ACTOR_ADDR).unwrap();
        st.resolve_address::<MemoryBlockstore>(self.store, addr).unwrap()
    }

    pub fn get_state<C: Cbor>(&self, addr: Address) -> Option<C> {
        let a_opt = self.get_actor(addr);
        if a_opt == None {
            return None;
        };
        let a = a_opt.unwrap();
        self.store.get_cbor::<C>(&a.head).unwrap()
    }

    pub fn mutate_state<C, F>(&self, addr: Address, f: F)
    where
        C: Cbor,
        F: FnOnce(&mut C),
    {
        let mut a = self.get_actor(addr).unwrap();
        let mut st = self.store.get_cbor::<C>(&a.head).unwrap().unwrap();
        f(&mut st);
        a.head = self.store.put_cbor(&st, Code::Blake2b256).unwrap();
        self.set_actor(addr, a);
    }

    pub fn get_epoch(&self) -> ChainEpoch {
        self.curr_epoch
    }

    pub fn apply_message<C: Cbor>(
        &self,
        from: Address,
        to: Address,
        value: TokenAmount,
        method: MethodNum,
        params: C,
    ) -> Result<MessageResult, TestVMError> {
        let from_id = self.normalize_address(&from).unwrap();
        let mut a = self.get_actor(from_id).unwrap();
        let call_seq = a.call_seq_num;
        a.call_seq_num = call_seq + 1;
        self.set_actor(from_id, a);

        let prior_root = self.checkpoint();

        // big.Mul(big.NewInt(1e9), big.NewInt(1e18))
        // make top level context with internal context
        let top = TopCtx {
            originator_stable_addr: from,
            originator_call_seq: call_seq,
            new_actor_addr_count: RefCell::new(0),
            circ_supply: TokenAmount::from_whole(1_000_000_000),
        };
        let msg = InternalMessage {
            from: from_id,
            to,
            value,
            method,
            params: serialize(&params, "params for apply message").unwrap(),
        };
        let mut new_ctx = InvocationCtx {
            v: self,
            top,
            msg,
            allow_side_effects: true,
            caller_validated: false,
            policy: &Policy::default(),
            subinvocations: RefCell::new(vec![]),
        };
        let res = new_ctx.invoke();
        let invoc = new_ctx.gather_trace(res.clone());
        RefMut::map(self.invocations.borrow_mut(), |invocs| {
            invocs.push(invoc);
            invocs
        });
        match res {
            Err(ae) => {
                self.rollback(prior_root);
                Ok(MessageResult {
                    code: ae.exit_code(),
                    message: ae.msg().to_string(),
                    ret: RawBytes::default(),
                })
            }
            Ok(ret) => {
                self.checkpoint();
                Ok(MessageResult { code: ExitCode::OK, message: "OK".to_string(), ret })
            }
        }
    }

    pub fn take_invocations(&self) -> Vec<InvocationTrace> {
        self.invocations.take()
    }

    /// Checks the state invariants and returns broken invariants.
    pub fn check_state_invariants(&self) -> anyhow::Result<MessageAccumulator> {
        self.checkpoint();
        let actors = Hamt::<&'bs MemoryBlockstore, Actor, BytesKey, Sha256>::load(
            &self.state_root.borrow(),
            self.store,
        )
        .unwrap();

        let mut manifest = BiBTreeMap::new();
        actors
            .for_each(|_, actor| {
                manifest.insert(actor.code, ACTOR_TYPES.get(&actor.code).unwrap().to_owned());
                Ok(())
            })
            .unwrap();

        let policy = Policy::default();
        let state_tree = Tree::load(&self.store, &self.state_root.borrow()).unwrap();
        check_state_invariants(
            &manifest,
            &policy,
            state_tree,
            &self.total_fil,
            self.get_epoch() - 1,
        )
    }

    /// Asserts state invariants are held without any errors.
    pub fn assert_state_invariants(&self) {
        self.check_state_invariants().unwrap().assert_empty()
    }

    /// Checks state, allowing expected invariants to fail. The invariants *must* fail in the
    /// provided order.
    pub fn expect_state_invariants(&self, expected_patterns: &[Regex]) {
        self.check_state_invariants().unwrap().assert_expected(expected_patterns)
    }

    pub fn get_total_actor_balance(
        &self,
        store: &MemoryBlockstore,
    ) -> anyhow::Result<TokenAmount, anyhow::Error> {
        let state_tree = Tree::load(store, &self.checkpoint())?;

        let mut total = TokenAmount::zero();
        state_tree.for_each(|_, actor| {
            total += &actor.balance.clone();
            Ok(())
        })?;
        Ok(total)
    }
}

#[derive(Clone)]
pub struct TopCtx {
    originator_stable_addr: Address,
    originator_call_seq: u64,
    new_actor_addr_count: RefCell<u64>,
    circ_supply: TokenAmount,
}

#[derive(Clone, Debug)]
pub struct InternalMessage {
    from: Address,
    to: Address,
    value: TokenAmount,
    method: MethodNum,
    params: RawBytes,
}

impl InternalMessage {
    pub fn value(&self) -> TokenAmount {
        self.value.clone()
    }
}

impl MessageInfo for InvocationCtx<'_, '_> {
    fn caller(&self) -> Address {
        self.msg.from
    }
    fn origin(&self) -> Address {
        Address::new_id(self.resolve_address(&self.top.originator_stable_addr).unwrap())
    }
    fn receiver(&self) -> Address {
        self.to()
    }
    fn value_received(&self) -> TokenAmount {
        self.msg.value.clone()
    }
    fn gas_limit(&self) -> u64 {
        u32::MAX.into()
    }
    fn gas_premium(&self) -> TokenAmount {
        TokenAmount::zero()
    }
}

pub const TEST_VM_RAND_ARRAY: [u8; 32] = [
    1u8, 2, 3, 4, 5, 6, 7, 8, 9, 10, 11, 12, 13, 14, 15, 16, 17, 18, 19, 20, 21, 22, 23, 24, 25,
    26, 27, 28, 29, 30, 31, 32,
];
pub const TEST_VM_INVALID_POST: &str = "i_am_invalid_post";

pub struct InvocationCtx<'invocation, 'bs> {
    v: &'invocation VM<'bs>,
    top: TopCtx,
    msg: InternalMessage,
    allow_side_effects: bool,
    caller_validated: bool,
    policy: &'invocation Policy,
    subinvocations: RefCell<Vec<InvocationTrace>>,
}

impl<'invocation, 'bs> InvocationCtx<'invocation, 'bs> {
    fn resolve_target(&'invocation self, target: &Address) -> Result<(Actor, Address), ActorError> {
        if let Some(a) = self.v.normalize_address(target) {
            if let Some(act) = self.v.get_actor(a) {
                return Ok((act, a));
            }
        };
        // Address does not yet exist, create it
        let is_account = match target.payload() {
            Payload::Secp256k1(_) | Payload::BLS(_) => true,
            Payload::Delegated(da)
                // Validate that there's an actor at the target ID (we don't care what is there,
                // just that something is there).
                if self.v.get_actor(Address::new_id(da.namespace())).is_some() =>
            {
                false
            }
            _ => {
                return Err(ActorError::unchecked(
                    ExitCode::SYS_INVALID_RECEIVER,
                    format!("cannot create account for address {} type {}", target, target.protocol()),
                ));
            }
        };
        let mut st = self.v.get_state::<InitState>(INIT_ACTOR_ADDR).unwrap();
        let target_id = st.map_address_to_new_id(self.v.store, target).unwrap();
        let target_id_addr = Address::new_id(target_id);
        let mut init_actor = self.v.get_actor(INIT_ACTOR_ADDR).unwrap();
        init_actor.head = self.v.store.put_cbor(&st, Code::Blake2b256).unwrap();
        self.v.set_actor(INIT_ACTOR_ADDR, init_actor);

        let new_actor_msg = InternalMessage {
            from: SYSTEM_ACTOR_ADDR,
            to: target_id_addr,
            value: TokenAmount::zero(),
            method: METHOD_CONSTRUCTOR,
            params: serialize::<Address>(target, "address").unwrap(),
        };
        {
            let mut new_ctx = InvocationCtx {
                v: self.v,
                top: self.top.clone(),
                msg: new_actor_msg,
                allow_side_effects: true,
                caller_validated: false,
                policy: self.policy,
                subinvocations: RefCell::new(vec![]),
            };
            if is_account {
                new_ctx.create_actor(*ACCOUNT_ACTOR_CODE_ID, target_id, Some(*target)).unwrap();
                let res = new_ctx.invoke();
                let invoc = new_ctx.gather_trace(res);
                RefMut::map(self.subinvocations.borrow_mut(), |subinvocs| {
                    subinvocs.push(invoc);
                    subinvocs
                });
            } else {
                new_ctx.create_actor(*EMBRYO_ACTOR_CODE_ID, target_id, Some(*target)).unwrap();
            }
        }

        Ok((self.v.get_actor(target_id_addr).unwrap(), target_id_addr))
    }

    fn gather_trace(&mut self, invoke_result: Result<RawBytes, ActorError>) -> InvocationTrace {
        let (ret, code) = match invoke_result {
            Ok(rb) => (Some(rb), ExitCode::OK),
            Err(ae) => (None, ae.exit_code()),
        };
        let mut msg = self.msg.clone();
        msg.to = match self.resolve_target(&self.msg.to) {
            Ok((_, addr)) => addr, // use normalized address in trace
            _ => self.msg.to, // if target resolution fails don't fail whole invoke, just use non normalized
        };
        InvocationTrace { msg, code, ret, subinvocations: self.subinvocations.take() }
    }

    fn to(&'_ self) -> Address {
        self.resolve_target(&self.msg.to).unwrap().1
    }

    fn invoke(&mut self) -> Result<RawBytes, ActorError> {
        let prior_root = self.v.checkpoint();

        // Transfer funds
        let mut from_actor = self.v.get_actor(self.msg.from).unwrap();
        if !self.msg.value.is_zero() {
            if self.msg.value.is_negative() {
                return Err(ActorError::unchecked(
                    ExitCode::SYS_ASSERTION_FAILED,
                    "attempt to transfer negative value".to_string(),
                ));
            }
            if from_actor.balance < self.msg.value {
                return Err(ActorError::unchecked(
                    ExitCode::SYS_INSUFFICIENT_FUNDS,
                    "insufficient balance to transfer".to_string(),
                ));
            }
        }

        // Load, deduct, store from actor before loading to actor to handle self-send case
        from_actor.balance -= &self.msg.value;
        self.v.set_actor(self.msg.from, from_actor);

        let (mut to_actor, to_addr) = self.resolve_target(&self.msg.to)?;
        to_actor.balance = to_actor.balance.add(&self.msg.value);
        self.v.set_actor(to_addr, to_actor);

        // Exit early on send
        if self.msg.method == METHOD_SEND {
            return Ok(RawBytes::default());
        }

        // call target actor
        let to_actor = self.v.get_actor(to_addr).unwrap();
        let params = self.msg.params.clone();
        let mut res = match ACTOR_TYPES.get(&to_actor.code).expect("Target actor is not a builtin")
        {
            Type::Account => AccountActor::invoke_method(self, self.msg.method, &params),
            Type::Cron => CronActor::invoke_method(self, self.msg.method, &params),
            Type::Init => InitActor::invoke_method(self, self.msg.method, &params),
            Type::Market => MarketActor::invoke_method(self, self.msg.method, &params),
            Type::Miner => MinerActor::invoke_method(self, self.msg.method, &params),
            Type::Multisig => MultisigActor::invoke_method(self, self.msg.method, &params),
            Type::System => SystemActor::invoke_method(self, self.msg.method, &params),
            Type::Reward => RewardActor::invoke_method(self, self.msg.method, &params),
            Type::Power => PowerActor::invoke_method(self, self.msg.method, &params),
            Type::PaymentChannel => PaychActor::invoke_method(self, self.msg.method, &params),
            Type::VerifiedRegistry => VerifregActor::invoke_method(self, self.msg.method, &params),
            Type::DataCap => DataCapActor::invoke_method(self, self.msg.method, &params),
            Type::Embryo => {
                Err(ActorError::unhandled_message("embryo actors only handle method 0".into()))
            }
            Type::EVM => EvmContractActor::invoke_method(self, self.msg.method, &params),
            Type::EAM => EamActor::invoke_method(self, self.msg.method, &params),
        };
        if res.is_ok() && !self.caller_validated {
            res = Err(actor_error!(assertion_failed, "failed to validate caller"));
        }
        if res.is_err() {
            self.v.rollback(prior_root)
        };

        res
    }
}

<<<<<<< HEAD
impl<'invocation, 'bs> Runtime<&'bs MemoryBlockstore> for InvocationCtx<'invocation, 'bs> {
    fn create_actor(
        &mut self,
        code_id: Cid,
        actor_id: ActorID,
        predictable_address: Option<Address>,
    ) -> Result<(), ActorError> {
=======
impl<'invocation, 'bs> Runtime for InvocationCtx<'invocation, 'bs> {
    type Blockstore = &'bs MemoryBlockstore;

    fn create_actor(&mut self, code_id: Cid, actor_id: ActorID) -> Result<(), ActorError> {
>>>>>>> fdcf50b4
        match NON_SINGLETON_CODES.get(&code_id) {
            Some(_) => (),
            None => {
                return Err(ActorError::unchecked(
                    ExitCode::SYS_ASSERTION_FAILED,
                    "create_actor called with singleton builtin actor code cid".to_string(),
                ));
            }
        }
        let addr = Address::new_id(actor_id);
        let actor = match self.v.get_actor(addr) {
            Some(mut act) if act.code == *EMBRYO_ACTOR_CODE_ID => {
                act.code = code_id;
                act
            }
            None => actor(code_id, EMPTY_ARR_CID, 0, TokenAmount::zero(), predictable_address),
            _ => {
                // can happen if an actor is deployed to an f4 address.
                return Err(ActorError::unchecked(
                    ExitCode::USR_FORBIDDEN,
                    "attempt to create new actor at existing address".to_string(),
                ));
            }
        };
        self.v.set_actor(addr, actor);
        Ok(())
    }

    fn store(&self) -> &&'bs MemoryBlockstore {
        &self.v.store
    }

    fn network_version(&self) -> NetworkVersion {
        self.v.network_version
    }

    fn message(&self) -> &dyn MessageInfo {
        self
    }

    fn curr_epoch(&self) -> ChainEpoch {
        self.v.get_epoch()
    }

    fn validate_immediate_caller_accept_any(&mut self) -> Result<(), ActorError> {
        if self.caller_validated {
            Err(ActorError::unchecked(
                ExitCode::SYS_ASSERTION_FAILED,
                "caller double validated".to_string(),
            ))
        } else {
            self.caller_validated = true;
            Ok(())
        }
    }

    fn validate_immediate_caller_namespace<I>(
        &mut self,
        namespace_manager_addresses: I,
    ) -> Result<(), ActorError>
    where
        I: IntoIterator<Item = u64>,
    {
        if self.caller_validated {
            return Err(ActorError::unchecked(
                ExitCode::SYS_ASSERTION_FAILED,
                "caller double validated".to_string(),
            ));
        }
        let managers: Vec<_> = namespace_manager_addresses.into_iter().collect();

        if let Some(delegated) = self.lookup_address(self.message().caller().id().unwrap()) {
            for id in managers {
                if match delegated.payload() {
                    Payload::Delegated(d) => d.namespace() == id,
                    _ => false,
                } {
                    return Ok(());
                }
            }
        } else {
            return Err(ActorError::unchecked(
                ExitCode::SYS_ASSERTION_FAILED,
                "immediate caller actor expected to have namespace".to_string(),
            ));
        }

        Err(ActorError::unchecked(
            ExitCode::SYS_ASSERTION_FAILED,
            "immediate caller actor namespace forbidden".to_string(),
        ))
    }

    fn validate_immediate_caller_is<'a, I>(&mut self, addresses: I) -> Result<(), ActorError>
    where
        I: IntoIterator<Item = &'a Address>,
    {
        if self.caller_validated {
            return Err(ActorError::unchecked(
                ExitCode::USR_ASSERTION_FAILED,
                "caller double validated".to_string(),
            ));
        }
        self.caller_validated = true;
        for addr in addresses {
            if *addr == self.msg.from {
                return Ok(());
            }
        }
        Err(ActorError::unchecked(
            ExitCode::USR_FORBIDDEN,
            "immediate caller address forbidden".to_string(),
        ))
    }

    fn validate_immediate_caller_type<'a, I>(&mut self, types: I) -> Result<(), ActorError>
    where
        I: IntoIterator<Item = &'a Type>,
    {
        if self.caller_validated {
            return Err(ActorError::unchecked(
                ExitCode::SYS_ASSERTION_FAILED,
                "caller double validated".to_string(),
            ));
        }
        self.caller_validated = true;
        let to_match = ACTOR_TYPES.get(&self.v.get_actor(self.msg.from).unwrap().code).unwrap();
        if types.into_iter().any(|t| *t == *to_match) {
            return Ok(());
        }
        Err(ActorError::unchecked(
            ExitCode::SYS_ASSERTION_FAILED,
            "immediate caller actor type forbidden".to_string(),
        ))
    }

    fn current_balance(&self) -> TokenAmount {
        self.v.get_actor(self.to()).unwrap().balance
    }

    fn resolve_address(&self, addr: &Address) -> Option<ActorID> {
        if let Some(normalize_addr) = self.v.normalize_address(addr) {
            if let &Payload::ID(id) = normalize_addr.payload() {
                return Some(id);
            }
        }
        None
    }

    fn get_actor_code_cid(&self, id: &ActorID) -> Option<Cid> {
        let maybe_act = self.v.get_actor(Address::new_id(*id));
        match maybe_act {
            None => None,
            Some(act) => Some(act.code),
        }
    }

    fn lookup_address(&self, id: ActorID) -> Option<Address> {
        self.v.get_actor(Address::new_id(id)).and_then(|act| act.predictable_address)
    }

    fn send(
        &self,
        to: &Address,
        method: MethodNum,
        params: RawBytes,
        value: TokenAmount,
    ) -> Result<RawBytes, ActorError> {
        if !self.allow_side_effects {
            return Err(ActorError::unchecked(
                ExitCode::SYS_ASSERTION_FAILED,
                "Calling send is not allowed during side-effect lock".to_string(),
            ));
        }

        let new_actor_msg = InternalMessage { from: self.to(), to: *to, value, method, params };
        let mut new_ctx = InvocationCtx {
            v: self.v,
            top: self.top.clone(),
            msg: new_actor_msg,
            allow_side_effects: true,
            caller_validated: false,
            policy: self.policy,
            subinvocations: RefCell::new(vec![]),
        };
        let res = new_ctx.invoke();

        let invoc = new_ctx.gather_trace(res.clone());
        RefMut::map(self.subinvocations.borrow_mut(), |subinvocs| {
            subinvocs.push(invoc);
            subinvocs
        });
        res
    }

    fn get_randomness_from_tickets(
        &self,
        _personalization: DomainSeparationTag,
        _rand_epoch: ChainEpoch,
        _entropy: &[u8],
    ) -> Result<[u8; RANDOMNESS_LENGTH], ActorError> {
        Ok(TEST_VM_RAND_ARRAY)
    }

    fn get_randomness_from_beacon(
        &self,
        _personalization: DomainSeparationTag,
        _rand_epoch: ChainEpoch,
        _entropy: &[u8],
    ) -> Result<[u8; RANDOMNESS_LENGTH], ActorError> {
        Ok(TEST_VM_RAND_ARRAY)
    }

    fn get_state_root(&self) -> Result<Cid, ActorError> {
        Ok(self.v.get_actor(self.to()).unwrap().head)
    }

    fn set_state_root(&mut self, root: &Cid) -> Result<(), ActorError> {
        let maybe_act = self.v.get_actor(self.to());
        match maybe_act {
            None => Err(ActorError::unchecked(
                ExitCode::SYS_ASSERTION_FAILED,
                "actor does not exist".to_string(),
            )),
            Some(mut act) => {
                act.head = *root;
                self.v.set_actor(self.to(), act);
                Ok(())
            }
        }
    }

    fn transaction<C, RT, F>(&mut self, f: F) -> Result<RT, ActorError>
    where
        C: Cbor,
        F: FnOnce(&mut C, &mut Self) -> Result<RT, ActorError>,
    {
        let mut st = self.state::<C>().unwrap();
        self.allow_side_effects = false;
        let result = f(&mut st, self);
        self.allow_side_effects = true;
        let ret = result?;
        let mut act = self.v.get_actor(self.to()).unwrap();
        act.head = self.v.store.put_cbor(&st, Code::Blake2b256).unwrap();
        self.v.set_actor(self.to(), act);
        Ok(ret)
    }

    fn new_actor_address(&mut self) -> Result<Address, ActorError> {
        let mut b = self.top.originator_stable_addr.to_bytes();
        b.extend_from_slice(&self.top.originator_call_seq.to_be_bytes());
        b.extend_from_slice(
            &self.top.new_actor_addr_count.replace_with(|old| *old + 1).to_be_bytes(),
        );
        Ok(Address::new_actor(&b))
    }

    fn delete_actor(&mut self, _beneficiary: &Address) -> Result<(), ActorError> {
        panic!("TODO implement me")
    }

    fn resolve_builtin_actor_type(&self, code_id: &Cid) -> Option<Type> {
        ACTOR_TYPES.get(code_id).cloned()
    }

    fn get_code_cid_for_type(&self, typ: Type) -> Cid {
        ACTOR_CODES.get(&typ).cloned().unwrap()
    }

    fn total_fil_circ_supply(&self) -> TokenAmount {
        self.top.circ_supply.clone()
    }

    fn charge_gas(&mut self, _name: &'static str, _compute: i64) {}

    fn base_fee(&self) -> TokenAmount {
        TokenAmount::zero()
    }

    fn actor_balance(&self, id: ActorID) -> Option<TokenAmount> {
        self.v.get_actor(Address::new_id(id)).map(|act| act.balance)
    }

    fn gas_available(&self) -> u64 {
        u32::MAX.into()
    }

    fn tipset_timestamp(&self) -> u64 {
        0
    }

    fn tipset_cid(&self, _epoch: i64) -> Option<Cid> {
        Some(Cid::new_v1(IPLD_RAW, Multihash::wrap(0, b"faketipset").unwrap()))
    }
}

impl Primitives for VM<'_> {
    // A "valid" signature has its bytes equal to the plaintext.
    // Anything else is considered invalid.
    fn verify_signature(
        &self,
        signature: &Signature,
        _signer: &Address,
        plaintext: &[u8],
    ) -> Result<(), anyhow::Error> {
        if signature.bytes != plaintext {
            return Err(anyhow::format_err!(
                "invalid signature (mock sig validation expects siggy bytes to be equal to plaintext)"
            ));
        }
        Ok(())
    }

    fn hash_blake2b(&self, data: &[u8]) -> [u8; 32] {
        blake2b_simd::Params::new()
            .hash_length(32)
            .to_state()
            .update(data)
            .finalize()
            .as_bytes()
            .try_into()
            .unwrap()
    }

    fn compute_unsealed_sector_cid(
        &self,
        _proof_type: RegisteredSealProof,
        _pieces: &[PieceInfo],
    ) -> Result<Cid, anyhow::Error> {
        Ok(make_piece_cid(b"unsealed from itest vm"))
    }

    fn hash(&self, hasher: SupportedHashes, data: &[u8]) -> Vec<u8> {
        let hasher = Code::try_from(hasher as u64).unwrap(); // supported hashes are all implemented in multihash
        hasher.digest(data).to_bytes()
    }

    fn hash_64(&self, hasher: SupportedHashes, data: &[u8]) -> ([u8; 64], usize) {
        let hasher = Code::try_from(hasher as u64).unwrap();
        let (len, buf, ..) = hasher.digest(data).into_inner();
        (buf, len as usize)
    }

    fn recover_secp_public_key(
        &self,
        hash: &[u8; SECP_SIG_MESSAGE_HASH_SIZE],
        signature: &[u8; SECP_SIG_LEN],
    ) -> Result<[u8; SECP_PUB_LEN], anyhow::Error> {
        recover_secp_public_key(hash, signature).map_err(|_| anyhow!("failed to recover pubkey"))
    }
}

impl Primitives for InvocationCtx<'_, '_> {
    fn verify_signature(
        &self,
        signature: &Signature,
        signer: &Address,
        plaintext: &[u8],
    ) -> Result<(), anyhow::Error> {
        self.v.verify_signature(signature, signer, plaintext)
    }

    fn hash_blake2b(&self, data: &[u8]) -> [u8; 32] {
        self.v.hash_blake2b(data)
    }

    fn compute_unsealed_sector_cid(
        &self,
        proof_type: RegisteredSealProof,
        pieces: &[PieceInfo],
    ) -> Result<Cid, anyhow::Error> {
        self.v.compute_unsealed_sector_cid(proof_type, pieces)
    }

    #[cfg(feature = "m2-native")]
    fn install_actor(&self, _: &Cid) -> Result<(), anyhow::Error> {
        panic!("TODO implement me")
    }

    fn hash(&self, hasher: SupportedHashes, data: &[u8]) -> Vec<u8> {
        self.v.hash(hasher, data)
    }

    fn hash_64(&self, hasher: SupportedHashes, data: &[u8]) -> ([u8; 64], usize) {
        self.v.hash_64(hasher, data)
    }

    fn recover_secp_public_key(
        &self,
        hash: &[u8; SECP_SIG_MESSAGE_HASH_SIZE],
        signature: &[u8; SECP_SIG_LEN],
    ) -> Result<[u8; SECP_PUB_LEN], anyhow::Error> {
        self.v.recover_secp_public_key(hash, signature)
    }
}

impl Verifier for InvocationCtx<'_, '_> {
    fn verify_seal(&self, _vi: &SealVerifyInfo) -> Result<(), anyhow::Error> {
        Ok(())
    }

    fn verify_post(&self, verify_info: &WindowPoStVerifyInfo) -> Result<(), anyhow::Error> {
        for proof in &verify_info.proofs {
            if proof.proof_bytes.eq(&TEST_VM_INVALID_POST.as_bytes().to_vec()) {
                return Err(anyhow!("invalid proof"));
            }
        }

        Ok(())
    }

    fn verify_consensus_fault(
        &self,
        _h1: &[u8],
        _h2: &[u8],
        _extra: &[u8],
    ) -> Result<Option<ConsensusFault>, anyhow::Error> {
        Ok(None)
    }

    fn batch_verify_seals(&self, batch: &[SealVerifyInfo]) -> anyhow::Result<Vec<bool>> {
        Ok(vec![true; batch.len()]) // everyone wins
    }

    fn verify_aggregate_seals(
        &self,
        _aggregate: &AggregateSealVerifyProofAndInfos,
    ) -> Result<(), anyhow::Error> {
        Ok(())
    }

    fn verify_replica_update(&self, _replica: &ReplicaUpdateInfo) -> Result<(), anyhow::Error> {
        Ok(())
    }
}

impl RuntimePolicy for InvocationCtx<'_, '_> {
    fn policy(&self) -> &Policy {
        self.policy
    }
}

#[derive(Clone, PartialEq, Eq, Debug)]
pub struct MessageResult {
    pub code: ExitCode,
    pub message: String,
    pub ret: RawBytes,
}

#[derive(Serialize_tuple, Deserialize_tuple, Clone, PartialEq, Eq, Debug)]
pub struct Actor {
    pub code: Cid,
    pub head: Cid,
    pub call_seq_num: u64,
    pub balance: TokenAmount,
    pub predictable_address: Option<Address>,
}

pub fn actor(
    code: Cid,
    head: Cid,
    call_seq_num: u64,
    balance: TokenAmount,
    predictable_address: Option<Address>,
) -> Actor {
    Actor { code, head, call_seq_num, balance, predictable_address }
}

#[derive(Clone)]
pub struct InvocationTrace {
    pub msg: InternalMessage,
    pub code: ExitCode,
    pub ret: Option<RawBytes>,
    pub subinvocations: Vec<InvocationTrace>,
}

pub struct ExpectInvocation {
    pub to: Address,
    // required
    pub method: MethodNum,
    // required
    pub code: Option<ExitCode>,
    pub from: Option<Address>,
    pub value: Option<TokenAmount>,
    pub params: Option<RawBytes>,
    pub ret: Option<RawBytes>,
    pub subinvocs: Option<Vec<ExpectInvocation>>,
}

impl ExpectInvocation {
    // testing method that panics on no match
    pub fn matches(&self, invoc: &InvocationTrace) {
        let id = format!("[{}:{}]", invoc.msg.to, invoc.msg.method);
        self.quick_match(invoc, String::new());
        if let Some(c) = self.code {
            assert_eq!(
                c, invoc.code,
                "{} unexpected code expected: {}, was: {}",
                id, c, invoc.code
            );
        }
        if let Some(f) = self.from {
            assert_eq!(
                f, invoc.msg.from,
                "{} unexpected from addr: expected: {}, was: {} ",
                id, f, invoc.msg.from
            );
        }
        if let Some(v) = &self.value {
            assert_eq!(
                v, &invoc.msg.value,
                "{} unexpected value: expected: {}, was: {} ",
                id, v, invoc.msg.value
            );
        }
        if let Some(p) = &self.params {
            assert_eq!(
                p, &invoc.msg.params,
                "{} unexpected params: expected: {:x?}, was: {:x?}",
                id, p, invoc.msg.params
            );
        }
        if let Some(r) = &self.ret {
            assert_ne!(None, invoc.ret, "{} unexpected ret: expected: {:x?}, was: None", id, r);
            let ret = &invoc.ret.clone().unwrap();
            assert_eq!(r, ret, "{} unexpected ret: expected: {:x?}, was: {:x?}", id, r, ret);
        }
        if let Some(expect_subinvocs) = &self.subinvocs {
            let subinvocs = &invoc.subinvocations;

            let panic_str = format!(
                "unexpected subinvocs:\n expected: \n[\n{}]\n was:\n[\n{}]\n",
                self.fmt_expect_invocs(expect_subinvocs),
                self.fmt_invocs(subinvocs)
            );
            assert!(subinvocs.len() == expect_subinvocs.len(), "{}", panic_str);

            for (i, invoc) in subinvocs.iter().enumerate() {
                let expect_invoc = expect_subinvocs.get(i).unwrap();
                // only try to match if required fields match
                expect_invoc.quick_match(invoc, panic_str.clone());
                expect_invoc.matches(invoc);
            }
        }
    }

    pub fn fmt_invocs(&self, invocs: &[InvocationTrace]) -> String {
        invocs
            .iter()
            .enumerate()
            .map(|(i, invoc)| format!("{}: [{}:{}],\n", i, invoc.msg.to, invoc.msg.method))
            .collect()
    }

    pub fn fmt_expect_invocs(&self, invocs: &[ExpectInvocation]) -> String {
        invocs
            .iter()
            .enumerate()
            .map(|(i, invoc)| format!("{}: [{}:{}],\n", i, invoc.to, invoc.method))
            .collect()
    }

    pub fn quick_match(&self, invoc: &InvocationTrace, extra_msg: String) {
        let id = format!("[{}:{}]", invoc.msg.to, invoc.msg.method);
        assert_eq!(
            self.to, invoc.msg.to,
            "{} unexpected to addr: expected: {}, was: {} \n{}",
            id, self.to, invoc.msg.to, extra_msg
        );
        assert_eq!(
            self.method, invoc.msg.method,
            "{} unexpected method: expected: {}, was: {} \n{}",
            id, self.method, invoc.msg.from, extra_msg
        );
    }
}

impl Default for ExpectInvocation {
    fn default() -> Self {
        Self {
            method: 0,
            to: Address::new_id(0),
            code: None,
            from: None,
            value: None,
            params: None,
            ret: None,
            subinvocs: None,
        }
    }
}

#[derive(Debug)]
pub struct TestVMError {
    msg: String,
}

impl fmt::Display for TestVMError {
    fn fmt(&self, f: &mut fmt::Formatter) -> fmt::Result {
        write!(f, "{}", self.msg)
    }
}

impl Error for TestVMError {
    fn description(&self) -> &str {
        &self.msg
    }
}

impl From<fvm_ipld_hamt::Error> for TestVMError {
    fn from(h_err: fvm_ipld_hamt::Error) -> Self {
        vm_err(h_err.to_string().as_str())
    }
}

pub fn vm_err(msg: &str) -> TestVMError {
    TestVMError { msg: msg.to_string() }
}<|MERGE_RESOLUTION|>--- conflicted
+++ resolved
@@ -742,20 +742,15 @@
     }
 }
 
-<<<<<<< HEAD
-impl<'invocation, 'bs> Runtime<&'bs MemoryBlockstore> for InvocationCtx<'invocation, 'bs> {
+impl<'invocation, 'bs> Runtime for InvocationCtx<'invocation, 'bs> {
+    type Blockstore = &'bs MemoryBlockstore;
+
     fn create_actor(
         &mut self,
         code_id: Cid,
         actor_id: ActorID,
         predictable_address: Option<Address>,
     ) -> Result<(), ActorError> {
-=======
-impl<'invocation, 'bs> Runtime for InvocationCtx<'invocation, 'bs> {
-    type Blockstore = &'bs MemoryBlockstore;
-
-    fn create_actor(&mut self, code_id: Cid, actor_id: ActorID) -> Result<(), ActorError> {
->>>>>>> fdcf50b4
         match NON_SINGLETON_CODES.get(&code_id) {
             Some(_) => (),
             None => {
@@ -1088,6 +1083,11 @@
         Ok(make_piece_cid(b"unsealed from itest vm"))
     }
 
+    #[cfg(feature = "m2-native")]
+    fn install_actor(&self, _: &Cid) -> Result<(), anyhow::Error> {
+        panic!("TODO implement me")
+    }
+
     fn hash(&self, hasher: SupportedHashes, data: &[u8]) -> Vec<u8> {
         let hasher = Code::try_from(hasher as u64).unwrap(); // supported hashes are all implemented in multihash
         hasher.digest(data).to_bytes()
