use anyhow::anyhow;
use bimap::BiBTreeMap;
use cid::multihash::Code;
use cid::multihash::MultihashDigest;
use cid::Cid;
use fil_actor_account::{Actor as AccountActor, State as AccountState};
use fil_actor_cron::{Actor as CronActor, Entry as CronEntry, State as CronState};
use fil_actor_datacap::{Actor as DataCapActor, State as DataCapState};
use fil_actor_eam::EamActor;
use fil_actor_ethaccount::EthAccountActor;
use fil_actor_evm::EvmContractActor;
use fil_actor_init::{Actor as InitActor, ExecReturn, State as InitState};
use fil_actor_market::{Actor as MarketActor, Method as MarketMethod, State as MarketState};
use fil_actor_miner::{Actor as MinerActor, MinerInfo, State as MinerState};
use fil_actor_multisig::Actor as MultisigActor;
use fil_actor_paych::Actor as PaychActor;
use fil_actor_power::{Actor as PowerActor, Method as MethodPower, State as PowerState};
use fil_actor_reward::{Actor as RewardActor, State as RewardState};
use fil_actor_system::{Actor as SystemActor, State as SystemState};
use fil_actor_verifreg::{Actor as VerifregActor, State as VerifRegState};
use fil_actors_runtime::actor_error;
use fil_actors_runtime::cbor::serialize;
use fil_actors_runtime::runtime::builtins::Type;
use fil_actors_runtime::runtime::{
    ActorCode, DomainSeparationTag, MessageInfo, Policy, Primitives, Runtime, RuntimePolicy,
    Verifier, EMPTY_ARR_CID,
};
use fil_actors_runtime::test_utils::*;
use fil_actors_runtime::{
    ActorError, BURNT_FUNDS_ACTOR_ADDR, CRON_ACTOR_ADDR, EAM_ACTOR_ADDR, FIRST_NON_SINGLETON_ADDR,
    INIT_ACTOR_ADDR, REWARD_ACTOR_ADDR, STORAGE_MARKET_ACTOR_ADDR, STORAGE_POWER_ACTOR_ADDR,
    SYSTEM_ACTOR_ADDR, VERIFIED_REGISTRY_ACTOR_ADDR,
};
use fil_actors_runtime::{MessageAccumulator, DATACAP_TOKEN_ACTOR_ADDR};
use fil_builtin_actors_state::check::check_state_invariants;
use fil_builtin_actors_state::check::Tree;
use fvm_ipld_blockstore::MemoryBlockstore;
use fvm_ipld_encoding::ipld_block::IpldBlock;
use fvm_ipld_encoding::tuple::*;
use fvm_ipld_encoding::{CborStore, RawBytes};
use fvm_ipld_hamt::{BytesKey, Hamt, Sha256};
use fvm_shared::address::{Address, Payload};
use fvm_shared::bigint::Zero;
use fvm_shared::chainid::ChainID;
use fvm_shared::clock::ChainEpoch;
use fvm_shared::consensus::ConsensusFault;
use fvm_shared::crypto::hash::SupportedHashes;
use fvm_shared::crypto::signature::{
    Signature, SECP_PUB_LEN, SECP_SIG_LEN, SECP_SIG_MESSAGE_HASH_SIZE,
};
use fvm_shared::econ::TokenAmount;
use fvm_shared::error::ExitCode;
use fvm_shared::event::ActorEvent;
use fvm_shared::piece::PieceInfo;
use fvm_shared::randomness::Randomness;
use fvm_shared::randomness::RANDOMNESS_LENGTH;
use fvm_shared::sector::{
    AggregateSealVerifyProofAndInfos, RegisteredSealProof, ReplicaUpdateInfo, SealVerifyInfo,
    StoragePower, WindowPoStVerifyInfo,
};
use fvm_shared::smooth::FilterEstimate;
use fvm_shared::sys::SendFlags;
use fvm_shared::version::NetworkVersion;
use fvm_shared::{ActorID, MethodNum, IPLD_RAW, METHOD_CONSTRUCTOR, METHOD_SEND};
use regex::Regex;
use serde::de::DeserializeOwned;
use serde::{ser, Serialize};
use std::cell::{RefCell, RefMut};
use std::collections::HashMap;
use std::error::Error;
use std::fmt;
use std::ops::Add;

pub mod util;

pub struct VM<'bs> {
    pub store: &'bs MemoryBlockstore,
    pub state_root: RefCell<Cid>,
    total_fil: TokenAmount,
    actors_dirty: RefCell<bool>,
    actors_cache: RefCell<HashMap<Address, Actor>>,
    network_version: NetworkVersion,
    curr_epoch: ChainEpoch,
    invocations: RefCell<Vec<InvocationTrace>>,
}

pub struct MinerBalances {
    pub available_balance: TokenAmount,
    pub vesting_balance: TokenAmount,
    pub initial_pledge: TokenAmount,
    pub pre_commit_deposit: TokenAmount,
}

pub struct NetworkStats {
    pub total_raw_byte_power: StoragePower,
    pub total_bytes_committed: StoragePower,
    pub total_quality_adj_power: StoragePower,
    pub total_qa_bytes_committed: StoragePower,
    pub total_pledge_collateral: TokenAmount,
    pub this_epoch_raw_byte_power: StoragePower,
    pub this_epoch_quality_adj_power: StoragePower,
    pub this_epoch_pledge_collateral: TokenAmount,
    pub miner_count: i64,
    pub miner_above_min_power_count: i64,
    pub this_epoch_reward: TokenAmount,
    pub this_epoch_reward_smoothed: FilterEstimate,
    pub this_epoch_baseline_power: StoragePower,
    pub total_storage_power_reward: TokenAmount,
    pub total_client_locked_collateral: TokenAmount,
    pub total_provider_locked_collateral: TokenAmount,
    pub total_client_storage_fee: TokenAmount,
}

pub const VERIFREG_ROOT_KEY: &[u8] = &[200; fvm_shared::address::BLS_PUB_LEN];
pub const TEST_VERIFREG_ROOT_SIGNER_ADDR: Address = Address::new_id(FIRST_NON_SINGLETON_ADDR);
pub const TEST_VERIFREG_ROOT_ADDR: Address = Address::new_id(FIRST_NON_SINGLETON_ADDR + 1);
// Account actor seeding funds created by new_with_singletons
pub const FAUCET_ROOT_KEY: &[u8] = &[153; fvm_shared::address::BLS_PUB_LEN];
pub const TEST_FAUCET_ADDR: Address = Address::new_id(FIRST_NON_SINGLETON_ADDR + 2);
pub const FIRST_TEST_USER_ADDR: ActorID = FIRST_NON_SINGLETON_ADDR + 3;

// accounts for verifreg root signer and msig
impl<'bs> VM<'bs> {
    pub fn new(store: &'bs MemoryBlockstore) -> VM<'bs> {
        let mut actors = Hamt::<&'bs MemoryBlockstore, Actor, BytesKey, Sha256>::new(store);
        VM {
            store,
            state_root: RefCell::new(actors.flush().unwrap()),
            total_fil: TokenAmount::zero(),
            actors_dirty: RefCell::new(false),
            actors_cache: RefCell::new(HashMap::new()),
            network_version: NetworkVersion::V16,
            curr_epoch: ChainEpoch::zero(),
            invocations: RefCell::new(vec![]),
        }
    }

    pub fn with_total_fil(self, total_fil: TokenAmount) -> Self {
        Self { total_fil, ..self }
    }

    pub fn new_with_singletons(store: &'bs MemoryBlockstore) -> VM<'bs> {
        let reward_total = TokenAmount::from_whole(1_100_000_000i64);
        let faucet_total = TokenAmount::from_whole(1_000_000_000i64);

        let v = VM::new(store).with_total_fil(&reward_total + &faucet_total);

        // system
        let sys_st = SystemState::new(store).unwrap();
        let sys_head = v.put_store(&sys_st);
        let sys_value = faucet_total.clone(); // delegate faucet funds to system so we can construct faucet by sending to bls addr
        v.set_actor(SYSTEM_ACTOR_ADDR, actor(*SYSTEM_ACTOR_CODE_ID, sys_head, 0, sys_value, None));

        // init
        let init_st = InitState::new(store, "integration-test".to_string()).unwrap();
        let init_head = v.put_store(&init_st);
        v.set_actor(
            INIT_ACTOR_ADDR,
            actor(*INIT_ACTOR_CODE_ID, init_head, 0, TokenAmount::zero(), None),
        );

        // reward

        let reward_head = v.put_store(&RewardState::new(StoragePower::zero()));
        v.set_actor(
            REWARD_ACTOR_ADDR,
            actor(*REWARD_ACTOR_CODE_ID, reward_head, 0, reward_total, None),
        );

        // cron
        let builtin_entries = vec![
            CronEntry {
                receiver: STORAGE_POWER_ACTOR_ADDR,
                method_num: MethodPower::OnEpochTickEnd as u64,
            },
            CronEntry {
                receiver: STORAGE_MARKET_ACTOR_ADDR,
                method_num: MarketMethod::CronTick as u64,
            },
        ];
        let cron_head = v.put_store(&CronState { entries: builtin_entries });
        v.set_actor(
            CRON_ACTOR_ADDR,
            actor(*CRON_ACTOR_CODE_ID, cron_head, 0, TokenAmount::zero(), None),
        );

        // power
        let power_head = v.put_store(&PowerState::new(&v.store).unwrap());
        v.set_actor(
            STORAGE_POWER_ACTOR_ADDR,
            actor(*POWER_ACTOR_CODE_ID, power_head, 0, TokenAmount::zero(), None),
        );

        // market
        let market_head = v.put_store(&MarketState::new(&v.store).unwrap());
        v.set_actor(
            STORAGE_MARKET_ACTOR_ADDR,
            actor(*MARKET_ACTOR_CODE_ID, market_head, 0, TokenAmount::zero(), None),
        );

        // verifreg
        // initialize verifreg root signer
        v.apply_message(
            INIT_ACTOR_ADDR,
            Address::new_bls(VERIFREG_ROOT_KEY).unwrap(),
            TokenAmount::zero(),
            METHOD_SEND,
            None::<RawBytes>,
        )
        .unwrap();
        let verifreg_root_signer =
            v.normalize_address(&Address::new_bls(VERIFREG_ROOT_KEY).unwrap()).unwrap();
        assert_eq!(TEST_VERIFREG_ROOT_SIGNER_ADDR, verifreg_root_signer);
        // verifreg root msig
        let msig_ctor_params = serialize(
            &fil_actor_multisig::ConstructorParams {
                signers: vec![verifreg_root_signer],
                num_approvals_threshold: 1,
                unlock_duration: 0,
                start_epoch: 0,
            },
            "multisig ctor params",
        )
        .unwrap();
        let msig_ctor_ret: ExecReturn = v
            .apply_message(
                SYSTEM_ACTOR_ADDR,
                INIT_ACTOR_ADDR,
                TokenAmount::zero(),
                fil_actor_init::Method::Exec as u64,
                Some(fil_actor_init::ExecParams {
                    code_cid: *MULTISIG_ACTOR_CODE_ID,
                    constructor_params: msig_ctor_params,
                }),
            )
            .unwrap()
            .ret
            .unwrap()
            .deserialize()
            .unwrap();
        let root_msig_addr = msig_ctor_ret.id_address;
        assert_eq!(TEST_VERIFREG_ROOT_ADDR, root_msig_addr);
        // verifreg
        let verifreg_head = v.put_store(&VerifRegState::new(&v.store, root_msig_addr).unwrap());
        v.set_actor(
            VERIFIED_REGISTRY_ACTOR_ADDR,
            actor(*VERIFREG_ACTOR_CODE_ID, verifreg_head, 0, TokenAmount::zero(), None),
        );

        // Ethereum Address Manager
        v.set_actor(
            EAM_ACTOR_ADDR,
            actor(*EAM_ACTOR_CODE_ID, EMPTY_ARR_CID, 0, TokenAmount::zero(), None),
        );

        // burnt funds
        let burnt_funds_head = v.put_store(&AccountState { address: BURNT_FUNDS_ACTOR_ADDR });
        v.set_actor(
            BURNT_FUNDS_ACTOR_ADDR,
            actor(*ACCOUNT_ACTOR_CODE_ID, burnt_funds_head, 0, TokenAmount::zero(), None),
        );

        // datacap
        let datacap_head =
            v.put_store(&DataCapState::new(&v.store, VERIFIED_REGISTRY_ACTOR_ADDR).unwrap());
        v.set_actor(
            DATACAP_TOKEN_ACTOR_ADDR,
            actor(*DATACAP_TOKEN_ACTOR_CODE_ID, datacap_head, 0, TokenAmount::zero(), None),
        );

        // create a faucet with 1 billion FIL for setting up test accounts
        v.apply_message(
            SYSTEM_ACTOR_ADDR,
            Address::new_bls(FAUCET_ROOT_KEY).unwrap(),
            faucet_total,
            METHOD_SEND,
            None::<RawBytes>,
        )
        .unwrap();

        v.checkpoint();
        v
    }

    pub fn with_epoch(self, epoch: ChainEpoch) -> VM<'bs> {
        self.checkpoint();
        VM {
            store: self.store,
            state_root: self.state_root.clone(),
            total_fil: self.total_fil,
            actors_dirty: RefCell::new(false),
            actors_cache: RefCell::new(HashMap::new()),
            network_version: self.network_version,
            curr_epoch: epoch,
            invocations: RefCell::new(vec![]),
        }
    }

    pub fn get_miner_balance(&self, maddr: Address) -> MinerBalances {
        let a = self.get_actor(maddr).unwrap();
        let st = self.get_state::<MinerState>(maddr).unwrap();
        MinerBalances {
            available_balance: st.get_available_balance(&a.balance).unwrap(),
            vesting_balance: st.locked_funds,
            initial_pledge: st.initial_pledge,
            pre_commit_deposit: st.pre_commit_deposits,
        }
    }

    pub fn get_miner_info(&self, maddr: Address) -> MinerInfo {
        let st = self.get_state::<MinerState>(maddr).unwrap();
        self.store.get_cbor::<MinerInfo>(&st.info).unwrap().unwrap()
    }

    pub fn get_network_stats(&self) -> NetworkStats {
        let power_state = self.get_state::<PowerState>(STORAGE_POWER_ACTOR_ADDR).unwrap();
        let reward_state = self.get_state::<RewardState>(REWARD_ACTOR_ADDR).unwrap();
        let market_state = self.get_state::<MarketState>(STORAGE_MARKET_ACTOR_ADDR).unwrap();

        NetworkStats {
            total_raw_byte_power: power_state.total_raw_byte_power,
            total_bytes_committed: power_state.total_bytes_committed,
            total_quality_adj_power: power_state.total_quality_adj_power,
            total_qa_bytes_committed: power_state.total_qa_bytes_committed,
            total_pledge_collateral: power_state.total_pledge_collateral,
            this_epoch_raw_byte_power: power_state.this_epoch_raw_byte_power,
            this_epoch_quality_adj_power: power_state.this_epoch_quality_adj_power,
            this_epoch_pledge_collateral: power_state.this_epoch_pledge_collateral,
            miner_count: power_state.miner_count,
            miner_above_min_power_count: power_state.miner_above_min_power_count,
            this_epoch_reward: reward_state.this_epoch_reward,
            this_epoch_reward_smoothed: reward_state.this_epoch_reward_smoothed,
            this_epoch_baseline_power: reward_state.this_epoch_baseline_power,
            total_storage_power_reward: reward_state.total_storage_power_reward,
            total_client_locked_collateral: market_state.total_client_locked_collateral,
            total_provider_locked_collateral: market_state.total_provider_locked_collateral,
            total_client_storage_fee: market_state.total_client_storage_fee,
        }
    }

    pub fn put_store<S>(&self, obj: &S) -> Cid
    where
        S: ser::Serialize,
    {
        self.store.put_cbor(obj, Code::Blake2b256).unwrap()
    }

    pub fn get_actor(&self, addr: Address) -> Option<Actor> {
        // check for inclusion in cache of changed actors
        if let Some(act) = self.actors_cache.borrow().get(&addr) {
            return Some(act.clone());
        }
        // go to persisted map
        let actors = Hamt::<&'bs MemoryBlockstore, Actor, BytesKey, Sha256>::load(
            &self.state_root.borrow(),
            self.store,
        )
        .unwrap();
        let actor = actors.get(&addr.to_bytes()).unwrap().cloned();
        actor.iter().for_each(|a| {
            self.actors_cache.borrow_mut().insert(addr, a.clone());
        });
        actor
    }

    // blindly overwrite the actor at this address whether it previously existed or not
    pub fn set_actor(&self, key: Address, a: Actor) {
        self.actors_cache.borrow_mut().insert(key, a);
        self.actors_dirty.replace(true);
    }

    pub fn checkpoint(&self) -> Cid {
        // persist cache on top of latest checkpoint and clear
        let mut actors = Hamt::<&'bs MemoryBlockstore, Actor, BytesKey, Sha256>::load(
            &self.state_root.borrow(),
            self.store,
        )
        .unwrap();
        for (addr, act) in self.actors_cache.borrow().iter() {
            actors.set(addr.to_bytes().into(), act.clone()).unwrap();
        }

        self.state_root.replace(actors.flush().unwrap());
        self.actors_dirty.replace(false);
        *self.state_root.borrow()
    }

    pub fn rollback(&self, root: Cid) {
        self.actors_cache.replace(HashMap::new());
        self.state_root.replace(root);
        self.actors_dirty.replace(false);
    }

    pub fn normalize_address(&self, addr: &Address) -> Option<Address> {
        let st = self.get_state::<InitState>(INIT_ACTOR_ADDR).unwrap();
        st.resolve_address::<MemoryBlockstore>(self.store, addr).unwrap()
    }

    pub fn get_state<T: DeserializeOwned>(&self, addr: Address) -> Option<T> {
        let a_opt = self.get_actor(addr);
        if a_opt == None {
            return None;
        };
        let a = a_opt.unwrap();
        self.store.get_cbor::<T>(&a.head).unwrap()
    }

    pub fn mutate_state<S, F>(&self, addr: Address, f: F)
    where
        S: Serialize + DeserializeOwned,
        F: FnOnce(&mut S),
    {
        let mut a = self.get_actor(addr).unwrap();
        let mut st = self.store.get_cbor::<S>(&a.head).unwrap().unwrap();
        f(&mut st);
        a.head = self.store.put_cbor(&st, Code::Blake2b256).unwrap();
        self.set_actor(addr, a);
    }

    pub fn get_epoch(&self) -> ChainEpoch {
        self.curr_epoch
    }

    pub fn apply_message<S: serde::Serialize>(
        &self,
        from: Address,
        to: Address,
        value: TokenAmount,
        method: MethodNum,
        params: Option<S>,
    ) -> Result<MessageResult, TestVMError> {
        let from_id = self.normalize_address(&from).unwrap();
        let mut a = self.get_actor(from_id).unwrap();
        let call_seq = a.call_seq_num;
        a.call_seq_num = call_seq + 1;
        self.set_actor(from_id, a);

        let prior_root = self.checkpoint();

        // big.Mul(big.NewInt(1e9), big.NewInt(1e18))
        // make top level context with internal context
        let top = TopCtx {
            originator_stable_addr: from,
            originator_call_seq: call_seq,
            new_actor_addr_count: RefCell::new(0),
            circ_supply: TokenAmount::from_whole(1_000_000_000),
        };
        let msg = InternalMessage {
            from: from_id,
            to,
            value,
            method,
            params: params.map(|p| IpldBlock::serialize_cbor(&p).unwrap().unwrap()),
        };
        let mut new_ctx = InvocationCtx {
            v: self,
            top,
            msg,
            allow_side_effects: true,
            caller_validated: false,
            policy: &Policy::default(),
            subinvocations: RefCell::new(vec![]),
            actor_exit: RefCell::new(None),
            read_only: false,
        };
        let res = new_ctx.invoke_actor();

        let invoc = new_ctx.gather_trace(res.clone());
        RefMut::map(self.invocations.borrow_mut(), |invocs| {
            invocs.push(invoc);
            invocs
        });
        match res {
            Err(mut ae) => {
                self.rollback(prior_root);
<<<<<<< HEAD
                Ok(MessageResult {
                    code: ae.exit_code(),
                    message: ae.msg().to_string(),
                    ret: ae.take_data(),
                })
=======
                Ok(MessageResult { code: ae.exit_code(), message: ae.msg().to_string(), ret: None })
>>>>>>> 04b1d0d8
            }
            Ok(ret) => {
                self.checkpoint();
                Ok(MessageResult { code: ExitCode::OK, message: "OK".to_string(), ret })
            }
        }
    }

    pub fn take_invocations(&self) -> Vec<InvocationTrace> {
        self.invocations.take()
    }

    /// Checks the state invariants and returns broken invariants.
    pub fn check_state_invariants(&self) -> anyhow::Result<MessageAccumulator> {
        self.checkpoint();
        let actors = Hamt::<&'bs MemoryBlockstore, Actor, BytesKey, Sha256>::load(
            &self.state_root.borrow(),
            self.store,
        )
        .unwrap();

        let mut manifest = BiBTreeMap::new();
        actors
            .for_each(|_, actor| {
                manifest.insert(actor.code, ACTOR_TYPES.get(&actor.code).unwrap().to_owned());
                Ok(())
            })
            .unwrap();

        let policy = Policy::default();
        let state_tree = Tree::load(&self.store, &self.state_root.borrow()).unwrap();
        check_state_invariants(
            &manifest,
            &policy,
            state_tree,
            &self.total_fil,
            self.get_epoch() - 1,
        )
    }

    /// Asserts state invariants are held without any errors.
    pub fn assert_state_invariants(&self) {
        self.check_state_invariants().unwrap().assert_empty()
    }

    /// Checks state, allowing expected invariants to fail. The invariants *must* fail in the
    /// provided order.
    pub fn expect_state_invariants(&self, expected_patterns: &[Regex]) {
        self.check_state_invariants().unwrap().assert_expected(expected_patterns)
    }

    pub fn get_total_actor_balance(
        &self,
        store: &MemoryBlockstore,
    ) -> anyhow::Result<TokenAmount, anyhow::Error> {
        let state_tree = Tree::load(store, &self.checkpoint())?;

        let mut total = TokenAmount::zero();
        state_tree.for_each(|_, actor| {
            total += &actor.balance.clone();
            Ok(())
        })?;
        Ok(total)
    }
}

#[derive(Clone)]
pub struct TopCtx {
    originator_stable_addr: Address,
    originator_call_seq: u64,
    new_actor_addr_count: RefCell<u64>,
    circ_supply: TokenAmount,
}

#[derive(Clone, Debug)]
pub struct InternalMessage {
    from: Address,
    to: Address,
    value: TokenAmount,
    method: MethodNum,
    params: Option<IpldBlock>,
}

impl InternalMessage {
    pub fn value(&self) -> TokenAmount {
        self.value.clone()
    }
}

impl MessageInfo for InvocationCtx<'_, '_> {
    fn caller(&self) -> Address {
        self.msg.from
    }
    fn origin(&self) -> Address {
        Address::new_id(self.resolve_address(&self.top.originator_stable_addr).unwrap())
    }
    fn receiver(&self) -> Address {
        self.to()
    }
    fn value_received(&self) -> TokenAmount {
        self.msg.value.clone()
    }
    fn gas_premium(&self) -> TokenAmount {
        TokenAmount::zero()
    }
}

pub const TEST_VM_RAND_ARRAY: [u8; 32] = [
    1u8, 2, 3, 4, 5, 6, 7, 8, 9, 10, 11, 12, 13, 14, 15, 16, 17, 18, 19, 20, 21, 22, 23, 24, 25,
    26, 27, 28, 29, 30, 31, 32,
];
pub const TEST_VM_INVALID_POST: &str = "i_am_invalid_post";

pub struct InvocationCtx<'invocation, 'bs> {
    v: &'invocation VM<'bs>,
    top: TopCtx,
    msg: InternalMessage,
    allow_side_effects: bool,
    caller_validated: bool,
    read_only: bool,
    policy: &'invocation Policy,
    subinvocations: RefCell<Vec<InvocationTrace>>,
    actor_exit: RefCell<Option<ActorExit>>,
}

struct ActorExit {
    code: u32,
    data: RawBytes,
    msg: Option<String>,
}

impl<'invocation, 'bs> InvocationCtx<'invocation, 'bs> {
    fn resolve_target(&'invocation self, target: &Address) -> Result<(Actor, Address), ActorError> {
        if let Some(a) = self.v.normalize_address(target) {
            if let Some(act) = self.v.get_actor(a) {
                return Ok((act, a));
            }
        };

        // Address does not yet exist, create it
        let is_account = match target.payload() {
            Payload::Secp256k1(_) | Payload::BLS(_) => true,
            Payload::Delegated(da)
            // Validate that there's an actor at the target ID (we don't care what is there,
            // just that something is there).
            if self.v.get_actor(Address::new_id(da.namespace())).is_some() =>
                {
                    false
                }
            _ => {
                return Err(ActorError::unchecked(
                    ExitCode::SYS_INVALID_RECEIVER,
                    format!("cannot create account for address {} type {}", target, target.protocol()),
                ));
            }
        };

        // But only if we're not in read-only mode.
        if self.read_only() {
            return Err(ActorError::unchecked(
                ExitCode::USR_READ_ONLY,
                format!("cannot create actor {target} in read-only mode"),
            ));
        }

        let mut st = self.v.get_state::<InitState>(INIT_ACTOR_ADDR).unwrap();
        let (target_id, existing) = st.map_addresses_to_id(self.v.store, target, None).unwrap();
        assert!(!existing, "should never have existing actor when no f4 address is specified");
        let target_id_addr = Address::new_id(target_id);
        let mut init_actor = self.v.get_actor(INIT_ACTOR_ADDR).unwrap();
        init_actor.head = self.v.store.put_cbor(&st, Code::Blake2b256).unwrap();
        self.v.set_actor(INIT_ACTOR_ADDR, init_actor);

        let new_actor_msg = InternalMessage {
            from: SYSTEM_ACTOR_ADDR,
            to: target_id_addr,
            value: TokenAmount::zero(),
            method: METHOD_CONSTRUCTOR,
            params: IpldBlock::serialize_cbor(target).unwrap(),
        };
        {
            let mut new_ctx = InvocationCtx {
                v: self.v,
                top: self.top.clone(),
                msg: new_actor_msg,
                allow_side_effects: true,
                caller_validated: false,
                policy: self.policy,
                subinvocations: RefCell::new(vec![]),
                actor_exit: RefCell::new(None),
                read_only: false,
            };
            if is_account {
                new_ctx.create_actor(*ACCOUNT_ACTOR_CODE_ID, target_id, Some(*target)).unwrap();
                let res = new_ctx.invoke();
                let invoc = new_ctx.gather_trace(res);
                RefMut::map(self.subinvocations.borrow_mut(), |subinvocs| {
                    subinvocs.push(invoc);
                    subinvocs
                });
            } else {
                new_ctx.create_actor(*PLACEHOLDER_ACTOR_CODE_ID, target_id, Some(*target)).unwrap();
            }
        }

        Ok((self.v.get_actor(target_id_addr).unwrap(), target_id_addr))
    }

    fn gather_trace(
        &mut self,
        invoke_result: Result<Option<IpldBlock>, ActorError>,
    ) -> InvocationTrace {
        let (ret, code) = match invoke_result {
            Ok(rb) => (rb, ExitCode::OK),
            Err(ae) => (None, ae.exit_code()),
        };
        let mut msg = self.msg.clone();
        msg.to = match self.resolve_target(&self.msg.to) {
            Ok((_, addr)) => addr, // use normalized address in trace
            _ => self.msg.to, // if target resolution fails don't fail whole invoke, just use non normalized
        };
        InvocationTrace { msg, code, ret, subinvocations: self.subinvocations.take() }
    }

    fn to(&'_ self) -> Address {
        self.resolve_target(&self.msg.to).unwrap().1
    }

<<<<<<< HEAD
    fn invoke_actor(&mut self) -> Result<RawBytes, ActorError> {
        std::panic::catch_unwind(std::panic::AssertUnwindSafe(|| self.invoke())).unwrap_or_else(
            |panic| {
                if self.actor_exit.borrow().is_some() {
                    let exit = self.actor_exit.take().unwrap();
                    if exit.code == 0 {
                        Ok(exit.data)
                    } else {
                        Err(ActorError::unchecked_with_data(
                            ExitCode::new(exit.code),
                            exit.msg.unwrap_or_else(|| "actor exited".to_owned()),
                            exit.data,
                        ))
                    }
                } else {
                    std::panic::resume_unwind(panic)
                }
            },
        )
    }

    fn invoke(&mut self) -> Result<RawBytes, ActorError> {
=======
    fn invoke(&mut self) -> Result<Option<IpldBlock>, ActorError> {
>>>>>>> 04b1d0d8
        let prior_root = self.v.checkpoint();

        // Transfer funds
        let mut from_actor = self.v.get_actor(self.msg.from).unwrap();
        if !self.msg.value.is_zero() {
            if self.msg.value.is_negative() {
                return Err(ActorError::unchecked(
                    ExitCode::SYS_ASSERTION_FAILED,
                    "attempt to transfer negative value".to_string(),
                ));
            }
            if from_actor.balance < self.msg.value {
                return Err(ActorError::unchecked(
                    ExitCode::SYS_INSUFFICIENT_FUNDS,
                    "insufficient balance to transfer".to_string(),
                ));
            }
            if self.read_only() {
                return Err(ActorError::unchecked(
                    ExitCode::USR_READ_ONLY,
                    "cannot transfer value in read-only mode".to_string(),
                ));
            }
        }

        // Load, deduct, store from actor before loading to actor to handle self-send case
        from_actor.balance -= &self.msg.value;
        self.v.set_actor(self.msg.from, from_actor);

        let (mut to_actor, to_addr) = self.resolve_target(&self.msg.to)?;
        to_actor.balance = to_actor.balance.add(&self.msg.value);
        self.v.set_actor(to_addr, to_actor);

        // Exit early on send
        if self.msg.method == METHOD_SEND {
            return Ok(None);
        }

        // call target actor
        let to_actor = self.v.get_actor(to_addr).unwrap();
        let params = self.msg.params.clone();
        let mut res = match ACTOR_TYPES.get(&to_actor.code).expect("Target actor is not a builtin")
        {
            Type::Account => AccountActor::invoke_method(self, self.msg.method, params),
            Type::Cron => CronActor::invoke_method(self, self.msg.method, params),
            Type::Init => InitActor::invoke_method(self, self.msg.method, params),
            Type::Market => MarketActor::invoke_method(self, self.msg.method, params),
            Type::Miner => MinerActor::invoke_method(self, self.msg.method, params),
            Type::Multisig => MultisigActor::invoke_method(self, self.msg.method, params),
            Type::System => SystemActor::invoke_method(self, self.msg.method, params),
            Type::Reward => RewardActor::invoke_method(self, self.msg.method, params),
            Type::Power => PowerActor::invoke_method(self, self.msg.method, params),
            Type::PaymentChannel => PaychActor::invoke_method(self, self.msg.method, params),
            Type::VerifiedRegistry => VerifregActor::invoke_method(self, self.msg.method, params),
            // Type::EVM => panic!("no EVM"),
            Type::DataCap => DataCapActor::invoke_method(self, self.msg.method, params),
            Type::Placeholder => {
                Err(ActorError::unhandled_message("placeholder actors only handle method 0".into()))
            }
            Type::EVM => EvmContractActor::invoke_method(self, self.msg.method, params),
            Type::EAM => EamActor::invoke_method(self, self.msg.method, params),
            Type::EthAccount => EthAccountActor::invoke_method(self, self.msg.method, params),
        };
        if res.is_ok() && !self.caller_validated {
            res = Err(actor_error!(assertion_failed, "failed to validate caller"));
        }
        if res.is_err() {
            self.v.rollback(prior_root)
        };

        res
    }
}

impl<'invocation, 'bs> Runtime for InvocationCtx<'invocation, 'bs> {
    type Blockstore = &'bs MemoryBlockstore;

    fn create_actor(
        &mut self,
        code_id: Cid,
        actor_id: ActorID,
        predictable_address: Option<Address>,
    ) -> Result<(), ActorError> {
        match NON_SINGLETON_CODES.get(&code_id) {
            Some(_) => (),
            None => {
                return Err(ActorError::unchecked(
                    ExitCode::SYS_ASSERTION_FAILED,
                    "create_actor called with singleton builtin actor code cid".to_string(),
                ));
            }
        }
        let addr = Address::new_id(actor_id);
        let actor = match self.v.get_actor(addr) {
            Some(mut act) if act.code == *PLACEHOLDER_ACTOR_CODE_ID => {
                act.code = code_id;
                act
            }
            None => actor(code_id, EMPTY_ARR_CID, 0, TokenAmount::zero(), predictable_address),
            _ => {
                // can happen if an actor is deployed to an f4 address.
                return Err(ActorError::unchecked(
                    ExitCode::USR_FORBIDDEN,
                    "attempt to create new actor at existing address".to_string(),
                ));
            }
        };

        if self.read_only() {
            return Err(ActorError::unchecked(
                ExitCode::USR_READ_ONLY,
                "cannot send value in read-only mode".into(),
            ));
        }

        self.v.set_actor(addr, actor);
        Ok(())
    }

    fn store(&self) -> &&'bs MemoryBlockstore {
        &self.v.store
    }

    fn network_version(&self) -> NetworkVersion {
        self.v.network_version
    }

    fn message(&self) -> &dyn MessageInfo {
        self
    }

    fn curr_epoch(&self) -> ChainEpoch {
        self.v.get_epoch()
    }

    fn chain_id(&self) -> ChainID {
        ChainID::from(0)
    }

    fn validate_immediate_caller_accept_any(&mut self) -> Result<(), ActorError> {
        if self.caller_validated {
            Err(ActorError::unchecked(
                ExitCode::SYS_ASSERTION_FAILED,
                "caller double validated".to_string(),
            ))
        } else {
            self.caller_validated = true;
            Ok(())
        }
    }

    fn validate_immediate_caller_namespace<I>(
        &mut self,
        namespace_manager_addresses: I,
    ) -> Result<(), ActorError>
    where
        I: IntoIterator<Item = u64>,
    {
        if self.caller_validated {
            return Err(ActorError::unchecked(
                ExitCode::SYS_ASSERTION_FAILED,
                "caller double validated".to_string(),
            ));
        }
        let managers: Vec<_> = namespace_manager_addresses.into_iter().collect();

        if let Some(delegated) =
            self.lookup_delegated_address(self.message().caller().id().unwrap())
        {
            for id in managers {
                if match delegated.payload() {
                    Payload::Delegated(d) => d.namespace() == id,
                    _ => false,
                } {
                    return Ok(());
                }
            }
        } else {
            return Err(ActorError::unchecked(
                ExitCode::SYS_ASSERTION_FAILED,
                "immediate caller actor expected to have namespace".to_string(),
            ));
        }

        Err(ActorError::unchecked(
            ExitCode::SYS_ASSERTION_FAILED,
            "immediate caller actor namespace forbidden".to_string(),
        ))
    }

    fn validate_immediate_caller_is<'a, I>(&mut self, addresses: I) -> Result<(), ActorError>
    where
        I: IntoIterator<Item = &'a Address>,
    {
        if self.caller_validated {
            return Err(ActorError::unchecked(
                ExitCode::USR_ASSERTION_FAILED,
                "caller double validated".to_string(),
            ));
        }
        self.caller_validated = true;
        for addr in addresses {
            if *addr == self.msg.from {
                return Ok(());
            }
        }
        Err(ActorError::unchecked(
            ExitCode::USR_FORBIDDEN,
            "immediate caller address forbidden".to_string(),
        ))
    }

    fn validate_immediate_caller_type<'a, I>(&mut self, types: I) -> Result<(), ActorError>
    where
        I: IntoIterator<Item = &'a Type>,
    {
        if self.caller_validated {
            return Err(ActorError::unchecked(
                ExitCode::SYS_ASSERTION_FAILED,
                "caller double validated".to_string(),
            ));
        }
        self.caller_validated = true;
        let to_match = ACTOR_TYPES.get(&self.v.get_actor(self.msg.from).unwrap().code).unwrap();
        if types.into_iter().any(|t| *t == *to_match) {
            return Ok(());
        }
        Err(ActorError::unchecked(
            ExitCode::SYS_ASSERTION_FAILED,
            "immediate caller actor type forbidden".to_string(),
        ))
    }

    fn current_balance(&self) -> TokenAmount {
        self.v.get_actor(self.to()).unwrap().balance
    }

    fn resolve_address(&self, addr: &Address) -> Option<ActorID> {
        if let Some(normalize_addr) = self.v.normalize_address(addr) {
            if let &Payload::ID(id) = normalize_addr.payload() {
                return Some(id);
            }
        }
        None
    }

    fn get_actor_code_cid(&self, id: &ActorID) -> Option<Cid> {
        let maybe_act = self.v.get_actor(Address::new_id(*id));
        match maybe_act {
            None => None,
            Some(act) => Some(act.code),
        }
    }

    fn lookup_delegated_address(&self, id: ActorID) -> Option<Address> {
        self.v.get_actor(Address::new_id(id)).and_then(|act| act.predictable_address)
    }

    fn send_generalized(
        &self,
        to: &Address,
        method: MethodNum,
        params: Option<IpldBlock>,
        value: TokenAmount,
<<<<<<< HEAD
        _gas_limit: Option<u64>,
        mut send_flags: SendFlags,
    ) -> Result<RawBytes, ActorError> {
        // replicate FVM by silently propagating read only flag to subcalls
        if self.read_only() {
            send_flags.set(SendFlags::READ_ONLY, true)
        }

        // TODO gas_limit is current ignored, what should we do about it?
=======
    ) -> Result<Option<IpldBlock>, ActorError> {
>>>>>>> 04b1d0d8
        if !self.allow_side_effects {
            return Err(ActorError::unchecked(
                ExitCode::SYS_ASSERTION_FAILED,
                "Calling send is not allowed during side-effect lock".to_string(),
            ));
        }

        let new_actor_msg = InternalMessage { from: self.to(), to: *to, value, method, params };
        let mut new_ctx = InvocationCtx {
            v: self.v,
            top: self.top.clone(),
            msg: new_actor_msg,
            allow_side_effects: true,
            caller_validated: false,
            policy: self.policy,
            subinvocations: RefCell::new(vec![]),
            actor_exit: RefCell::new(None),
            read_only: send_flags.read_only(),
        };
        let res = new_ctx.invoke_actor();
        let invoc = new_ctx.gather_trace(res.clone());
        RefMut::map(self.subinvocations.borrow_mut(), |subinvocs| {
            subinvocs.push(invoc);
            subinvocs
        });
        res
    }

    fn get_randomness_from_tickets(
        &self,
        _personalization: DomainSeparationTag,
        _rand_epoch: ChainEpoch,
        _entropy: &[u8],
    ) -> Result<[u8; RANDOMNESS_LENGTH], ActorError> {
        Ok(TEST_VM_RAND_ARRAY)
    }

    fn get_randomness_from_beacon(
        &self,
        _personalization: DomainSeparationTag,
        _rand_epoch: ChainEpoch,
        _entropy: &[u8],
    ) -> Result<[u8; RANDOMNESS_LENGTH], ActorError> {
        Ok(TEST_VM_RAND_ARRAY)
    }

    fn user_get_randomness_from_beacon(
        &self,
        _personalization: i64,
        _epoch: ChainEpoch,
        _entropy: &[u8],
    ) -> Result<[u8; RANDOMNESS_LENGTH], ActorError> {
        Ok(TEST_VM_RAND_ARRAY)
    }

    fn user_get_randomness_from_chain(
        &self,
        _personalization: i64,
        _epoch: ChainEpoch,
        _entropy: &[u8],
    ) -> Result<[u8; RANDOMNESS_LENGTH], ActorError> {
        Ok(TEST_VM_RAND_ARRAY)
    }

    fn get_state_root(&self) -> Result<Cid, ActorError> {
        Ok(self.v.get_actor(self.to()).unwrap().head)
    }

    fn set_state_root(&mut self, root: &Cid) -> Result<(), ActorError> {
        let maybe_act = self.v.get_actor(self.to());
        match maybe_act {
            None => Err(ActorError::unchecked(
                ExitCode::SYS_ASSERTION_FAILED,
                "actor does not exist".to_string(),
            )),
            Some(mut act) if !self.read_only() => {
                act.head = *root;
                self.v.set_actor(self.to(), act);
                Ok(())
            }
            _ => Err(ActorError::unchecked(
                ExitCode::USR_READ_ONLY,
                "actor is read-only".to_string(),
            )),
        }
    }

    fn state<T: DeserializeOwned>(&self) -> Result<T, ActorError> {
        Ok(self.v.get_state::<T>(self.to()).unwrap())
    }

    fn transaction<S, RT, F>(&mut self, f: F) -> Result<RT, ActorError>
    where
        S: Serialize + DeserializeOwned,
        F: FnOnce(&mut S, &mut Self) -> Result<RT, ActorError>,
    {
        let mut st = self.state::<S>().unwrap();
        self.allow_side_effects = false;
        let result = f(&mut st, self);
        self.allow_side_effects = true;
        let ret = result?;
        let mut act = self.v.get_actor(self.to()).unwrap();
        act.head = self.v.store.put_cbor(&st, Code::Blake2b256).unwrap();

        if self.read_only {
            return Err(ActorError::unchecked(
                ExitCode::USR_READ_ONLY,
                "actor is read-only".to_string(),
            ));
        }

        self.v.set_actor(self.to(), act);
        Ok(ret)
    }

    fn new_actor_address(&mut self) -> Result<Address, ActorError> {
        let mut b = self.top.originator_stable_addr.to_bytes();
        b.extend_from_slice(&self.top.originator_call_seq.to_be_bytes());
        b.extend_from_slice(
            &self.top.new_actor_addr_count.replace_with(|old| *old + 1).to_be_bytes(),
        );
        Ok(Address::new_actor(&b))
    }

    fn delete_actor(&mut self, _beneficiary: &Address) -> Result<(), ActorError> {
        panic!("TODO implement me")
    }

    fn resolve_builtin_actor_type(&self, code_id: &Cid) -> Option<Type> {
        ACTOR_TYPES.get(code_id).cloned()
    }

    fn get_code_cid_for_type(&self, typ: Type) -> Cid {
        ACTOR_CODES.get(&typ).cloned().unwrap()
    }

    fn total_fil_circ_supply(&self) -> TokenAmount {
        self.top.circ_supply.clone()
    }

    fn charge_gas(&mut self, _name: &'static str, _compute: i64) {}

    fn base_fee(&self) -> TokenAmount {
        TokenAmount::zero()
    }

    fn actor_balance(&self, id: ActorID) -> Option<TokenAmount> {
        self.v.get_actor(Address::new_id(id)).map(|act| act.balance)
    }

    fn gas_available(&self) -> u64 {
        u32::MAX.into()
    }

    fn tipset_timestamp(&self) -> u64 {
        0
    }

    fn tipset_cid(&self, _epoch: i64) -> Option<Cid> {
        Some(Cid::new_v1(IPLD_RAW, Multihash::wrap(0, b"faketipset").unwrap()))
    }

    // TODO No support for events yet.
    fn emit_event(&self, _event: &ActorEvent) -> Result<(), ActorError> {
        Ok(())
    }

    fn exit(&self, code: u32, data: RawBytes, msg: Option<&str>) -> ! {
        self.actor_exit.replace(Some(ActorExit { code, data, msg: msg.map(|s| s.to_owned()) }));
        std::panic::panic_any("actor exit");
    }

    fn read_only(&self) -> bool {
        self.read_only
    }
}

impl Primitives for VM<'_> {
    // A "valid" signature has its bytes equal to the plaintext.
    // Anything else is considered invalid.
    fn verify_signature(
        &self,
        signature: &Signature,
        _signer: &Address,
        plaintext: &[u8],
    ) -> Result<(), anyhow::Error> {
        if signature.bytes != plaintext {
            return Err(anyhow::format_err!(
                "invalid signature (mock sig validation expects siggy bytes to be equal to plaintext)"
            ));
        }
        Ok(())
    }

    fn hash_blake2b(&self, data: &[u8]) -> [u8; 32] {
        blake2b_simd::Params::new()
            .hash_length(32)
            .to_state()
            .update(data)
            .finalize()
            .as_bytes()
            .try_into()
            .unwrap()
    }

    fn compute_unsealed_sector_cid(
        &self,
        _proof_type: RegisteredSealProof,
        _pieces: &[PieceInfo],
    ) -> Result<Cid, anyhow::Error> {
        Ok(make_piece_cid(b"unsealed from itest vm"))
    }

    #[cfg(feature = "m2-native")]
    fn install_actor(&self, _: &Cid) -> Result<(), anyhow::Error> {
        panic!("TODO implement me")
    }

    fn hash(&self, hasher: SupportedHashes, data: &[u8]) -> Vec<u8> {
        let hasher = Code::try_from(hasher as u64).unwrap(); // supported hashes are all implemented in multihash
        hasher.digest(data).to_bytes()
    }

    fn hash_64(&self, hasher: SupportedHashes, data: &[u8]) -> ([u8; 64], usize) {
        let hasher = Code::try_from(hasher as u64).unwrap();
        let (len, buf, ..) = hasher.digest(data).into_inner();
        (buf, len as usize)
    }

    fn recover_secp_public_key(
        &self,
        hash: &[u8; SECP_SIG_MESSAGE_HASH_SIZE],
        signature: &[u8; SECP_SIG_LEN],
    ) -> Result<[u8; SECP_PUB_LEN], anyhow::Error> {
        recover_secp_public_key(hash, signature).map_err(|_| anyhow!("failed to recover pubkey"))
    }
}

impl Primitives for InvocationCtx<'_, '_> {
    fn verify_signature(
        &self,
        signature: &Signature,
        signer: &Address,
        plaintext: &[u8],
    ) -> Result<(), anyhow::Error> {
        self.v.verify_signature(signature, signer, plaintext)
    }

    fn hash_blake2b(&self, data: &[u8]) -> [u8; 32] {
        self.v.hash_blake2b(data)
    }

    fn compute_unsealed_sector_cid(
        &self,
        proof_type: RegisteredSealProof,
        pieces: &[PieceInfo],
    ) -> Result<Cid, anyhow::Error> {
        self.v.compute_unsealed_sector_cid(proof_type, pieces)
    }

    #[cfg(feature = "m2-native")]
    fn install_actor(&self, _: &Cid) -> Result<(), anyhow::Error> {
        panic!("TODO implement me")
    }

    fn hash(&self, hasher: SupportedHashes, data: &[u8]) -> Vec<u8> {
        self.v.hash(hasher, data)
    }

    fn hash_64(&self, hasher: SupportedHashes, data: &[u8]) -> ([u8; 64], usize) {
        self.v.hash_64(hasher, data)
    }

    fn recover_secp_public_key(
        &self,
        hash: &[u8; SECP_SIG_MESSAGE_HASH_SIZE],
        signature: &[u8; SECP_SIG_LEN],
    ) -> Result<[u8; SECP_PUB_LEN], anyhow::Error> {
        self.v.recover_secp_public_key(hash, signature)
    }
}

impl Verifier for InvocationCtx<'_, '_> {
    fn verify_seal(&self, _vi: &SealVerifyInfo) -> Result<(), anyhow::Error> {
        Ok(())
    }

    fn verify_post(&self, verify_info: &WindowPoStVerifyInfo) -> Result<(), anyhow::Error> {
        for proof in &verify_info.proofs {
            if proof.proof_bytes.eq(&TEST_VM_INVALID_POST.as_bytes().to_vec()) {
                return Err(anyhow!("invalid proof"));
            }
        }

        Ok(())
    }

    fn verify_consensus_fault(
        &self,
        _h1: &[u8],
        _h2: &[u8],
        _extra: &[u8],
    ) -> Result<Option<ConsensusFault>, anyhow::Error> {
        Ok(None)
    }

    fn batch_verify_seals(&self, batch: &[SealVerifyInfo]) -> anyhow::Result<Vec<bool>> {
        Ok(vec![true; batch.len()]) // everyone wins
    }

    fn verify_aggregate_seals(
        &self,
        _aggregate: &AggregateSealVerifyProofAndInfos,
    ) -> Result<(), anyhow::Error> {
        Ok(())
    }

    fn verify_replica_update(&self, _replica: &ReplicaUpdateInfo) -> Result<(), anyhow::Error> {
        Ok(())
    }
}

impl RuntimePolicy for InvocationCtx<'_, '_> {
    fn policy(&self) -> &Policy {
        self.policy
    }
}

#[derive(Clone, PartialEq, Eq, Debug)]
pub struct MessageResult {
    pub code: ExitCode,
    pub message: String,
    pub ret: Option<IpldBlock>,
}

#[derive(Serialize_tuple, Deserialize_tuple, Clone, PartialEq, Eq, Debug)]
pub struct Actor {
    pub code: Cid,
    pub head: Cid,
    pub call_seq_num: u64,
    pub balance: TokenAmount,
    pub predictable_address: Option<Address>,
}

pub fn actor(
    code: Cid,
    head: Cid,
    call_seq_num: u64,
    balance: TokenAmount,
    predictable_address: Option<Address>,
) -> Actor {
    Actor { code, head, call_seq_num, balance, predictable_address }
}

#[derive(Clone)]
pub struct InvocationTrace {
    pub msg: InternalMessage,
    pub code: ExitCode,
    pub ret: Option<IpldBlock>,
    pub subinvocations: Vec<InvocationTrace>,
}

pub struct ExpectInvocation {
    pub to: Address,
    // required
    pub method: MethodNum,
    // required
    pub code: Option<ExitCode>,
    pub from: Option<Address>,
    pub value: Option<TokenAmount>,
    pub params: Option<Option<IpldBlock>>,
    pub ret: Option<Option<IpldBlock>>,
    pub subinvocs: Option<Vec<ExpectInvocation>>,
}

impl ExpectInvocation {
    // testing method that panics on no match
    pub fn matches(&self, invoc: &InvocationTrace) {
        let id = format!("[{}:{}]", invoc.msg.to, invoc.msg.method);
        self.quick_match(invoc, String::new());
        if let Some(c) = self.code {
            assert_eq!(
                c, invoc.code,
                "{} unexpected code expected: {}, was: {}",
                id, c, invoc.code
            );
        }
        if let Some(f) = self.from {
            assert_eq!(
                f, invoc.msg.from,
                "{} unexpected from addr: expected: {}, was: {} ",
                id, f, invoc.msg.from
            );
        }
        if let Some(v) = &self.value {
            assert_eq!(
                v, &invoc.msg.value,
                "{} unexpected value: expected: {}, was: {} ",
                id, v, invoc.msg.value
            );
        }
        if let Some(p) = &self.params {
            assert_eq!(
                p, &invoc.msg.params,
                "{} unexpected params: expected: {:x?}, was: {:x?}",
                id, p, invoc.msg.params
            );
        }
        if let Some(r) = &self.ret {
            assert_eq!(
                r, &invoc.ret,
                "{} unexpected ret: expected: {:x?}, was: {:x?}",
                id, r, invoc.ret
            );
        }
        if let Some(expect_subinvocs) = &self.subinvocs {
            let subinvocs = &invoc.subinvocations;

            let panic_str = format!(
                "unexpected subinvocs:\n expected: \n[\n{}]\n was:\n[\n{}]\n",
                self.fmt_expect_invocs(expect_subinvocs),
                self.fmt_invocs(subinvocs)
            );
            assert!(subinvocs.len() == expect_subinvocs.len(), "{}", panic_str);

            for (i, invoc) in subinvocs.iter().enumerate() {
                let expect_invoc = expect_subinvocs.get(i).unwrap();
                // only try to match if required fields match
                expect_invoc.quick_match(invoc, panic_str.clone());
                expect_invoc.matches(invoc);
            }
        }
    }

    pub fn fmt_invocs(&self, invocs: &[InvocationTrace]) -> String {
        invocs
            .iter()
            .enumerate()
            .map(|(i, invoc)| format!("{}: [{}:{}],\n", i, invoc.msg.to, invoc.msg.method))
            .collect()
    }

    pub fn fmt_expect_invocs(&self, invocs: &[ExpectInvocation]) -> String {
        invocs
            .iter()
            .enumerate()
            .map(|(i, invoc)| format!("{}: [{}:{}],\n", i, invoc.to, invoc.method))
            .collect()
    }

    pub fn quick_match(&self, invoc: &InvocationTrace, extra_msg: String) {
        let id = format!("[{}:{}]", invoc.msg.to, invoc.msg.method);
        assert_eq!(
            self.to, invoc.msg.to,
            "{} unexpected to addr: expected: {}, was: {} \n{}",
            id, self.to, invoc.msg.to, extra_msg
        );
        assert_eq!(
            self.method, invoc.msg.method,
            "{} unexpected method: expected: {}, was: {} \n{}",
            id, self.method, invoc.msg.from, extra_msg
        );
    }
}

impl Default for ExpectInvocation {
    fn default() -> Self {
        Self {
            method: 0,
            to: Address::new_id(0),
            code: None,
            from: None,
            value: None,
            params: None,
            ret: None,
            subinvocs: None,
        }
    }
}

#[derive(Debug)]
pub struct TestVMError {
    msg: String,
}

impl fmt::Display for TestVMError {
    fn fmt(&self, f: &mut fmt::Formatter) -> fmt::Result {
        write!(f, "{}", self.msg)
    }
}

impl Error for TestVMError {
    fn description(&self) -> &str {
        &self.msg
    }
}

impl From<fvm_ipld_hamt::Error> for TestVMError {
    fn from(h_err: fvm_ipld_hamt::Error) -> Self {
        vm_err(h_err.to_string().as_str())
    }
}

pub fn vm_err(msg: &str) -> TestVMError {
    TestVMError { msg: msg.to_string() }
}<|MERGE_RESOLUTION|>--- conflicted
+++ resolved
@@ -473,15 +473,11 @@
         match res {
             Err(mut ae) => {
                 self.rollback(prior_root);
-<<<<<<< HEAD
                 Ok(MessageResult {
                     code: ae.exit_code(),
                     message: ae.msg().to_string(),
                     ret: ae.take_data(),
                 })
-=======
-                Ok(MessageResult { code: ae.exit_code(), message: ae.msg().to_string(), ret: None })
->>>>>>> 04b1d0d8
             }
             Ok(ret) => {
                 self.checkpoint();
@@ -609,7 +605,7 @@
 
 struct ActorExit {
     code: u32,
-    data: RawBytes,
+    data: Option<IpldBlock>,
     msg: Option<String>,
 }
 
@@ -710,8 +706,7 @@
         self.resolve_target(&self.msg.to).unwrap().1
     }
 
-<<<<<<< HEAD
-    fn invoke_actor(&mut self) -> Result<RawBytes, ActorError> {
+    fn invoke_actor(&mut self) -> Result<Option<IpldBlock>, ActorError> {
         std::panic::catch_unwind(std::panic::AssertUnwindSafe(|| self.invoke())).unwrap_or_else(
             |panic| {
                 if self.actor_exit.borrow().is_some() {
@@ -732,10 +727,7 @@
         )
     }
 
-    fn invoke(&mut self) -> Result<RawBytes, ActorError> {
-=======
     fn invoke(&mut self) -> Result<Option<IpldBlock>, ActorError> {
->>>>>>> 04b1d0d8
         let prior_root = self.v.checkpoint();
 
         // Transfer funds
@@ -1000,19 +992,15 @@
         method: MethodNum,
         params: Option<IpldBlock>,
         value: TokenAmount,
-<<<<<<< HEAD
         _gas_limit: Option<u64>,
         mut send_flags: SendFlags,
-    ) -> Result<RawBytes, ActorError> {
+    ) -> Result<Option<IpldBlock>, ActorError> {
         // replicate FVM by silently propagating read only flag to subcalls
         if self.read_only() {
             send_flags.set(SendFlags::READ_ONLY, true)
         }
 
         // TODO gas_limit is current ignored, what should we do about it?
-=======
-    ) -> Result<Option<IpldBlock>, ActorError> {
->>>>>>> 04b1d0d8
         if !self.allow_side_effects {
             return Err(ActorError::unchecked(
                 ExitCode::SYS_ASSERTION_FAILED,
@@ -1180,7 +1168,7 @@
         Ok(())
     }
 
-    fn exit(&self, code: u32, data: RawBytes, msg: Option<&str>) -> ! {
+    fn exit(&self, code: u32, data: Option<IpldBlock>, msg: Option<&str>) -> ! {
         self.actor_exit.replace(Some(ActorExit { code, data, msg: msg.map(|s| s.to_owned()) }));
         std::panic::panic_any("actor exit");
     }
