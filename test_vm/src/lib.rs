--- conflicted
+++ resolved
@@ -50,9 +50,12 @@
 pub use messaging::*;
 
 /// An in-memory rust-execution VM for testing builtin-actors that yields sensible stack traces and debug info
-pub struct TestVM<'bs> {
+pub struct TestVM<'bs, BS>
+where
+    BS: Blockstore,
+{
     pub primitives: FakePrimitives,
-    pub store: &'bs TrackingMemBlockstore,
+    pub store: &'bs BS,
     pub state_root: RefCell<Cid>,
     circulating_supply: RefCell<TokenAmount>,
     actors_dirty: RefCell<bool>,
@@ -62,16 +65,11 @@
     invocations: RefCell<Vec<InvocationTrace>>,
 }
 
-<<<<<<< HEAD
-impl<'bs> TestVM<'bs> {
-    pub fn new(store: &'bs TrackingMemBlockstore) -> TestVM<'bs> {
-=======
 impl<'bs, BS> TestVM<'bs, BS>
 where
     BS: Blockstore,
 {
     pub fn new(store: &'bs MemoryBlockstore) -> TestVM<'bs, MemoryBlockstore> {
->>>>>>> 6225c653
         let mut actors =
             Hamt::<&'bs MemoryBlockstore, ActorState, BytesKey, Sha256>::new_with_config(
                 store,
@@ -90,19 +88,11 @@
         }
     }
 
-<<<<<<< HEAD
-    pub fn new_with_singletons(store: &'bs TrackingMemBlockstore) -> TestVM<'bs> {
-        let reward_total = TokenAmount::from_whole(1_100_000_000i64);
-        let faucet_total = TokenAmount::from_whole(1_000_000_000i64);
-
-        let v = TestVM::<'_>::new(store);
-=======
     pub fn new_with_singletons(store: &'bs MemoryBlockstore) -> TestVM<'bs, MemoryBlockstore> {
         let reward_total = TokenAmount::from_whole(1_100_000_000i64);
         let faucet_total = TokenAmount::from_whole(1_000_000_000i64);
 
         let v = TestVM::<'_, MemoryBlockstore>::new(store);
->>>>>>> 6225c653
         v.set_circulating_supply(&reward_total + &faucet_total);
 
         // system
@@ -254,13 +244,12 @@
 
     pub fn checkpoint(&self) -> Cid {
         // persist cache on top of latest checkpoint and clear
-        let mut actors =
-            Hamt::<&'bs TrackingMemBlockstore, ActorState, BytesKey, Sha256>::load_with_config(
-                &self.state_root.borrow(),
-                self.store,
-                DEFAULT_HAMT_CONFIG,
-            )
-            .unwrap();
+        let mut actors = Hamt::<&'bs BS, ActorState, BytesKey, Sha256>::load_with_config(
+            &self.state_root.borrow(),
+            self.store,
+            DEFAULT_HAMT_CONFIG,
+        )
+        .unwrap();
         for (addr, act) in self.actors_cache.borrow().iter() {
             actors.set(addr.to_bytes().into(), act.clone()).unwrap();
         }
@@ -291,7 +280,10 @@
     }
 }
 
-impl<'bs> VM for TestVM<'bs> {
+impl<'bs, BS> VM for TestVM<'bs, BS>
+where
+    BS: Blockstore,
+{
     fn blockstore(&self) -> &dyn Blockstore {
         self.store
     }
@@ -380,7 +372,7 @@
     }
     fn resolve_id_address(&self, address: &Address) -> Option<Address> {
         let st: InitState = get_state(self, &INIT_ACTOR_ADDR).unwrap();
-        st.resolve_address(self.store, address).unwrap()
+        st.resolve_address::<BS>(self.store, address).unwrap()
     }
 
     fn set_epoch(&self, epoch: ChainEpoch) {
@@ -402,13 +394,12 @@
             return Some(act.clone());
         }
         // go to persisted map
-        let actors =
-            Hamt::<&'bs TrackingMemBlockstore, ActorState, BytesKey, Sha256>::load_with_config(
-                &self.state_root.borrow(),
-                self.store,
-                DEFAULT_HAMT_CONFIG,
-            )
-            .unwrap();
+        let actors = Hamt::<&'bs BS, ActorState, BytesKey, Sha256>::load_with_config(
+            &self.state_root.borrow(),
+            self.store,
+            DEFAULT_HAMT_CONFIG,
+        )
+        .unwrap();
         let actor = actors.get(&address.to_bytes()).unwrap().cloned();
         actor.iter().for_each(|a| {
             self.actors_cache.borrow_mut().insert(*address, a.clone());
