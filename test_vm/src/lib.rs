--- conflicted
+++ resolved
@@ -37,14 +37,10 @@
 use fvm_ipld_blockstore::MemoryBlockstore;
 use fvm_ipld_encoding::ipld_block::IpldBlock;
 use fvm_ipld_encoding::tuple::*;
-use fvm_ipld_encoding::{CborStore, RawBytes};
+use fvm_ipld_encoding::{CborStore, RawBytes, IPLD_RAW};
 use fvm_ipld_hamt::{BytesKey, Hamt, Sha256};
-<<<<<<< HEAD
-use fvm_shared::address::{Address, Payload};
-=======
 use fvm_shared::address::Address;
 use fvm_shared::address::Payload;
->>>>>>> 90807ba7
 use fvm_shared::bigint::Zero;
 use fvm_shared::chainid::ChainID;
 use fvm_shared::clock::ChainEpoch;
@@ -55,10 +51,7 @@
 };
 use fvm_shared::econ::TokenAmount;
 use fvm_shared::error::{ErrorNumber, ExitCode};
-<<<<<<< HEAD
 use fvm_shared::event::ActorEvent;
-=======
->>>>>>> 90807ba7
 use fvm_shared::piece::PieceInfo;
 use fvm_shared::randomness::Randomness;
 use fvm_shared::randomness::RANDOMNESS_LENGTH;
@@ -69,11 +62,7 @@
 use fvm_shared::smooth::FilterEstimate;
 use fvm_shared::sys::SendFlags;
 use fvm_shared::version::NetworkVersion;
-<<<<<<< HEAD
-use fvm_shared::{ActorID, MethodNum, Response, IPLD_RAW, METHOD_CONSTRUCTOR, METHOD_SEND};
-=======
 use fvm_shared::{ActorID, MethodNum, Response, METHOD_CONSTRUCTOR, METHOD_SEND};
->>>>>>> 90807ba7
 use regex::Regex;
 use serde::de::DeserializeOwned;
 use serde::{ser, Serialize};
@@ -261,21 +250,8 @@
 
         // Ethereum Address Manager
         v.set_actor(
-<<<<<<< HEAD
             EAM_ACTOR_ADDR,
             actor(*EAM_ACTOR_CODE_ID, EMPTY_ARR_CID, 0, TokenAmount::zero(), None),
-=======
-            DATACAP_TOKEN_ACTOR_ADDR,
-            actor(*DATACAP_TOKEN_ACTOR_CODE_ID, datacap_head, 0, TokenAmount::zero(), None),
->>>>>>> 90807ba7
-        );
-
-        // burnt funds
-        let burnt_funds_head = v.put_store(&AccountState { address: BURNT_FUNDS_ACTOR_ADDR });
-        v.set_actor(
-            BURNT_FUNDS_ACTOR_ADDR,
-            actor(*ACCOUNT_ACTOR_CODE_ID, burnt_funds_head, 0, TokenAmount::zero(), None),
-<<<<<<< HEAD
         );
 
         // datacap
@@ -284,8 +260,13 @@
         v.set_actor(
             DATACAP_TOKEN_ACTOR_ADDR,
             actor(*DATACAP_TOKEN_ACTOR_CODE_ID, datacap_head, 0, TokenAmount::zero(), None),
-=======
->>>>>>> 90807ba7
+        );
+
+        // burnt funds
+        let burnt_funds_head = v.put_store(&AccountState { address: BURNT_FUNDS_ACTOR_ADDR });
+        v.set_actor(
+            BURNT_FUNDS_ACTOR_ADDR,
+            actor(*ACCOUNT_ACTOR_CODE_ID, burnt_funds_head, 0, TokenAmount::zero(), None),
         );
 
         // create a faucet with 1 billion FIL for setting up test accounts
@@ -486,13 +467,8 @@
             policy: &Policy::default(),
             subinvocations: RefCell::new(vec![]),
             actor_exit: RefCell::new(None),
-            read_only: false,
         };
-<<<<<<< HEAD
         let res = new_ctx.invoke_actor();
-=======
-        let res = new_ctx.invoke();
->>>>>>> 90807ba7
 
         let invoc = new_ctx.gather_trace(res.clone());
         RefMut::map(self.invocations.borrow_mut(), |invocs| {
@@ -702,7 +678,6 @@
                 policy: self.policy,
                 subinvocations: RefCell::new(vec![]),
                 actor_exit: RefCell::new(None),
-                read_only: false,
             };
             if is_account {
                 new_ctx.create_actor(*ACCOUNT_ACTOR_CODE_ID, target_id, None).unwrap();
@@ -876,22 +851,8 @@
                 "cannot send value in read-only mode".into(),
             ));
         }
-<<<<<<< HEAD
 
         self.v.set_actor(addr, actor);
-=======
-        let a = actor(code_id, EMPTY_ARR_CID, 0, TokenAmount::zero(), predictable_address);
-
-        if self.read_only() {
-            return Err(ActorError::unchecked(
-                ExitCode::USR_READ_ONLY,
-                "cannot create actor in read-only mode".into(),
-            ));
-        }
-
-        self.top.new_actor_addr_count.replace_with(|old| *old + 1);
-        self.v.set_actor(addr, a);
->>>>>>> 90807ba7
         Ok(())
     }
 
@@ -1034,11 +995,7 @@
         self.v.get_actor(Address::new_id(id)).and_then(|act| act.predictable_address)
     }
 
-<<<<<<< HEAD
-    fn send_generalized(
-=======
     fn send(
->>>>>>> 90807ba7
         &self,
         to: &Address,
         method: MethodNum,
@@ -1052,10 +1009,6 @@
             send_flags.set(SendFlags::READ_ONLY, true)
         }
 
-<<<<<<< HEAD
-        // TODO gas_limit is current ignored, what should we do about it?
-=======
->>>>>>> 90807ba7
         if !self.allow_side_effects {
             return Ok(Response { exit_code: ExitCode::SYS_ASSERTION_FAILED, return_data: None });
         }
@@ -1071,13 +1024,8 @@
             policy: self.policy,
             subinvocations: RefCell::new(vec![]),
             actor_exit: RefCell::new(None),
-            read_only: send_flags.read_only(),
         };
-<<<<<<< HEAD
         let res = new_ctx.invoke_actor();
-=======
-        let res = new_ctx.invoke();
->>>>>>> 90807ba7
         let invoc = new_ctx.gather_trace(res.clone());
         RefMut::map(self.subinvocations.borrow_mut(), |subinvocs| {
             subinvocs.push(invoc);
@@ -1108,7 +1056,6 @@
         Ok(TEST_VM_RAND_ARRAY)
     }
 
-<<<<<<< HEAD
     fn user_get_randomness_from_beacon(
         &self,
         _personalization: i64,
@@ -1127,8 +1074,6 @@
         Ok(TEST_VM_RAND_ARRAY)
     }
 
-=======
->>>>>>> 90807ba7
     fn get_state_root(&self) -> Result<Cid, ActorError> {
         Ok(self.v.get_actor(self.to()).unwrap().head)
     }
@@ -1205,7 +1150,6 @@
         TokenAmount::zero()
     }
 
-<<<<<<< HEAD
     fn actor_balance(&self, id: ActorID) -> Option<TokenAmount> {
         self.v.get_actor(Address::new_id(id)).map(|act| act.balance)
     }
@@ -1232,8 +1176,6 @@
         std::panic::panic_any("actor exit");
     }
 
-=======
->>>>>>> 90807ba7
     fn read_only(&self) -> bool {
         self.read_only
     }
