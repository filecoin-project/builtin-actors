--- conflicted
+++ resolved
@@ -820,13 +820,8 @@
         _personalization: DomainSeparationTag,
         _rand_epoch: ChainEpoch,
         _entropy: &[u8],
-<<<<<<< HEAD
     ) -> Result<[u8; RANDOMNESS_LENGTH], ActorError> {
         Ok(TEST_VM_RAND_STRING.as_bytes().to_vec())
-=======
-    ) -> Result<Randomness, ActorError> {
-        Ok(Randomness(TEST_VM_RAND_STRING.as_bytes().into()))
->>>>>>> b5c101ab
     }
 
     fn get_randomness_from_beacon(
@@ -834,13 +829,8 @@
         _personalization: DomainSeparationTag,
         _rand_epoch: ChainEpoch,
         _entropy: &[u8],
-<<<<<<< HEAD
     ) -> Result<[u8; RANDOMNESS_LENGTH], ActorError> {
         Ok(TEST_VM_RAND_STRING.as_bytes().to_vec())
-=======
-    ) -> Result<Randomness, ActorError> {
-        Ok(Randomness(TEST_VM_RAND_STRING.as_bytes().into()))
->>>>>>> b5c101ab
     }
 
     fn create<C: Cbor>(&mut self, obj: &C) -> Result<(), ActorError> {
