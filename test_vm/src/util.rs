--- conflicted
+++ resolved
@@ -23,7 +23,6 @@
 };
 use fil_actor_reward::Method as RewardMethod;
 use fil_actor_verifreg::{Method as VerifregMethod, VerifierParams};
-<<<<<<< HEAD
 use fil_actors_runtime::runtime::policy_constants::{
     MARKET_DEFAULT_ALLOCATION_TERM_BUFFER, MAXIMUM_VERIFIED_ALLOCATION_EXPIRATION,
 };
@@ -31,10 +30,7 @@
     FRC46TokenReceived, UniversalReceiverParams, FRC46_TOKEN_TYPE,
 };
 use fil_fungible_token::token::types::TransferFromParams;
-use fvm_ipld_bitfield::{BitField, UnvalidatedBitField};
-=======
 use fvm_ipld_bitfield::BitField;
->>>>>>> fa943651
 use fvm_ipld_encoding::{BytesDe, Cbor, RawBytes};
 use fvm_shared::address::{Address, BLS_PUB_LEN};
 use fvm_shared::crypto::signature::{Signature, SignatureType};
@@ -624,25 +620,15 @@
         MultisigMethod::Propose as u64,
         proposal,
     );
-<<<<<<< HEAD
-=======
-    let verifreg_invoc = ExpectInvocation {
-        to: VERIFIED_REGISTRY_ACTOR_ADDR,
-        method: VerifregMethod::AddVerifier as u64,
-        params: Some(serialize(&add_verifier_params, "verifreg add verifier params").unwrap()),
-        subinvocs: Some(vec![]),
-        ..Default::default()
-    };
->>>>>>> fa943651
     ExpectInvocation {
         to: TEST_VERIFREG_ROOT_ADDR,
         method: MultisigMethod::Propose as u64,
         subinvocs: Some(vec![ExpectInvocation {
-            to: *VERIFIED_REGISTRY_ACTOR_ADDR,
+            to: VERIFIED_REGISTRY_ACTOR_ADDR,
             method: VerifregMethod::AddVerifier as u64,
             params: Some(serialize(&add_verifier_params, "verifreg add verifier params").unwrap()),
             subinvocs: Some(vec![ExpectInvocation {
-                to: *DATACAP_TOKEN_ACTOR_ADDR,
+                to: DATACAP_TOKEN_ACTOR_ADDR,
                 method: DataCapMethod::BalanceOf as u64,
                 params: Some(serialize(&verifier, "balance of params").unwrap()),
                 code: Some(ExitCode::OK),
@@ -693,13 +679,8 @@
     };
     let ret: PublishStorageDealsReturn = apply_ok(
         v,
-<<<<<<< HEAD
         worker,
-        *STORAGE_MARKET_ACTOR_ADDR,
-=======
-        provider,
         STORAGE_MARKET_ACTOR_ADDR,
->>>>>>> fa943651
         TokenAmount::zero(),
         MarketMethod::PublishStorageDeals as u64,
         publish_params,
@@ -747,13 +728,12 @@
             extensions: vec![],
         };
         expect_publish_invocs.push(ExpectInvocation {
-<<<<<<< HEAD
-            to: *DATACAP_TOKEN_ACTOR_ADDR,
+            to: DATACAP_TOKEN_ACTOR_ADDR,
             method: DataCapMethod::TransferFrom as u64,
             params: Some(
                 RawBytes::serialize(&TransferFromParams {
                     from: deal_client,
-                    to: *VERIFIED_REGISTRY_ACTOR_ADDR,
+                    to: VERIFIED_REGISTRY_ACTOR_ADDR,
                     amount: token_amount.clone(),
                     operator_data: RawBytes::serialize(&alloc_reqs).unwrap(),
                 })
@@ -761,7 +741,7 @@
             ),
             code: Some(ExitCode::OK),
             subinvocs: Some(vec![ExpectInvocation {
-                to: *VERIFIED_REGISTRY_ACTOR_ADDR,
+                to: VERIFIED_REGISTRY_ACTOR_ADDR,
                 method: VerifregMethod::UniversalReceiverHook as u64,
                 params: Some(
                     RawBytes::serialize(&UniversalReceiverParams {
@@ -781,10 +761,6 @@
                 code: Some(ExitCode::OK),
                 ..Default::default()
             }]),
-=======
-            to: VERIFIED_REGISTRY_ACTOR_ADDR,
-            method: VerifregMethod::UseBytes as u64,
->>>>>>> fa943651
             ..Default::default()
         })
     }
