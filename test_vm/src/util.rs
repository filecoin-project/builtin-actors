use std::cmp::min;

use frc46_token::receiver::{FRC46TokenReceived, FRC46_TOKEN_TYPE};
use frc46_token::token::types::{BurnParams, TransferFromParams, TransferParams};
use fvm_actor_utils::receiver::UniversalReceiverParams;
use fvm_ipld_bitfield::BitField;
use fvm_ipld_encoding::{BytesDe, RawBytes};
use fvm_shared::address::{Address, BLS_PUB_LEN};
use fvm_shared::crypto::signature::{Signature, SignatureType};
use fvm_shared::deal::DealID;
use fvm_shared::econ::TokenAmount;
use fvm_shared::error::ExitCode;
use fvm_shared::piece::PaddedPieceSize;
use fvm_shared::sector::{PoStProof, RegisteredPoStProof, RegisteredSealProof, SectorNumber};
use fvm_shared::{MethodNum, METHOD_SEND};
use rand::prelude::*;
use rand_chacha::ChaCha8Rng;
use serde::Serialize;

use fil_actor_account::Method as AccountMethod;
use fil_actor_cron::Method as CronMethod;
use fil_actor_datacap::{Method as DataCapMethod, MintParams};
use fil_actor_market::ext::verifreg::{
    AllocationRequest, AllocationRequests, ClaimExtensionRequest,
};
use fil_actor_market::{
    ClientDealProposal, DealProposal, Label, Method as MarketMethod, PublishStorageDealsParams,
    PublishStorageDealsReturn, MARKET_NOTIFY_DEAL_METHOD,
};
use fil_actor_miner::{
    aggregate_pre_commit_network_fee, max_prove_commit_duration,
    new_deadline_info_from_offset_and_epoch, ChangeBeneficiaryParams, CompactCommD, Deadline,
    DeadlineInfo, DeclareFaultsRecoveredParams, ExpirationExtension2,
    ExtendSectorExpiration2Params, GetBeneficiaryReturn, Method as MinerMethod, PoStPartition,
    PowerPair, PreCommitSectorBatchParams, PreCommitSectorBatchParams2, PreCommitSectorParams,
    ProveCommitAggregateParams, ProveCommitSectorParams, RecoveryDeclaration, SectorClaim,
    SectorOnChainInfo, SectorPreCommitInfo, SectorPreCommitOnChainInfo, State as MinerState,
    SubmitWindowedPoStParams, WithdrawBalanceParams, WithdrawBalanceReturn,
};
use fil_actor_multisig::Method as MultisigMethod;
use fil_actor_multisig::ProposeParams;
use fil_actor_power::{
    CreateMinerParams, CreateMinerReturn, Method as PowerMethod, UpdateClaimedPowerParams,
};
use fil_actor_reward::Method as RewardMethod;
use fil_actor_verifreg::{
    AddVerifiedClientParams, AllocationID, ClaimID, ClaimTerm, ExtendClaimTermsParams,
    GetClaimsParams, Method as VerifregMethod, RemoveExpiredAllocationsParams, VerifierParams,
};
use fil_actors_runtime::cbor::deserialize;
use fil_actors_runtime::runtime::policy_constants::{
    MARKET_DEFAULT_ALLOCATION_TERM_BUFFER, MAXIMUM_VERIFIED_ALLOCATION_EXPIRATION,
};

use crate::*;

// Generate count addresses by seeding an rng
pub fn pk_addrs_from(seed: u64, count: u64) -> Vec<Address> {
    let mut seed_arr = [0u8; 32];
    for (i, b) in seed.to_ne_bytes().iter().enumerate() {
        seed_arr[i] = *b;
    }
    let mut rng = ChaCha8Rng::from_seed(seed_arr);
    (0..count).map(|_| new_bls_from_rng(&mut rng)).collect()
}

// Generate nice 32 byte arrays sampled uniformly at random based off of a u64 seed
fn new_bls_from_rng(rng: &mut ChaCha8Rng) -> Address {
    let mut bytes = [0u8; BLS_PUB_LEN];
    rng.fill_bytes(&mut bytes);
    Address::new_bls(&bytes).unwrap()
}

const ACCOUNT_SEED: u64 = 93837778;

pub fn create_accounts(v: &VM, count: u64, balance: TokenAmount) -> Vec<Address> {
    create_accounts_seeded(v, count, balance, ACCOUNT_SEED)
}

pub fn create_accounts_seeded(v: &VM, count: u64, balance: TokenAmount, seed: u64) -> Vec<Address> {
    let pk_addrs = pk_addrs_from(seed, count);
    // Send funds from faucet to pk address, creating account actor
    for pk_addr in pk_addrs.clone() {
        apply_ok(v, TEST_FAUCET_ADDR, pk_addr, balance.clone(), METHOD_SEND, None::<RawBytes>);
    }
    // Normalize pk address to return id address of account actor
    pk_addrs.iter().map(|&pk_addr| v.normalize_address(&pk_addr).unwrap()).collect()
}

pub fn apply_ok<S: Serialize>(
    v: &VM,
    from: Address,
    to: Address,
    value: TokenAmount,
    method: MethodNum,
    params: Option<S>,
) -> RawBytes {
    apply_code(v, from, to, value, method, params, ExitCode::OK)
}

pub fn apply_code<S: Serialize>(
    v: &VM,
    from: Address,
    to: Address,
    value: TokenAmount,
    method: MethodNum,
    params: Option<S>,
    code: ExitCode,
) -> RawBytes {
    let res = v.apply_message(from, to, value, method, params).unwrap();
    assert_eq!(code, res.code, "expected code {}, got {} ({})", code, res.code, res.message);
    res.ret.map_or(RawBytes::default(), |b| RawBytes::new(b.data))
}

pub fn cron_tick(v: &VM) {
    apply_ok(
        v,
        SYSTEM_ACTOR_ADDR,
        CRON_ACTOR_ADDR,
        TokenAmount::zero(),
        CronMethod::EpochTick as u64,
        None::<RawBytes>,
    );
}

pub fn create_miner(
    v: &mut VM,
    owner: Address,
    worker: Address,
    post_proof_type: RegisteredPoStProof,
    balance: TokenAmount,
) -> (Address, Address) {
    let multiaddrs = vec![BytesDe("multiaddr".as_bytes().to_vec())];
    let peer_id = "miner".as_bytes().to_vec();
    let params = CreateMinerParams {
        owner,
        worker,
        window_post_proof_type: post_proof_type,
        peer: peer_id,
        multiaddrs,
    };

    let res: CreateMinerReturn = v
        .apply_message(
            owner,
            STORAGE_POWER_ACTOR_ADDR,
            balance,
            PowerMethod::CreateMiner as u64,
            Some(params),
        )
        .unwrap()
        .ret
        .unwrap()
        .deserialize()
        .unwrap();
    (res.id_address, res.robust_address)
}

pub fn miner_precommit_sector(
    v: &VM,
    worker: Address,
    miner_id: Address,
    seal_proof: RegisteredSealProof,
    sector_number: SectorNumber,
    deal_ids: Vec<DealID>,
    expiration: ChainEpoch,
) -> SectorPreCommitOnChainInfo {
    let sealed_cid = make_sealed_cid(b"s100");

    let params = PreCommitSectorParams {
        seal_proof,
        sector_number,
        sealed_cid,
        seal_rand_epoch: v.get_epoch() - 1,
        deal_ids,
        expiration,
        replace_capacity: false,
        replace_sector_deadline: 0,
        replace_sector_partition: 0,
        replace_sector_number: 0,
    };

    apply_ok(
        v,
        worker,
        miner_id,
        TokenAmount::zero(),
        MinerMethod::PreCommitSector as u64,
        Some(params),
    );

    let state: MinerState = v.get_state(miner_id).unwrap();
    state.get_precommitted_sector(v.store, sector_number).unwrap().unwrap()
}

pub fn miner_prove_sector(v: &VM, worker: Address, miner_id: Address, sector_number: SectorNumber) {
    let prove_commit_params = ProveCommitSectorParams { sector_number, proof: vec![] };
    apply_ok(
        v,
        worker,
        miner_id,
        TokenAmount::zero(),
        MinerMethod::ProveCommitSector as u64,
        Some(prove_commit_params),
    );

    ExpectInvocation {
        to: miner_id,
        method: MinerMethod::ProveCommitSector as u64,
        from: Some(worker),
        subinvocs: Some(vec![ExpectInvocation {
            to: STORAGE_POWER_ACTOR_ADDR,
            method: PowerMethod::SubmitPoRepForBulkVerify as u64,
            ..Default::default()
        }]),
        ..Default::default()
    }
    .matches(v.take_invocations().last().unwrap());
}

#[allow(clippy::too_many_arguments)]
pub fn precommit_sectors_v2(
    v: &mut VM,
    count: u64,
    batch_size: i64,
    worker: Address,
    maddr: Address,
    seal_proof: RegisteredSealProof,
    sector_number_base: SectorNumber,
    expect_cron_enroll: bool,
    exp: Option<ChainEpoch>,
    v2: bool,
) -> Vec<SectorPreCommitOnChainInfo> {
    let mid = v.normalize_address(&maddr).unwrap();
    let invocs_common = || -> Vec<ExpectInvocation> {
        vec![
            ExpectInvocation {
                to: REWARD_ACTOR_ADDR,
                method: RewardMethod::ThisEpochReward as u64,
                ..Default::default()
            },
            ExpectInvocation {
                to: STORAGE_POWER_ACTOR_ADDR,
                method: PowerMethod::CurrentTotalPower as u64,
                ..Default::default()
            },
        ]
    };
    let invoc_first = || -> ExpectInvocation {
        ExpectInvocation {
            to: STORAGE_POWER_ACTOR_ADDR,
            method: PowerMethod::EnrollCronEvent as u64,
            ..Default::default()
        }
    };
    let invoc_net_fee = |fee: TokenAmount| -> ExpectInvocation {
        ExpectInvocation {
            to: BURNT_FUNDS_ACTOR_ADDR,
            method: METHOD_SEND,
            value: Some(fee),
            ..Default::default()
        }
    };
    let expiration = match exp {
        None => {
            v.get_epoch()
                + Policy::default().min_sector_expiration
                + max_prove_commit_duration(&Policy::default(), seal_proof).unwrap()
        }
        Some(e) => e,
    };

    let mut sector_idx = 0u64;
    while sector_idx < count {
        let msg_sector_idx_base = sector_idx;
        let mut invocs = invocs_common();
        if !v2 {
            let mut param_sectors = Vec::<PreCommitSectorParams>::new();
            let mut j = 0;
            while j < batch_size && sector_idx < count {
                let sector_number = sector_number_base + sector_idx;
                param_sectors.push(PreCommitSectorParams {
                    seal_proof,
                    sector_number,
                    sealed_cid: make_sealed_cid(format!("sn: {}", sector_number).as_bytes()),
                    seal_rand_epoch: v.get_epoch() - 1,
                    deal_ids: vec![],
                    expiration,
                    ..Default::default()
                });
                sector_idx += 1;
                j += 1;
            }
            if param_sectors.len() > 1 {
                invocs.push(invoc_net_fee(aggregate_pre_commit_network_fee(
                    param_sectors.len() as i64,
                    &TokenAmount::zero(),
                )));
            }
            if expect_cron_enroll && msg_sector_idx_base == 0 {
                invocs.push(invoc_first());
            }
<<<<<<< HEAD

            apply_ok(
                v,
                worker,
                maddr,
                TokenAmount::zero(),
                MinerMethod::PreCommitSectorBatch as u64,
                Some(PreCommitSectorBatchParams { sectors: param_sectors.clone() }),
            );
            let expect = ExpectInvocation {
                to: mid,
                method: MinerMethod::PreCommitSectorBatch as u64,
                params: Some(
                    IpldBlock::serialize_cbor(&PreCommitSectorBatchParams {
                        sectors: param_sectors,
                    })
                    .unwrap(),
                ),
                subinvocs: Some(invocs),
                ..Default::default()
            };
            expect.matches(v.take_invocations().last().unwrap())
        } else {
            let mut param_sectors = Vec::<SectorPreCommitInfo>::new();
            let mut j = 0;
            while j < batch_size && sector_idx < count {
                let sector_number = sector_number_base + sector_idx;
                param_sectors.push(SectorPreCommitInfo {
                    seal_proof,
                    sector_number,
                    sealed_cid: make_sealed_cid(format!("sn: {}", sector_number).as_bytes()),
                    seal_rand_epoch: v.get_epoch() - 1,
                    deal_ids: vec![],
                    expiration,
                    unsealed_cid: CompactCommD::new(None),
                });
                sector_idx += 1;
                j += 1;
            }
            if param_sectors.len() > 1 {
                invocs.push(invoc_net_fee(aggregate_pre_commit_network_fee(
                    param_sectors.len() as i64,
                    &TokenAmount::zero(),
                )));
            }
            if expect_cron_enroll && msg_sector_idx_base == 0 {
                invocs.push(invoc_first());
            }
=======
>>>>>>> 0bccc7a8

            apply_ok(
                v,
                worker,
                maddr,
                TokenAmount::zero(),
<<<<<<< HEAD
                MinerMethod::PreCommitSectorBatch2 as u64,
                Some(PreCommitSectorBatchParams2 { sectors: param_sectors.clone() }),
            );
            let expect = ExpectInvocation {
                to: mid,
                method: MinerMethod::PreCommitSectorBatch2 as u64,
                params: Some(
                    IpldBlock::serialize_cbor(&PreCommitSectorBatchParams2 {
=======
                MinerMethod::PreCommitSectorBatch as u64,
                Some(PreCommitSectorBatchParams { sectors: param_sectors.clone() }),
            );
            let expect = ExpectInvocation {
                to: mid,
                method: MinerMethod::PreCommitSectorBatch as u64,
                params: Some(
                    IpldBlock::serialize_cbor(&PreCommitSectorBatchParams {
>>>>>>> 0bccc7a8
                        sectors: param_sectors,
                    })
                    .unwrap(),
                ),
                subinvocs: Some(invocs),
                ..Default::default()
            };
            expect.matches(v.take_invocations().last().unwrap())
<<<<<<< HEAD
=======
        } else {
            let mut param_sectors = Vec::<SectorPreCommitInfo>::new();
            let mut j = 0;
            while j < batch_size && sector_idx < count {
                let sector_number = sector_number_base + sector_idx;
                param_sectors.push(SectorPreCommitInfo {
                    seal_proof,
                    sector_number,
                    sealed_cid: make_sealed_cid(format!("sn: {}", sector_number).as_bytes()),
                    seal_rand_epoch: v.get_epoch() - 1,
                    deal_ids: vec![],
                    expiration,
                    unsealed_cid: CompactCommD::new(None),
                });
                sector_idx += 1;
                j += 1;
            }
            if param_sectors.len() > 1 {
                invocs.push(invoc_net_fee(aggregate_pre_commit_network_fee(
                    param_sectors.len() as i64,
                    &TokenAmount::zero(),
                )));
            }
            if expect_cron_enroll && msg_sector_idx_base == 0 {
                invocs.push(invoc_first());
            }

            apply_ok(
                v,
                worker,
                maddr,
                TokenAmount::zero(),
                MinerMethod::PreCommitSectorBatch2 as u64,
                Some(PreCommitSectorBatchParams2 { sectors: param_sectors.clone() }),
            );
            let expect = ExpectInvocation {
                to: mid,
                method: MinerMethod::PreCommitSectorBatch2 as u64,
                params: Some(
                    IpldBlock::serialize_cbor(&PreCommitSectorBatchParams2 {
                        sectors: param_sectors,
                    })
                    .unwrap(),
                ),
                subinvocs: Some(invocs),
                ..Default::default()
            };
            expect.matches(v.take_invocations().last().unwrap())
>>>>>>> 0bccc7a8
        }
    }
    // extract chain state
    let mstate = v.get_state::<MinerState>(mid).unwrap();
    (0..count)
        .map(|i| mstate.get_precommitted_sector(v.store, sector_number_base + i).unwrap().unwrap())
        .collect()
}

#[allow(clippy::too_many_arguments)]
pub fn precommit_sectors(
    v: &mut VM,
    count: u64,
    batch_size: i64,
    worker: Address,
    maddr: Address,
    seal_proof: RegisteredSealProof,
    sector_number_base: SectorNumber,
    expect_cron_enroll: bool,
    exp: Option<ChainEpoch>,
) -> Vec<SectorPreCommitOnChainInfo> {
    precommit_sectors_v2(
        v,
        count,
        batch_size,
        worker,
        maddr,
        seal_proof,
        sector_number_base,
        expect_cron_enroll,
        exp,
        false,
    )
}

pub fn prove_commit_sectors(
    v: &mut VM,
    worker: Address,
    maddr: Address,
    precommits: Vec<SectorPreCommitOnChainInfo>,
    aggregate_size: i64,
) {
    let mut precommit_infos = precommits.as_slice();
    while !precommit_infos.is_empty() {
        let batch_size = min(aggregate_size, precommit_infos.len() as i64) as usize;
        let to_prove = &precommit_infos[0..batch_size];
        precommit_infos = &precommit_infos[batch_size..];
        let b: Vec<u64> = to_prove.iter().map(|p| p.info.sector_number).collect();

        let prove_commit_aggregate_params = ProveCommitAggregateParams {
            sector_numbers: make_bitfield(b.as_slice()),
            aggregate_proof: vec![],
        };
        let prove_commit_aggregate_params_ser =
            IpldBlock::serialize_cbor(&prove_commit_aggregate_params).unwrap();

        apply_ok(
            v,
            worker,
            maddr,
            TokenAmount::zero(),
            MinerMethod::ProveCommitAggregate as u64,
            Some(prove_commit_aggregate_params),
        );

        ExpectInvocation {
            to: maddr,
            method: MinerMethod::ProveCommitAggregate as u64,
            from: Some(worker),
            params: Some(prove_commit_aggregate_params_ser),
            subinvocs: Some(vec![
                ExpectInvocation {
                    to: REWARD_ACTOR_ADDR,
                    method: RewardMethod::ThisEpochReward as u64,
                    ..Default::default()
                },
                ExpectInvocation {
                    to: STORAGE_POWER_ACTOR_ADDR,
                    method: PowerMethod::CurrentTotalPower as u64,
                    ..Default::default()
                },
                ExpectInvocation {
                    to: STORAGE_POWER_ACTOR_ADDR,
                    method: PowerMethod::UpdatePledgeTotal as u64,
                    ..Default::default()
                },
                ExpectInvocation {
                    to: BURNT_FUNDS_ACTOR_ADDR,
                    method: METHOD_SEND,
                    ..Default::default()
                },
            ]),
            ..Default::default()
        }
        .matches(v.take_invocations().last().unwrap());
    }
}

#[allow(clippy::too_many_arguments)]
pub fn miner_extend_sector_expiration2(
    v: &VM,
    worker: Address,
    miner_id: Address,
    deadline: u64,
    partition: u64,
    sectors_without_claims: Vec<u64>,
    sectors_with_claims: Vec<SectorClaim>,
    new_expiration: ChainEpoch,
    power_delta: PowerPair,
) {
    let extension_params = ExtendSectorExpiration2Params {
        extensions: vec![ExpirationExtension2 {
            deadline,
            partition,
            sectors: BitField::try_from_bits(sectors_without_claims.iter().copied()).unwrap(),
            sectors_with_claims: sectors_with_claims.clone(),
            new_expiration,
        }],
    };

    apply_ok(
        v,
        worker,
        miner_id,
        TokenAmount::zero(),
        MinerMethod::ExtendSectorExpiration2 as u64,
        Some(extension_params),
    );

    let mut claim_ids = vec![];
    for sector_claim in sectors_with_claims {
        claim_ids = sector_claim.maintain_claims.clone();
        claim_ids.extend(sector_claim.drop_claims);
    }

    let mut subinvocs = vec![];
    if !claim_ids.is_empty() {
        subinvocs.push(ExpectInvocation {
            to: VERIFIED_REGISTRY_ACTOR_ADDR,
            method: VerifregMethod::GetClaims as u64,
            code: Some(ExitCode::OK),
            params: Some(
                IpldBlock::serialize_cbor(&GetClaimsParams {
                    provider: miner_id.id().unwrap(),
                    claim_ids,
                })
                .unwrap(),
            ),
            ..Default::default()
        })
    }
    if !power_delta.is_zero() {
        subinvocs.push(ExpectInvocation {
            to: STORAGE_POWER_ACTOR_ADDR,
            method: PowerMethod::UpdateClaimedPower as u64,
            params: Some(
                IpldBlock::serialize_cbor(&UpdateClaimedPowerParams {
                    raw_byte_delta: power_delta.raw,
                    quality_adjusted_delta: power_delta.qa,
                })
                .unwrap(),
            ),
            ..Default::default()
        });
    }

    ExpectInvocation {
        to: miner_id,
        method: MinerMethod::ExtendSectorExpiration2 as u64,
        subinvocs: Some(subinvocs),
        code: Some(ExitCode::OK),
        ..Default::default()
    }
    .matches(v.take_invocations().last().unwrap());
}

pub fn advance_by_deadline_to_epoch(v: VM, maddr: Address, e: ChainEpoch) -> (VM, DeadlineInfo) {
    // keep advancing until the epoch of interest is within the deadline
    // if e is dline.last() == dline.close -1 cron is not run
    let (v, dline_info) = advance_by_deadline(v, maddr, |dline_info| dline_info.close < e);
    (v.with_epoch(e), dline_info)
}

pub fn advance_by_deadline_to_index(v: VM, maddr: Address, i: u64) -> (VM, DeadlineInfo) {
    advance_by_deadline(v, maddr, |dline_info| dline_info.index != i)
}

pub fn advance_by_deadline_to_epoch_while_proving(
    mut v: VM,
    maddr: Address,
    worker: Address,
    s: SectorNumber,
    e: ChainEpoch,
) -> VM {
    let mut dline_info;
    let (d, p_idx) = sector_deadline(&v, maddr, s);
    loop {
        // stop if either we reach deadline of e or the proving deadline for sector s
        (v, dline_info) = advance_by_deadline(v, maddr, |dline_info| {
            dline_info.index != d && dline_info.close < e
        });
        if dline_info.close > e {
            // in the case e is within the proving deadline don't post, leave that to the caller
            return v.with_epoch(e);
        }
        submit_windowed_post(&v, worker, maddr, dline_info, p_idx, None);
        v = advance_by_deadline_to_index(
            v,
            maddr,
            d + 1 % &Policy::default().wpost_period_deadlines,
        )
        .0
    }
}

pub fn advance_to_proving_deadline(
    v: VM,
    maddr: Address,
    s: SectorNumber,
) -> (DeadlineInfo, u64, VM) {
    let (d, p) = sector_deadline(&v, maddr, s);
    let (v, dline_info) = advance_by_deadline_to_index(v, maddr, d);
    let v = v.with_epoch(dline_info.open);
    (dline_info, p, v)
}

fn advance_by_deadline<F>(mut v: VM, maddr: Address, more: F) -> (VM, DeadlineInfo)
where
    F: Fn(DeadlineInfo) -> bool,
{
    loop {
        let dline_info = miner_dline_info(&v, maddr);
        if !more(dline_info) {
            return (v, dline_info);
        }
        v = v.with_epoch(dline_info.last());

        cron_tick(&v);
        let next = v.get_epoch() + 1;
        v = v.with_epoch(next);
    }
}

pub fn miner_dline_info(v: &VM, m: Address) -> DeadlineInfo {
    let st = v.get_state::<MinerState>(m).unwrap();
    new_deadline_info_from_offset_and_epoch(
        &Policy::default(),
        st.proving_period_start,
        v.get_epoch(),
    )
}

pub fn sector_deadline(v: &VM, m: Address, s: SectorNumber) -> (u64, u64) {
    let st = v.get_state::<MinerState>(m).unwrap();
    st.find_sector(&Policy::default(), v.store, s).unwrap()
}

pub fn check_sector_active(v: &VM, m: Address, s: SectorNumber) -> bool {
    let (d_idx, p_idx) = sector_deadline(v, m, s);
    let st = v.get_state::<MinerState>(m).unwrap();
    st.check_sector_active(&Policy::default(), v.store, d_idx, p_idx, s, true).unwrap()
}

pub fn check_sector_faulty(v: &VM, m: Address, d_idx: u64, p_idx: u64, s: SectorNumber) -> bool {
    let st = v.get_state::<MinerState>(m).unwrap();
    let deadlines = st.load_deadlines(v.store).unwrap();
    let deadline = deadlines.load_deadline(&Policy::default(), v.store, d_idx).unwrap();
    let partition = deadline.load_partition(v.store, p_idx).unwrap();
    partition.faults.get(s)
}

pub fn deadline_state(v: &VM, m: Address, d_idx: u64) -> Deadline {
    let st = v.get_state::<MinerState>(m).unwrap();
    let deadlines = st.load_deadlines(v.store).unwrap();
    deadlines.load_deadline(&Policy::default(), v.store, d_idx).unwrap()
}

pub fn sector_info(v: &VM, m: Address, s: SectorNumber) -> SectorOnChainInfo {
    let st = v.get_state::<MinerState>(m).unwrap();
    st.get_sector(v.store, s).unwrap().unwrap()
}

pub fn miner_power(v: &VM, m: Address) -> PowerPair {
    let st = v.get_state::<PowerState>(STORAGE_POWER_ACTOR_ADDR).unwrap();
    let claim = st.get_claim(v.store, &m).unwrap().unwrap();
    PowerPair::new(claim.raw_byte_power, claim.quality_adj_power)
}

pub fn declare_recovery(
    v: &VM,
    worker: Address,
    maddr: Address,
    deadline: u64,
    partition: u64,
    sector_number: SectorNumber,
) {
    let recover_params = DeclareFaultsRecoveredParams {
        recoveries: vec![RecoveryDeclaration {
            deadline,
            partition,
            sectors: BitField::try_from_bits([sector_number].iter().copied()).unwrap(),
        }],
    };

    apply_ok(
        v,
        worker,
        maddr,
        TokenAmount::zero(),
        MinerMethod::DeclareFaultsRecovered as u64,
        Some(recover_params),
    );
}

pub fn submit_windowed_post(
    v: &VM,
    worker: Address,
    maddr: Address,
    dline_info: DeadlineInfo,
    partition_idx: u64,
    new_power: Option<PowerPair>,
) {
    let params = SubmitWindowedPoStParams {
        deadline: dline_info.index,
        partitions: vec![PoStPartition { index: partition_idx, skipped: BitField::new() }],
        proofs: vec![PoStProof {
            post_proof: RegisteredPoStProof::StackedDRGWindow32GiBV1,
            proof_bytes: vec![],
        }],
        chain_commit_epoch: dline_info.challenge,
        chain_commit_rand: Randomness(TEST_VM_RAND_ARRAY.into()),
    };
    apply_ok(
        v,
        worker,
        maddr,
        TokenAmount::zero(),
        MinerMethod::SubmitWindowedPoSt as u64,
        Some(params),
    );
    let mut subinvocs = None;
    if let Some(new_pow) = new_power {
        if new_pow == PowerPair::zero() {
            subinvocs = Some(vec![])
        } else {
            let update_power_params = IpldBlock::serialize_cbor(&UpdateClaimedPowerParams {
                raw_byte_delta: new_pow.raw,
                quality_adjusted_delta: new_pow.qa,
            })
            .unwrap();
            subinvocs = Some(vec![ExpectInvocation {
                to: STORAGE_POWER_ACTOR_ADDR,
                method: PowerMethod::UpdateClaimedPower as u64,
                params: Some(update_power_params),
                ..Default::default()
            }]);
        }
    }

    ExpectInvocation {
        to: maddr,
        method: MinerMethod::SubmitWindowedPoSt as u64,
        subinvocs,
        ..Default::default()
    }
    .matches(v.take_invocations().last().unwrap());
}

pub fn change_beneficiary(
    v: &VM,
    from: Address,
    maddr: Address,
    beneficiary_change_proposal: &ChangeBeneficiaryParams,
) {
    apply_ok(
        v,
        from,
        maddr,
        TokenAmount::zero(),
        MinerMethod::ChangeBeneficiary as u64,
        Some(beneficiary_change_proposal.clone()),
    );
}

pub fn get_beneficiary(v: &VM, from: Address, m_addr: Address) -> GetBeneficiaryReturn {
    apply_ok(
        v,
        from,
        m_addr,
        TokenAmount::zero(),
        MinerMethod::GetBeneficiary as u64,
        None::<RawBytes>,
    )
    .deserialize()
    .unwrap()
}

pub fn change_owner_address(v: &VM, from: Address, m_addr: Address, new_miner_addr: Address) {
    apply_ok(
        v,
        from,
        m_addr,
        TokenAmount::zero(),
        MinerMethod::ChangeOwnerAddress as u64,
        Some(new_miner_addr),
    );
}

pub fn withdraw_balance(
    v: &VM,
    from: Address,
    m_addr: Address,
    to_withdraw_amount: TokenAmount,
    expect_withdraw_amount: TokenAmount,
) {
    let params = WithdrawBalanceParams { amount_requested: to_withdraw_amount };
    let withdraw_return: WithdrawBalanceReturn = apply_ok(
        v,
        from,
        m_addr,
        TokenAmount::zero(),
        MinerMethod::WithdrawBalance as u64,
        Some(params.clone()),
    )
    .deserialize()
    .unwrap();

    if expect_withdraw_amount.is_positive() {
        let withdraw_balance_params_se = IpldBlock::serialize_cbor(&params).unwrap();
        ExpectInvocation {
            from: Some(from),
            to: m_addr,
            method: MinerMethod::WithdrawBalance as u64,
            params: Some(withdraw_balance_params_se),
            subinvocs: Some(vec![ExpectInvocation {
                to: from,
                method: METHOD_SEND as u64,
                value: Some(expect_withdraw_amount.clone()),
                ..Default::default()
            }]),
            ..Default::default()
        }
        .matches(v.take_invocations().last().unwrap());
    }
    assert_eq!(expect_withdraw_amount, withdraw_return.amount_withdrawn);
}

pub fn submit_invalid_post(
    v: &VM,
    worker: Address,
    maddr: Address,
    dline_info: DeadlineInfo,
    partition_idx: u64,
) {
    let params = SubmitWindowedPoStParams {
        deadline: dline_info.index,
        partitions: vec![PoStPartition { index: partition_idx, skipped: BitField::new() }],
        proofs: vec![PoStProof {
            post_proof: RegisteredPoStProof::StackedDRGWindow32GiBV1,
            proof_bytes: TEST_VM_INVALID_POST.as_bytes().to_vec(),
        }],
        chain_commit_epoch: dline_info.challenge,
        chain_commit_rand: Randomness(TEST_VM_RAND_ARRAY.into()),
    };
    apply_ok(
        v,
        worker,
        maddr,
        TokenAmount::zero(),
        MinerMethod::SubmitWindowedPoSt as u64,
        Some(params),
    );
}

pub fn verifreg_add_verifier(v: &VM, verifier: Address, data_cap: StoragePower) {
    let add_verifier_params = VerifierParams { address: verifier, allowance: data_cap };
    // root address is msig, send proposal from root key
    let proposal = ProposeParams {
        to: VERIFIED_REGISTRY_ACTOR_ADDR,
        value: TokenAmount::zero(),
        method: VerifregMethod::AddVerifier as u64,
        params: serialize(&add_verifier_params, "verifreg add verifier params").unwrap(),
    };

    apply_ok(
        v,
        TEST_VERIFREG_ROOT_SIGNER_ADDR,
        TEST_VERIFREG_ROOT_ADDR,
        TokenAmount::zero(),
        MultisigMethod::Propose as u64,
        Some(proposal),
    );
    let verifreg_invoc = ExpectInvocation {
        to: VERIFIED_REGISTRY_ACTOR_ADDR,
        method: VerifregMethod::AddVerifier as u64,
        params: Some(serialize(&add_verifier_params, "verifreg add verifier params").unwrap()),
        subinvocs: Some(vec![]),
        ..Default::default()
    };
    ExpectInvocation {
        to: TEST_VERIFREG_ROOT_ADDR,
        method: MultisigMethod::Propose as u64,
        subinvocs: Some(vec![ExpectInvocation {
            to: VERIFIED_REGISTRY_ACTOR_ADDR,
            method: VerifregMethod::AddVerifier as u64,
            params: Some(IpldBlock::serialize_cbor(&add_verifier_params).unwrap()),
            subinvocs: Some(vec![ExpectInvocation {
                to: DATACAP_TOKEN_ACTOR_ADDR,
                method: DataCapMethod::BalanceExported as u64,
                params: Some(IpldBlock::serialize_cbor(&verifier).unwrap()),
                code: Some(ExitCode::OK),
                ..Default::default()
            }]),
            ..Default::default()
        }]),
        ..Default::default()
    }
    .matches(v.take_invocations().last().unwrap());
}

pub fn verifreg_add_client(v: &VM, verifier: Address, client: Address, allowance: StoragePower) {
    let add_client_params =
        AddVerifiedClientParams { address: client, allowance: allowance.clone() };
    apply_ok(
        v,
        verifier,
        VERIFIED_REGISTRY_ACTOR_ADDR,
        TokenAmount::zero(),
        VerifregMethod::AddVerifiedClient as u64,
        Some(add_client_params),
    );
    ExpectInvocation {
        to: VERIFIED_REGISTRY_ACTOR_ADDR,
        method: VerifregMethod::AddVerifiedClient as u64,
        subinvocs: Some(vec![ExpectInvocation {
            to: DATACAP_TOKEN_ACTOR_ADDR,
            method: DataCapMethod::MintExported as u64,
            params: Some(
                IpldBlock::serialize_cbor(&MintParams {
                    to: client,
                    amount: TokenAmount::from_whole(allowance),
                    operators: vec![STORAGE_MARKET_ACTOR_ADDR],
                })
                .unwrap(),
            ),
            code: Some(ExitCode::OK),
            ..Default::default()
        }]),
        code: Some(ExitCode::OK),
        ..Default::default()
    }
    .matches(v.take_invocations().last().unwrap());
}

pub fn verifreg_extend_claim_terms(
<<<<<<< HEAD
    v: &VM,
    client: Address,
    provider: Address,
    claim: ClaimID,
    new_term: ChainEpoch,
) {
    let params = ExtendClaimTermsParams {
        terms: vec![ClaimTerm {
            provider: provider.id().unwrap(),
            claim_id: claim,
            term_max: new_term,
        }],
    };
    apply_ok(
        v,
        client,
        VERIFIED_REGISTRY_ACTOR_ADDR,
        TokenAmount::zero(),
        VerifregMethod::ExtendClaimTerms as u64,
        Some(params),
    );
}

pub fn verifreg_remove_expired_allocations(
    v: &VM,
    caller: Address,
    client: Address,
    ids: Vec<AllocationID>,
    datacap_refund: u64,
) {
    let params =
        RemoveExpiredAllocationsParams { client: client.id().unwrap(), allocation_ids: ids };
    apply_ok(
        v,
        caller,
        VERIFIED_REGISTRY_ACTOR_ADDR,
        TokenAmount::zero(),
        VerifregMethod::RemoveExpiredAllocations as u64,
        Some(params),
    );
    ExpectInvocation {
        to: VERIFIED_REGISTRY_ACTOR_ADDR,
        method: VerifregMethod::RemoveExpiredAllocations as u64,
        subinvocs: Some(vec![ExpectInvocation {
            to: DATACAP_TOKEN_ACTOR_ADDR,
            method: DataCapMethod::TransferExported as u64,
            code: Some(ExitCode::OK),
            params: Some(
                IpldBlock::serialize_cbor(&TransferParams {
                    to: client,
                    amount: TokenAmount::from_whole(datacap_refund),
                    operator_data: Default::default(),
                })
                .unwrap(),
            ),
            ..Default::default()
        }]),
        ..Default::default()
    }
    .matches(v.take_invocations().last().unwrap());
}

pub fn datacap_get_balance(v: &VM, address: Address) -> TokenAmount {
    let ret = apply_ok(
        v,
        address,
        DATACAP_TOKEN_ACTOR_ADDR,
        TokenAmount::zero(),
        DataCapMethod::BalanceExported as u64,
        Some(address),
    );
    deserialize(&ret, "balance of return value").unwrap()
}

pub fn datacap_extend_claim(
=======
>>>>>>> 0bccc7a8
    v: &VM,
    client: Address,
    provider: Address,
    claim: ClaimID,
<<<<<<< HEAD
=======
    new_term: ChainEpoch,
) {
    let params = ExtendClaimTermsParams {
        terms: vec![ClaimTerm {
            provider: provider.id().unwrap(),
            claim_id: claim,
            term_max: new_term,
        }],
    };
    apply_ok(
        v,
        client,
        VERIFIED_REGISTRY_ACTOR_ADDR,
        TokenAmount::zero(),
        VerifregMethod::ExtendClaimTerms as u64,
        Some(params),
    );
}

pub fn verifreg_remove_expired_allocations(
    v: &VM,
    caller: Address,
    client: Address,
    ids: Vec<AllocationID>,
    datacap_refund: u64,
) {
    let params =
        RemoveExpiredAllocationsParams { client: client.id().unwrap(), allocation_ids: ids };
    apply_ok(
        v,
        caller,
        VERIFIED_REGISTRY_ACTOR_ADDR,
        TokenAmount::zero(),
        VerifregMethod::RemoveExpiredAllocations as u64,
        Some(params),
    );
    ExpectInvocation {
        to: VERIFIED_REGISTRY_ACTOR_ADDR,
        method: VerifregMethod::RemoveExpiredAllocations as u64,
        subinvocs: Some(vec![ExpectInvocation {
            to: DATACAP_TOKEN_ACTOR_ADDR,
            method: DataCapMethod::TransferExported as u64,
            code: Some(ExitCode::OK),
            params: Some(
                IpldBlock::serialize_cbor(&TransferParams {
                    to: client,
                    amount: TokenAmount::from_whole(datacap_refund),
                    operator_data: Default::default(),
                })
                .unwrap(),
            ),
            ..Default::default()
        }]),
        ..Default::default()
    }
    .matches(v.take_invocations().last().unwrap());
}

pub fn datacap_get_balance(v: &VM, address: Address) -> TokenAmount {
    let ret = apply_ok(
        v,
        address,
        DATACAP_TOKEN_ACTOR_ADDR,
        TokenAmount::zero(),
        DataCapMethod::BalanceExported as u64,
        Some(address),
    );
    deserialize(&ret, "balance of return value").unwrap()
}

pub fn datacap_extend_claim(
    v: &VM,
    client: Address,
    provider: Address,
    claim: ClaimID,
>>>>>>> 0bccc7a8
    size: u64,
    new_term: ChainEpoch,
) {
    let payload = AllocationRequests {
        allocations: vec![],
        extensions: vec![ClaimExtensionRequest {
            provider: provider.id().unwrap(),
            claim,
            term_max: new_term,
        }],
    };
    let token_amount = TokenAmount::from_whole(size);
    let operator_data = serialize(&payload, "allocation requests").unwrap();
    let transfer_params = TransferParams {
        to: VERIFIED_REGISTRY_ACTOR_ADDR,
        amount: token_amount.clone(),
        operator_data: operator_data.clone(),
    };

    apply_ok(
        v,
        client,
        DATACAP_TOKEN_ACTOR_ADDR,
        TokenAmount::zero(),
        DataCapMethod::TransferExported as u64,
        Some(transfer_params),
    );

    ExpectInvocation {
        to: DATACAP_TOKEN_ACTOR_ADDR,
        method: DataCapMethod::TransferExported as u64,
        subinvocs: Some(vec![ExpectInvocation {
            to: VERIFIED_REGISTRY_ACTOR_ADDR,
            method: VerifregMethod::UniversalReceiverHook as u64,
            code: Some(ExitCode::OK),
            params: Some(
                IpldBlock::serialize_cbor(&UniversalReceiverParams {
                    type_: FRC46_TOKEN_TYPE,
                    payload: serialize(
                        &FRC46TokenReceived {
                            from: client.id().unwrap(),
                            to: VERIFIED_REGISTRY_ACTOR_ADDR.id().unwrap(),
                            operator: client.id().unwrap(),
                            amount: token_amount.clone(),
                            operator_data,
                            token_data: RawBytes::default(),
                        },
                        "token received params",
                    )
                    .unwrap(),
                })
                .unwrap(),
            ),
            subinvocs: Some(vec![ExpectInvocation {
                to: DATACAP_TOKEN_ACTOR_ADDR,
                method: DataCapMethod::BurnExported as u64,
                code: Some(ExitCode::OK),
                params: Some(
                    IpldBlock::serialize_cbor(&BurnParams { amount: token_amount }).unwrap(),
                ),
                ..Default::default()
            }]),
            ..Default::default()
        }]),
        ..Default::default()
    }
    .matches(v.take_invocations().last().unwrap());
}

pub fn market_add_balance(v: &VM, sender: Address, beneficiary: Address, amount: TokenAmount) {
    apply_ok(
        v,
        sender,
        STORAGE_MARKET_ACTOR_ADDR,
        amount,
        MarketMethod::AddBalance as u64,
        Some(beneficiary),
    );
}

#[allow(clippy::too_many_arguments)]
pub fn market_publish_deal(
    v: &VM,
    worker: Address,
    deal_client: Address,
    miner_id: Address,
    deal_label: String,
    piece_size: PaddedPieceSize,
    verified_deal: bool,
    deal_start: ChainEpoch,
    deal_lifetime: ChainEpoch,
) -> PublishStorageDealsReturn {
    let label = Label::String(deal_label.to_string());
    let deal = DealProposal {
        piece_cid: make_piece_cid(deal_label.as_bytes()),
        piece_size,
        verified_deal,
        client: deal_client,
        provider: miner_id,
        label,
        start_epoch: deal_start,
        end_epoch: deal_start + deal_lifetime,
        storage_price_per_epoch: TokenAmount::from_atto((1 << 20) as u64),
        provider_collateral: TokenAmount::from_whole(2),
        client_collateral: TokenAmount::from_whole(1),
    };

    let publish_params = PublishStorageDealsParams {
        deals: vec![ClientDealProposal {
            proposal: deal.clone(),
            client_signature: Signature {
                sig_type: SignatureType::BLS,
                bytes: serialize(&deal, "deal proposal").unwrap().to_vec(),
            },
        }],
    };
    let ret: PublishStorageDealsReturn = apply_ok(
        v,
<<<<<<< HEAD
        provider,
=======
        worker,
>>>>>>> 0bccc7a8
        STORAGE_MARKET_ACTOR_ADDR,
        TokenAmount::zero(),
        MarketMethod::PublishStorageDeals as u64,
        Some(publish_params),
    )
    .deserialize()
    .unwrap();

    let mut expect_publish_invocs = vec![
        ExpectInvocation {
            to: miner_id,
            method: MinerMethod::IsControllingAddressExported as u64,
            ..Default::default()
        },
        ExpectInvocation {
            to: REWARD_ACTOR_ADDR,
            method: RewardMethod::ThisEpochReward as u64,
            ..Default::default()
        },
        ExpectInvocation {
            to: STORAGE_POWER_ACTOR_ADDR,
            method: PowerMethod::CurrentTotalPower as u64,
            ..Default::default()
        },
        ExpectInvocation {
            to: deal_client,
            method: AccountMethod::AuthenticateMessageExported as u64,
            ..Default::default()
        },
    ];
    if verified_deal {
        let deal_term = deal.end_epoch - deal.start_epoch;
        let token_amount = TokenAmount::from_whole(deal.piece_size.0 as i64);
        let alloc_expiration =
            min(deal.start_epoch, v.curr_epoch + MAXIMUM_VERIFIED_ALLOCATION_EXPIRATION);

        expect_publish_invocs.push(ExpectInvocation {
            to: DATACAP_TOKEN_ACTOR_ADDR,
            method: DataCapMethod::BalanceExported as u64,
            params: Some(IpldBlock::serialize_cbor(&deal_client).unwrap()),
            code: Some(ExitCode::OK),
            ..Default::default()
        });
        let alloc_reqs = AllocationRequests {
            allocations: vec![AllocationRequest {
                provider: miner_id.id().unwrap(),
                data: deal.piece_cid,
                size: deal.piece_size,
                term_min: deal_term,
                term_max: deal_term + MARKET_DEFAULT_ALLOCATION_TERM_BUFFER,
                expiration: alloc_expiration,
            }],
            extensions: vec![],
        };
        expect_publish_invocs.push(ExpectInvocation {
            to: DATACAP_TOKEN_ACTOR_ADDR,
            method: DataCapMethod::TransferFromExported as u64,
            params: Some(
                IpldBlock::serialize_cbor(&TransferFromParams {
                    from: deal_client,
                    to: VERIFIED_REGISTRY_ACTOR_ADDR,
                    amount: token_amount.clone(),
                    operator_data: RawBytes::serialize(&alloc_reqs).unwrap(),
                })
                .unwrap(),
            ),
            code: Some(ExitCode::OK),
            subinvocs: Some(vec![ExpectInvocation {
                to: VERIFIED_REGISTRY_ACTOR_ADDR,
                method: VerifregMethod::UniversalReceiverHook as u64,
                params: Some(
                    IpldBlock::serialize_cbor(&UniversalReceiverParams {
                        type_: FRC46_TOKEN_TYPE,
                        payload: serialize(
                            &FRC46TokenReceived {
                                from: deal_client.id().unwrap(),
                                to: VERIFIED_REGISTRY_ACTOR_ADDR.id().unwrap(),
                                operator: STORAGE_MARKET_ACTOR_ADDR.id().unwrap(),
                                amount: token_amount,
                                operator_data: RawBytes::serialize(&alloc_reqs).unwrap(),
                                token_data: Default::default(),
                            },
                            "token received params",
                        )
                        .unwrap(),
                    })
                    .unwrap(),
                ),
                code: Some(ExitCode::OK),
                ..Default::default()
            }]),
            ..Default::default()
        })
    }
    expect_publish_invocs.push(ExpectInvocation {
        to: deal_client,
        method: MARKET_NOTIFY_DEAL_METHOD,
        ..Default::default()
    });
    ExpectInvocation {
        to: STORAGE_MARKET_ACTOR_ADDR,
        method: MarketMethod::PublishStorageDeals as u64,
        subinvocs: Some(expect_publish_invocs),
        ..Default::default()
    }
    .matches(v.take_invocations().last().unwrap());

    ret
}

pub fn make_bitfield(bits: &[u64]) -> BitField {
    BitField::try_from_bits(bits.iter().copied()).unwrap()
}

pub fn bf_all(bf: BitField) -> Vec<u64> {
    bf.bounded_iter(Policy::default().addressed_sectors_max).unwrap().collect()
}

pub mod invariant_failure_patterns {
    use lazy_static::lazy_static;
    use regex::Regex;

    lazy_static! {
        pub static ref REWARD_STATE_EPOCH_MISMATCH: Regex =
            Regex::new("^reward state epoch \\d+ does not match prior_epoch\\+1 \\d+$").unwrap();
    }
}

pub fn generate_deal_proposal(
    client: Address,
    provider: Address,
    client_collateral: TokenAmount,
    provider_collateral: TokenAmount,
    start_epoch: ChainEpoch,
    end_epoch: ChainEpoch,
) -> DealProposal {
    let piece_cid = make_piece_cid("1".as_bytes());
    let piece_size = PaddedPieceSize(2048u64);
    let storage_price_per_epoch = TokenAmount::from_atto(10u8);
    DealProposal {
        piece_cid,
        piece_size,
        verified_deal: false,
        client,
        provider,
        label: Label::String("label".to_string()),
        start_epoch,
        end_epoch,
        storage_price_per_epoch,
        provider_collateral,
        client_collateral,
    }
}<|MERGE_RESOLUTION|>--- conflicted
+++ resolved
@@ -300,7 +300,6 @@
             if expect_cron_enroll && msg_sector_idx_base == 0 {
                 invocs.push(invoc_first());
             }
-<<<<<<< HEAD
 
             apply_ok(
                 v,
@@ -349,69 +348,6 @@
             if expect_cron_enroll && msg_sector_idx_base == 0 {
                 invocs.push(invoc_first());
             }
-=======
->>>>>>> 0bccc7a8
-
-            apply_ok(
-                v,
-                worker,
-                maddr,
-                TokenAmount::zero(),
-<<<<<<< HEAD
-                MinerMethod::PreCommitSectorBatch2 as u64,
-                Some(PreCommitSectorBatchParams2 { sectors: param_sectors.clone() }),
-            );
-            let expect = ExpectInvocation {
-                to: mid,
-                method: MinerMethod::PreCommitSectorBatch2 as u64,
-                params: Some(
-                    IpldBlock::serialize_cbor(&PreCommitSectorBatchParams2 {
-=======
-                MinerMethod::PreCommitSectorBatch as u64,
-                Some(PreCommitSectorBatchParams { sectors: param_sectors.clone() }),
-            );
-            let expect = ExpectInvocation {
-                to: mid,
-                method: MinerMethod::PreCommitSectorBatch as u64,
-                params: Some(
-                    IpldBlock::serialize_cbor(&PreCommitSectorBatchParams {
->>>>>>> 0bccc7a8
-                        sectors: param_sectors,
-                    })
-                    .unwrap(),
-                ),
-                subinvocs: Some(invocs),
-                ..Default::default()
-            };
-            expect.matches(v.take_invocations().last().unwrap())
-<<<<<<< HEAD
-=======
-        } else {
-            let mut param_sectors = Vec::<SectorPreCommitInfo>::new();
-            let mut j = 0;
-            while j < batch_size && sector_idx < count {
-                let sector_number = sector_number_base + sector_idx;
-                param_sectors.push(SectorPreCommitInfo {
-                    seal_proof,
-                    sector_number,
-                    sealed_cid: make_sealed_cid(format!("sn: {}", sector_number).as_bytes()),
-                    seal_rand_epoch: v.get_epoch() - 1,
-                    deal_ids: vec![],
-                    expiration,
-                    unsealed_cid: CompactCommD::new(None),
-                });
-                sector_idx += 1;
-                j += 1;
-            }
-            if param_sectors.len() > 1 {
-                invocs.push(invoc_net_fee(aggregate_pre_commit_network_fee(
-                    param_sectors.len() as i64,
-                    &TokenAmount::zero(),
-                )));
-            }
-            if expect_cron_enroll && msg_sector_idx_base == 0 {
-                invocs.push(invoc_first());
-            }
 
             apply_ok(
                 v,
@@ -434,7 +370,6 @@
                 ..Default::default()
             };
             expect.matches(v.take_invocations().last().unwrap())
->>>>>>> 0bccc7a8
         }
     }
     // extract chain state
@@ -990,7 +925,6 @@
 }
 
 pub fn verifreg_extend_claim_terms(
-<<<<<<< HEAD
     v: &VM,
     client: Address,
     provider: Address,
@@ -1066,90 +1000,10 @@
 }
 
 pub fn datacap_extend_claim(
-=======
->>>>>>> 0bccc7a8
     v: &VM,
     client: Address,
     provider: Address,
     claim: ClaimID,
-<<<<<<< HEAD
-=======
-    new_term: ChainEpoch,
-) {
-    let params = ExtendClaimTermsParams {
-        terms: vec![ClaimTerm {
-            provider: provider.id().unwrap(),
-            claim_id: claim,
-            term_max: new_term,
-        }],
-    };
-    apply_ok(
-        v,
-        client,
-        VERIFIED_REGISTRY_ACTOR_ADDR,
-        TokenAmount::zero(),
-        VerifregMethod::ExtendClaimTerms as u64,
-        Some(params),
-    );
-}
-
-pub fn verifreg_remove_expired_allocations(
-    v: &VM,
-    caller: Address,
-    client: Address,
-    ids: Vec<AllocationID>,
-    datacap_refund: u64,
-) {
-    let params =
-        RemoveExpiredAllocationsParams { client: client.id().unwrap(), allocation_ids: ids };
-    apply_ok(
-        v,
-        caller,
-        VERIFIED_REGISTRY_ACTOR_ADDR,
-        TokenAmount::zero(),
-        VerifregMethod::RemoveExpiredAllocations as u64,
-        Some(params),
-    );
-    ExpectInvocation {
-        to: VERIFIED_REGISTRY_ACTOR_ADDR,
-        method: VerifregMethod::RemoveExpiredAllocations as u64,
-        subinvocs: Some(vec![ExpectInvocation {
-            to: DATACAP_TOKEN_ACTOR_ADDR,
-            method: DataCapMethod::TransferExported as u64,
-            code: Some(ExitCode::OK),
-            params: Some(
-                IpldBlock::serialize_cbor(&TransferParams {
-                    to: client,
-                    amount: TokenAmount::from_whole(datacap_refund),
-                    operator_data: Default::default(),
-                })
-                .unwrap(),
-            ),
-            ..Default::default()
-        }]),
-        ..Default::default()
-    }
-    .matches(v.take_invocations().last().unwrap());
-}
-
-pub fn datacap_get_balance(v: &VM, address: Address) -> TokenAmount {
-    let ret = apply_ok(
-        v,
-        address,
-        DATACAP_TOKEN_ACTOR_ADDR,
-        TokenAmount::zero(),
-        DataCapMethod::BalanceExported as u64,
-        Some(address),
-    );
-    deserialize(&ret, "balance of return value").unwrap()
-}
-
-pub fn datacap_extend_claim(
-    v: &VM,
-    client: Address,
-    provider: Address,
-    claim: ClaimID,
->>>>>>> 0bccc7a8
     size: u64,
     new_term: ChainEpoch,
 ) {
@@ -1268,11 +1122,7 @@
     };
     let ret: PublishStorageDealsReturn = apply_ok(
         v,
-<<<<<<< HEAD
-        provider,
-=======
         worker,
->>>>>>> 0bccc7a8
         STORAGE_MARKET_ACTOR_ADDR,
         TokenAmount::zero(),
         MarketMethod::PublishStorageDeals as u64,
