--- conflicted
+++ resolved
@@ -870,13 +870,8 @@
             params: Some(IpldBlock::serialize_cbor(&add_verifier_params).unwrap()),
             subinvocs: Some(vec![ExpectInvocation {
                 to: DATACAP_TOKEN_ACTOR_ADDR,
-<<<<<<< HEAD
                 method: DataCapMethod::BalanceExported as u64,
-                params: Some(serialize(&verifier, "balance of params").unwrap()),
-=======
-                method: DataCapMethod::BalanceOf as u64,
                 params: Some(IpldBlock::serialize_cbor(&verifier).unwrap()),
->>>>>>> 18f89bef
                 code: Some(ExitCode::OK),
                 ..Default::default()
             }]),
@@ -990,13 +985,8 @@
         address,
         DATACAP_TOKEN_ACTOR_ADDR,
         TokenAmount::zero(),
-<<<<<<< HEAD
         DataCapMethod::BalanceExported as u64,
-        address,
-=======
-        DataCapMethod::BalanceOf as u64,
         Some(address),
->>>>>>> 18f89bef
     );
     deserialize(&ret, "balance of return value").unwrap()
 }
@@ -1030,13 +1020,8 @@
         client,
         DATACAP_TOKEN_ACTOR_ADDR,
         TokenAmount::zero(),
-<<<<<<< HEAD
         DataCapMethod::TransferExported as u64,
-        transfer_params,
-=======
-        DataCapMethod::Transfer as u64,
         Some(transfer_params),
->>>>>>> 18f89bef
     );
 
     ExpectInvocation {
@@ -1182,51 +1167,17 @@
             }],
             extensions: vec![],
         };
-<<<<<<< HEAD
         expect_publish_invocs.insert(
             expect_publish_invocs.len() - 1,
             ExpectInvocation {
                 to: DATACAP_TOKEN_ACTOR_ADDR,
                 method: DataCapMethod::TransferFromExported as u64,
                 params: Some(
-                    RawBytes::serialize(&TransferFromParams {
+                    IpldBlock::serialize_cbor(&TransferFromParams {
                         from: deal_client,
                         to: VERIFIED_REGISTRY_ACTOR_ADDR,
                         amount: token_amount.clone(),
                         operator_data: RawBytes::serialize(&alloc_reqs).unwrap(),
-=======
-        expect_publish_invocs.push(ExpectInvocation {
-            to: DATACAP_TOKEN_ACTOR_ADDR,
-            method: DataCapMethod::TransferFrom as u64,
-            params: Some(
-                IpldBlock::serialize_cbor(&TransferFromParams {
-                    from: deal_client,
-                    to: VERIFIED_REGISTRY_ACTOR_ADDR,
-                    amount: token_amount.clone(),
-                    operator_data: RawBytes::serialize(&alloc_reqs).unwrap(),
-                })
-                .unwrap(),
-            ),
-            code: Some(ExitCode::OK),
-            subinvocs: Some(vec![ExpectInvocation {
-                to: VERIFIED_REGISTRY_ACTOR_ADDR,
-                method: VerifregMethod::UniversalReceiverHook as u64,
-                params: Some(
-                    IpldBlock::serialize_cbor(&UniversalReceiverParams {
-                        type_: FRC46_TOKEN_TYPE,
-                        payload: serialize(
-                            &FRC46TokenReceived {
-                                from: deal_client.id().unwrap(),
-                                to: VERIFIED_REGISTRY_ACTOR_ADDR.id().unwrap(),
-                                operator: STORAGE_MARKET_ACTOR_ADDR.id().unwrap(),
-                                amount: token_amount,
-                                operator_data: RawBytes::serialize(&alloc_reqs).unwrap(),
-                                token_data: Default::default(),
-                            },
-                            "token received params",
-                        )
-                        .unwrap(),
->>>>>>> 18f89bef
                     })
                     .unwrap(),
                 ),
@@ -1235,16 +1186,19 @@
                     to: VERIFIED_REGISTRY_ACTOR_ADDR,
                     method: VerifregMethod::UniversalReceiverHook as u64,
                     params: Some(
-                        RawBytes::serialize(&UniversalReceiverParams {
+                        IpldBlock::serialize_cbor(&UniversalReceiverParams {
                             type_: FRC46_TOKEN_TYPE,
-                            payload: RawBytes::serialize(&FRC46TokenReceived {
-                                from: deal_client.id().unwrap(),
-                                to: VERIFIED_REGISTRY_ACTOR_ADDR.id().unwrap(),
-                                operator: STORAGE_MARKET_ACTOR_ADDR.id().unwrap(),
-                                amount: token_amount,
-                                operator_data: RawBytes::serialize(&alloc_reqs).unwrap(),
-                                token_data: Default::default(),
-                            })
+                            payload: serialize(
+                                &FRC46TokenReceived {
+                                    from: deal_client.id().unwrap(),
+                                    to: VERIFIED_REGISTRY_ACTOR_ADDR.id().unwrap(),
+                                    operator: STORAGE_MARKET_ACTOR_ADDR.id().unwrap(),
+                                    amount: token_amount,
+                                    operator_data: RawBytes::serialize(&alloc_reqs).unwrap(),
+                                    token_data: Default::default(),
+                                },
+                                "token received params",
+                            )
                             .unwrap(),
                         })
                         .unwrap(),
