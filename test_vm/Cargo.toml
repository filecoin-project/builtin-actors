--- conflicted
+++ resolved
@@ -24,34 +24,23 @@
 fil_actor_market = { version = "10.0.0-alpha.1", path = "../actors/market" }
 fil_actor_verifreg = { version = "10.0.0-alpha.1", path = "../actors/verifreg" }
 fil_actor_miner = { version = "10.0.0-alpha.1", path = "../actors/miner" }
-<<<<<<< HEAD
+fil_actor_datacap = { version = "10.0.0-alpha.1", path = "../actors/datacap" }
 fil_actor_evm = { version = "10.0.0-alpha.1", path = "../actors/evm" }
 fil_actor_eam = { version = "10.0.0-alpha.1", path = "../actors/eam" }
-lazy_static = "1.4.0"
-fvm_shared = { version = "3.0.0-alpha.8", default-features = false }
-fvm_ipld_encoding = { version = "0.3.0", default-features = false }
-fvm_ipld_blockstore = { version = "0.1.1", default-features = false }
-fvm_ipld_bitfield = "0.5.4"
-fvm_ipld_hamt = "0.6.0"
-num-traits = "0.2.14"
-num-derive = "0.3.3"
-=======
-fil_actor_datacap = { version = "10.0.0-alpha.1", path = "../actors/datacap" }
 
 anyhow = "1.0.65"
 bimap = { version = "0.6.2" }
 blake2b_simd = "1.0"
 cid = { version = "0.8.3", default-features = false, features = ["serde-codec"] }
 frc46_token = "1.1.0"
-fvm_ipld_bitfield = "0.5.2"
+fvm_ipld_bitfield = "0.5.4"
 fvm_ipld_blockstore = { version = "0.1.1", default-features = false }
-fvm_ipld_encoding = { version = "0.2.2", default-features = false }
-fvm_ipld_hamt = "0.5.1"
-fvm_shared = { version = "2.0.0-alpha.2", default-features = false }
+fvm_ipld_encoding = { version = "0.3.0", default-features = false }
+fvm_ipld_hamt = "0.6.0"
+fvm_shared = { version = "3.0.0-alpha.8", default-features = false }
 indexmap = { version = "1.8.0", features = ["serde-1"] }
 integer-encoding = { version = "3.0.3", default-features = false }
 lazy_static = "1.4.0"
->>>>>>> 931f7daf
 log = "0.4.14"
 num-derive = "0.3.3"
 num-traits = "0.2.14"
@@ -60,25 +49,13 @@
 regex = "1"
 serde = { version = "1.0.136", features = ["derive"] }
 thiserror = "1.0.30"
-<<<<<<< HEAD
-anyhow = "1.0.56"
-bimap = { version = "0.6.2" }
-blake2b_simd = "1.0"
-integer-encoding = { version = "3.0.3", default-features = false }
-multihash = { version = "0.16.3" }
-regex = "1"
-
-[dev-dependencies]
-cid = { version = "0.8.3", default-features = false, features = ["serde-codec"] }
-ethers = { version = "0.17.0", features = ["abigen"] }
-hex = "0.4.3"
-
-[features]
-m2-native = []
-=======
 
 [dev-dependencies]
 cid = { version = "0.8.3", default-features = false, features = ["serde-codec"] }
 multihash = { version = "0.16.1", default-features = false }
 test-case = "2.2.1"
->>>>>>> 931f7daf
+ethers = { version = "0.17.0", features = ["abigen"] }
+hex = "0.4.3"
+
+[features]
+m2-native = []