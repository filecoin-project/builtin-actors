[package]
name = "test_vm"
description = "Reference vm for integration testing builtin actors"
version = "10.0.0-alpha.1"
license = "MIT OR Apache-2.0"
authors = ["Protocol Labs", "Filecoin Core Devs"]
edition = "2021"
keywords = ["filecoin", "web3", "wasm"]
publish = false

[lib]

[dependencies]
fil_builtin_actors_state = { version = "10.0.0-alpha.1", path = "../state"}
fil_actors_runtime = { version = "10.0.0-alpha.1", path = "../runtime", features = [ "test_utils" ] }
fil_actor_init = { version = "10.0.0-alpha.1", path = "../actors/init" }
fil_actor_cron = { version = "10.0.0-alpha.1", path = "../actors/cron" }
fil_actor_system = { version = "10.0.0-alpha.1", path = "../actors/system" }
fil_actor_account = { version = "10.0.0-alpha.1", path = "../actors/account" }
fil_actor_multisig = { version = "10.0.0-alpha.1", path = "../actors/multisig" }
fil_actor_paych = { version = "10.0.0-alpha.1", path = "../actors/paych" }
fil_actor_reward = { version = "10.0.0-alpha.1", path = "../actors/reward" }
fil_actor_power = { version = "10.0.0-alpha.1", path = "../actors/power" }
fil_actor_market = { version = "10.0.0-alpha.1", path = "../actors/market" }
fil_actor_verifreg = { version = "10.0.0-alpha.1", path = "../actors/verifreg" }
fil_actor_miner = { version = "10.0.0-alpha.1", path = "../actors/miner" }
fil_actor_datacap = { version = "10.0.0-alpha.1", path = "../actors/datacap" }
fil_actor_evm = { version = "10.0.0-alpha.1", path = "../actors/evm" }
fil_actor_eam = { version = "10.0.0-alpha.1", path = "../actors/eam" }
fil_actor_ethaccount = { version = "10.0.0-alpha.1", path = "../actors/ethaccount" }

anyhow = "1.0.65"
bimap = { version = "0.6.2" }
blake2b_simd = "1.0"
cid = { version = "0.8.3", default-features = false, features = ["serde-codec"] }
<<<<<<< HEAD
frc46_token = "3.0.0"
fvm_actor_utils = "2.0.0"
fvm_ipld_bitfield = "0.5.4"
=======
frc46_token = "3.1.0"
fvm_actor_utils = "3.0.0"
fvm_ipld_bitfield = "0.5.2"
>>>>>>> 04b1d0d8
fvm_ipld_blockstore = { version = "0.1.1", default-features = false }
fvm_ipld_encoding = { version = "0.3.2", default-features = false }
fvm_ipld_hamt = "0.6.1"
fvm_shared = { version = "3.0.0-alpha.15", default-features = false }
indexmap = { version = "1.8.0", features = ["serde-1"] }
integer-encoding = { version = "3.0.3", default-features = false }
lazy_static = "1.4.0"
log = "0.4.14"
num-derive = "0.3.3"
num-traits = "0.2.14"
rand = "0.8.5"
rand_chacha = "0.3.1"
regex = "1"
serde = { version = "1.0.136", features = ["derive"] }
thiserror = "1.0.30"

[dev-dependencies]
cid = { version = "0.8.3", default-features = false, features = ["serde-codec"] }
multihash = { version = "0.16.1", default-features = false }
test-case = "2.2.1"
ethers = { version = "0.17.0", features = ["abigen"] }
hex = "0.4.3"

[features]
m2-native = []<|MERGE_RESOLUTION|>--- conflicted
+++ resolved
@@ -33,15 +33,9 @@
 bimap = { version = "0.6.2" }
 blake2b_simd = "1.0"
 cid = { version = "0.8.3", default-features = false, features = ["serde-codec"] }
-<<<<<<< HEAD
 frc46_token = "3.0.0"
-fvm_actor_utils = "2.0.0"
+fvm_actor_utils = "3.0.0"
 fvm_ipld_bitfield = "0.5.4"
-=======
-frc46_token = "3.1.0"
-fvm_actor_utils = "3.0.0"
-fvm_ipld_bitfield = "0.5.2"
->>>>>>> 04b1d0d8
 fvm_ipld_blockstore = { version = "0.1.1", default-features = false }
 fvm_ipld_encoding = { version = "0.3.2", default-features = false }
 fvm_ipld_hamt = "0.6.1"
