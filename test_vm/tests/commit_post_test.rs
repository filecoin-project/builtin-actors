use fil_actor_cron::Method as CronMethod;
use fil_actor_market::Method as MarketMethod;
use fil_actor_miner::{
<<<<<<< HEAD
    aggregate_pre_commit_network_fee, max_prove_commit_duration, power_for_sector, DeadlineInfo,
    Method as MinerMethod, PoStPartition, PowerPair, PreCommitSectorBatchParams,
    ProveCommitSectorParams, SectorPreCommitInfo, SectorPreCommitOnChainInfo, State as MinerState,
    SubmitWindowedPoStParams,
};
use fil_actor_power::{Method as PowerMethod, State as PowerState, UpdateClaimedPowerParams};
=======
    max_prove_commit_duration, power_for_sector, Method as MinerMethod, ProveCommitSectorParams,
    State as MinerState,
};
use fil_actor_power::{Method as PowerMethod, State as PowerState};
>>>>>>> 16ddd566
use fil_actor_reward::Method as RewardMethod;
use fil_actors_runtime::cbor::serialize;
use fil_actors_runtime::runtime::Policy;
use fil_actors_runtime::{
    CRON_ACTOR_ADDR, REWARD_ACTOR_ADDR, STORAGE_MARKET_ACTOR_ADDR, STORAGE_POWER_ACTOR_ADDR,
    SYSTEM_ACTOR_ADDR,
};
use fvm_ipld_blockstore::MemoryBlockstore;
use fvm_ipld_encoding::RawBytes;
<<<<<<< HEAD
use fvm_shared::address::Address;
=======
>>>>>>> 16ddd566
use fvm_shared::bigint::Zero;
use fvm_shared::econ::TokenAmount;
use fvm_shared::error::ExitCode;
use fvm_shared::sector::{RegisteredSealProof, SectorNumber};
use num_traits::sign::Signed;
use test_vm::util::{
    advance_by_deadline_to_epoch, advance_to_proving_deadline, apply_ok, create_accounts,
    create_miner, precommit_sectors, submit_windowed_post,
};
use test_vm::{ExpectInvocation, VM};

mod utils;
use utils::*;

#[test]
fn commit_post_flow_happy_path() {
    let store = MemoryBlockstore::new();
    let mut v = VM::new_with_singletons(&store);
    let addrs = create_accounts(&v, 2, TokenAmount::from(10_000e18 as i128));
    let seal_proof = RegisteredSealProof::StackedDRG32GiBV1P1;
    let (owner, worker) = (addrs[0], addrs[0]);
    let (id_addr, robust_addr) = create_miner(
        &mut v,
        owner,
        worker,
        seal_proof.registered_window_post_proof().unwrap(),
        TokenAmount::from(10_000e18 as i128),
    );
    let mut v = v.with_epoch(200);

    // precommit and advance to prove commit time
    let sector_number: SectorNumber = 100;
    precommit_sectors(&mut v, 1, 1, worker, id_addr, seal_proof, sector_number, true, None);

    let balances = v.get_miner_balance(id_addr);
    assert!(balances.pre_commit_deposit.is_positive());

    let prove_time =
        v.get_epoch() + max_prove_commit_duration(&Policy::default(), seal_proof).unwrap();
    let v = advance_by_deadline_to_epoch(v, id_addr, prove_time).0;

    // prove commit, cron, advance to post time
    let prove_params = ProveCommitSectorParams { sector_number, proof: vec![] };
    let prove_params_ser = serialize(&prove_params, "commit params").unwrap();
    apply_ok(
        &v,
        worker,
        robust_addr,
        TokenAmount::zero(),
        MinerMethod::ProveCommitSector as u64,
        prove_params,
    );
    ExpectInvocation {
        to: id_addr,
        method: MinerMethod::ProveCommitSector as u64,
        params: Some(prove_params_ser),
        subinvocs: Some(vec![
            ExpectInvocation {
                to: *STORAGE_MARKET_ACTOR_ADDR,
                method: MarketMethod::ComputeDataCommitment as u64,
                ..Default::default()
            },
            ExpectInvocation {
                to: *STORAGE_POWER_ACTOR_ADDR,
                method: PowerMethod::SubmitPoRepForBulkVerify as u64,
                ..Default::default()
            },
        ]),
        ..Default::default()
    }
    .matches(v.take_invocations().last().unwrap());
    let res = v
        .apply_message(
            *SYSTEM_ACTOR_ADDR,
            *CRON_ACTOR_ADDR,
            TokenAmount::zero(),
            CronMethod::EpochTick as u64,
            RawBytes::default(),
        )
        .unwrap();
    assert_eq!(ExitCode::OK, res.code);
    ExpectInvocation {
        to: *CRON_ACTOR_ADDR,
        method: CronMethod::EpochTick as u64,
        subinvocs: Some(vec![
            ExpectInvocation {
                to: *STORAGE_POWER_ACTOR_ADDR,
                method: PowerMethod::OnEpochTickEnd as u64,
                subinvocs: Some(vec![
                    ExpectInvocation {
                        to: *REWARD_ACTOR_ADDR,
                        method: RewardMethod::ThisEpochReward as u64,
                        ..Default::default()
                    },
                    ExpectInvocation {
                        to: id_addr,
                        method: MinerMethod::ConfirmSectorProofsValid as u64,
                        subinvocs: Some(vec![ExpectInvocation {
                            to: *STORAGE_POWER_ACTOR_ADDR,
                            method: PowerMethod::UpdatePledgeTotal as u64,
                            ..Default::default()
                        }]),
                        ..Default::default()
                    },
                    ExpectInvocation {
                        to: *REWARD_ACTOR_ADDR,
                        method: RewardMethod::UpdateNetworkKPI as u64,
                        ..Default::default()
                    },
                ]),
                ..Default::default()
            },
            ExpectInvocation {
                to: *STORAGE_MARKET_ACTOR_ADDR,
                method: MarketMethod::CronTick as u64,
                ..Default::default()
            },
        ]),
        ..Default::default()
    }
    .matches(v.take_invocations().last().unwrap());
    // pcd is released ip is added
    let balances = v.get_miner_balance(id_addr);
    assert!(balances.initial_pledge.is_positive());
    assert!(balances.pre_commit_deposit.is_zero());

    // power unproven so network stats are the same
    let p_st = v.get_state::<PowerState>(*STORAGE_POWER_ACTOR_ADDR).unwrap();
    assert!(p_st.total_bytes_committed.is_zero());
    assert!(p_st.total_pledge_collateral.is_positive());
    let (dline_info, p_idx, v) = advance_to_proving_deadline(v, id_addr, sector_number);

    // submit post
    let st = v.get_state::<MinerState>(id_addr).unwrap();
    let sector = st.get_sector(v.store, sector_number).unwrap().unwrap();
    let sector_power = power_for_sector(seal_proof.sector_size().unwrap(), &sector);
    submit_windowed_post(&v, worker, id_addr, dline_info, p_idx, sector_power.clone());
    let balances = v.get_miner_balance(id_addr);
    assert!(balances.initial_pledge.is_positive());
    let p_st = v.get_state::<PowerState>(*STORAGE_POWER_ACTOR_ADDR).unwrap();
    assert_eq!(sector_power.raw, p_st.total_bytes_committed);
<<<<<<< HEAD
}

#[allow(clippy::too_many_arguments)]
fn precommit_sectors(
    v: &mut VM,
    count: u64,
    batch_size: i64,
    worker: Address,
    maddr: Address,
    seal_proof: RegisteredSealProof,
    sector_number_base: SectorNumber,
    expect_cron_enroll: bool,
    exp: Option<ChainEpoch>,
) -> Vec<SectorPreCommitOnChainInfo> {
    let invocs_common = || -> Vec<ExpectInvocation> {
        vec![
            ExpectInvocation {
                to: *REWARD_ACTOR_ADDR,
                method: RewardMethod::ThisEpochReward as u64,
                ..Default::default()
            },
            ExpectInvocation {
                to: *STORAGE_POWER_ACTOR_ADDR,
                method: PowerMethod::CurrentTotalPower as u64,
                ..Default::default()
            },
        ]
    };
    let invoc_first = || -> ExpectInvocation {
        ExpectInvocation {
            to: *STORAGE_POWER_ACTOR_ADDR,
            method: PowerMethod::EnrollCronEvent as u64,
            ..Default::default()
        }
    };
    let invoc_net_fee = |fee: TokenAmount| -> ExpectInvocation {
        ExpectInvocation {
            to: *BURNT_FUNDS_ACTOR_ADDR,
            method: METHOD_SEND,
            value: Some(fee),
            ..Default::default()
        }
    };
    let expiration = match exp {
        None => {
            v.get_epoch()
                + Policy::default().min_sector_expiration
                + max_prove_commit_duration(&Policy::default(), seal_proof).unwrap()
        }
        Some(e) => e,
    };

    let mut sector_idx = 0u64;
    while sector_idx < count {
        let msg_sector_idx_base = sector_idx;
        let mut invocs = invocs_common();

        let mut param_sectors = Vec::<SectorPreCommitInfo>::new();
        let mut j = 0;
        while j < batch_size && sector_idx < count {
            let sector_number = sector_number_base + sector_idx;
            param_sectors.push(SectorPreCommitInfo {
                seal_proof,
                sector_number,
                sealed_cid: make_sealed_cid(format!("sn: {}", sector_number).as_bytes()),
                seal_rand_epoch: v.get_epoch() - 1,
                deal_ids: vec![],
                expiration,
                ..Default::default()
            });
            sector_idx += 1;
            j += 1;
        }
        if param_sectors.len() > 1 {
            invocs.push(invoc_net_fee(aggregate_pre_commit_network_fee(
                param_sectors.len() as i64,
                &TokenAmount::zero(),
            )));
        }
        if expect_cron_enroll && msg_sector_idx_base == 0 {
            invocs.push(invoc_first());
        }
        apply_ok(
            v,
            worker,
            maddr,
            TokenAmount::zero(),
            MinerMethod::PreCommitSectorBatch as u64,
            PreCommitSectorBatchParams { sectors: param_sectors.clone() },
        );
        let expect = ExpectInvocation {
            to: maddr,
            method: MinerMethod::PreCommitSectorBatch as u64,
            params: Some(
                serialize(
                    &PreCommitSectorBatchParams { sectors: param_sectors },
                    "precommit batch params",
                )
                .unwrap(),
            ),
            subinvocs: Some(invocs),
            ..Default::default()
        };
        expect.matches(v.take_invocations().last().unwrap())
    }
    // extract chain state
    let mstate = v.get_state::<MinerState>(maddr).unwrap();
    (0..count)
        .map(|i| mstate.get_precommitted_sector(v.store, sector_number_base + i).unwrap().unwrap())
        .collect()
}

fn advance_by_deadline_to_epoch(v: VM, maddr: Address, e: ChainEpoch) -> (VM, DeadlineInfo) {
    advance_by_deadline(v, maddr, |dline_info| dline_info.close <= e)
}

fn advance_by_deadline_to_index(v: VM, maddr: Address, i: u64) -> (VM, DeadlineInfo) {
    advance_by_deadline(v, maddr, |dline_info| dline_info.index != i)
}

fn advance_to_proving_deadline(v: VM, maddr: Address, s: SectorNumber) -> (DeadlineInfo, u64, VM) {
    let (d, p) = sector_deadline(&v, maddr, s);
    let (v, dline_info) = advance_by_deadline_to_index(v, maddr, d);
    let v = v.with_epoch(dline_info.open);
    (dline_info, p, v)
}

fn advance_by_deadline<F>(mut v: VM, maddr: Address, more: F) -> (VM, DeadlineInfo)
where
    F: Fn(DeadlineInfo) -> bool,
{
    loop {
        let dline_info = miner_dline_info(&v, maddr);
        if !more(dline_info) {
            return (v, dline_info);
        }
        v = v.with_epoch(dline_info.last());

        let res = v
            .apply_message(
                *SYSTEM_ACTOR_ADDR,
                *CRON_ACTOR_ADDR,
                TokenAmount::zero(),
                CronMethod::EpochTick as u64,
                RawBytes::default(),
            )
            .unwrap();
        assert_eq!(ExitCode::OK, res.code);
        let next = v.get_epoch() + 1;
        v = v.with_epoch(next);
    }
}

fn sector_deadline(v: &VM, m: Address, s: SectorNumber) -> (u64, u64) {
    let st = v.get_state::<MinerState>(m).unwrap();
    st.find_sector(&Policy::default(), v.store, s).unwrap()
}

fn submit_windowed_post(
    v: &VM,
    worker: Address,
    maddr: Address,
    dline_info: DeadlineInfo,
    partitions: Vec<PoStPartition>,
    sector: PowerPair,
) {
    let params = SubmitWindowedPoStParams {
        deadline: dline_info.index,
        partitions,
        proofs: vec![PoStProof {
            post_proof: RegisteredPoStProof::StackedDRGWindow32GiBV1,
            proof_bytes: vec![],
        }],
        chain_commit_epoch: dline_info.challenge,
        chain_commit_rand: Randomness(TEST_VM_RAND_STRING.to_owned().into_bytes()),
    };
    apply_ok(v, worker, maddr, TokenAmount::zero(), MinerMethod::SubmitWindowedPoSt as u64, params);

    let update_power_params = serialize(
        &UpdateClaimedPowerParams { raw_byte_delta: sector.raw, quality_adjusted_delta: sector.qa },
        "update claim params",
    )
    .unwrap();
    ExpectInvocation {
        to: maddr,
        method: MinerMethod::SubmitWindowedPoSt as u64,
        subinvocs: Some(vec![ExpectInvocation {
            to: *STORAGE_POWER_ACTOR_ADDR,
            method: PowerMethod::UpdateClaimedPower as u64,
            params: Some(update_power_params),
            ..Default::default()
        }]),
        ..Default::default()
    }
    .matches(v.take_invocations().last().unwrap());
=======
>>>>>>> 16ddd566
}<|MERGE_RESOLUTION|>--- conflicted
+++ resolved
@@ -1,19 +1,10 @@
 use fil_actor_cron::Method as CronMethod;
 use fil_actor_market::Method as MarketMethod;
 use fil_actor_miner::{
-<<<<<<< HEAD
-    aggregate_pre_commit_network_fee, max_prove_commit_duration, power_for_sector, DeadlineInfo,
-    Method as MinerMethod, PoStPartition, PowerPair, PreCommitSectorBatchParams,
-    ProveCommitSectorParams, SectorPreCommitInfo, SectorPreCommitOnChainInfo, State as MinerState,
-    SubmitWindowedPoStParams,
-};
-use fil_actor_power::{Method as PowerMethod, State as PowerState, UpdateClaimedPowerParams};
-=======
     max_prove_commit_duration, power_for_sector, Method as MinerMethod, ProveCommitSectorParams,
     State as MinerState,
 };
 use fil_actor_power::{Method as PowerMethod, State as PowerState};
->>>>>>> 16ddd566
 use fil_actor_reward::Method as RewardMethod;
 use fil_actors_runtime::cbor::serialize;
 use fil_actors_runtime::runtime::Policy;
@@ -23,10 +14,6 @@
 };
 use fvm_ipld_blockstore::MemoryBlockstore;
 use fvm_ipld_encoding::RawBytes;
-<<<<<<< HEAD
-use fvm_shared::address::Address;
-=======
->>>>>>> 16ddd566
 use fvm_shared::bigint::Zero;
 use fvm_shared::econ::TokenAmount;
 use fvm_shared::error::ExitCode;
@@ -39,7 +26,6 @@
 use test_vm::{ExpectInvocation, VM};
 
 mod utils;
-use utils::*;
 
 #[test]
 fn commit_post_flow_happy_path() {
@@ -168,202 +154,4 @@
     assert!(balances.initial_pledge.is_positive());
     let p_st = v.get_state::<PowerState>(*STORAGE_POWER_ACTOR_ADDR).unwrap();
     assert_eq!(sector_power.raw, p_st.total_bytes_committed);
-<<<<<<< HEAD
-}
-
-#[allow(clippy::too_many_arguments)]
-fn precommit_sectors(
-    v: &mut VM,
-    count: u64,
-    batch_size: i64,
-    worker: Address,
-    maddr: Address,
-    seal_proof: RegisteredSealProof,
-    sector_number_base: SectorNumber,
-    expect_cron_enroll: bool,
-    exp: Option<ChainEpoch>,
-) -> Vec<SectorPreCommitOnChainInfo> {
-    let invocs_common = || -> Vec<ExpectInvocation> {
-        vec![
-            ExpectInvocation {
-                to: *REWARD_ACTOR_ADDR,
-                method: RewardMethod::ThisEpochReward as u64,
-                ..Default::default()
-            },
-            ExpectInvocation {
-                to: *STORAGE_POWER_ACTOR_ADDR,
-                method: PowerMethod::CurrentTotalPower as u64,
-                ..Default::default()
-            },
-        ]
-    };
-    let invoc_first = || -> ExpectInvocation {
-        ExpectInvocation {
-            to: *STORAGE_POWER_ACTOR_ADDR,
-            method: PowerMethod::EnrollCronEvent as u64,
-            ..Default::default()
-        }
-    };
-    let invoc_net_fee = |fee: TokenAmount| -> ExpectInvocation {
-        ExpectInvocation {
-            to: *BURNT_FUNDS_ACTOR_ADDR,
-            method: METHOD_SEND,
-            value: Some(fee),
-            ..Default::default()
-        }
-    };
-    let expiration = match exp {
-        None => {
-            v.get_epoch()
-                + Policy::default().min_sector_expiration
-                + max_prove_commit_duration(&Policy::default(), seal_proof).unwrap()
-        }
-        Some(e) => e,
-    };
-
-    let mut sector_idx = 0u64;
-    while sector_idx < count {
-        let msg_sector_idx_base = sector_idx;
-        let mut invocs = invocs_common();
-
-        let mut param_sectors = Vec::<SectorPreCommitInfo>::new();
-        let mut j = 0;
-        while j < batch_size && sector_idx < count {
-            let sector_number = sector_number_base + sector_idx;
-            param_sectors.push(SectorPreCommitInfo {
-                seal_proof,
-                sector_number,
-                sealed_cid: make_sealed_cid(format!("sn: {}", sector_number).as_bytes()),
-                seal_rand_epoch: v.get_epoch() - 1,
-                deal_ids: vec![],
-                expiration,
-                ..Default::default()
-            });
-            sector_idx += 1;
-            j += 1;
-        }
-        if param_sectors.len() > 1 {
-            invocs.push(invoc_net_fee(aggregate_pre_commit_network_fee(
-                param_sectors.len() as i64,
-                &TokenAmount::zero(),
-            )));
-        }
-        if expect_cron_enroll && msg_sector_idx_base == 0 {
-            invocs.push(invoc_first());
-        }
-        apply_ok(
-            v,
-            worker,
-            maddr,
-            TokenAmount::zero(),
-            MinerMethod::PreCommitSectorBatch as u64,
-            PreCommitSectorBatchParams { sectors: param_sectors.clone() },
-        );
-        let expect = ExpectInvocation {
-            to: maddr,
-            method: MinerMethod::PreCommitSectorBatch as u64,
-            params: Some(
-                serialize(
-                    &PreCommitSectorBatchParams { sectors: param_sectors },
-                    "precommit batch params",
-                )
-                .unwrap(),
-            ),
-            subinvocs: Some(invocs),
-            ..Default::default()
-        };
-        expect.matches(v.take_invocations().last().unwrap())
-    }
-    // extract chain state
-    let mstate = v.get_state::<MinerState>(maddr).unwrap();
-    (0..count)
-        .map(|i| mstate.get_precommitted_sector(v.store, sector_number_base + i).unwrap().unwrap())
-        .collect()
-}
-
-fn advance_by_deadline_to_epoch(v: VM, maddr: Address, e: ChainEpoch) -> (VM, DeadlineInfo) {
-    advance_by_deadline(v, maddr, |dline_info| dline_info.close <= e)
-}
-
-fn advance_by_deadline_to_index(v: VM, maddr: Address, i: u64) -> (VM, DeadlineInfo) {
-    advance_by_deadline(v, maddr, |dline_info| dline_info.index != i)
-}
-
-fn advance_to_proving_deadline(v: VM, maddr: Address, s: SectorNumber) -> (DeadlineInfo, u64, VM) {
-    let (d, p) = sector_deadline(&v, maddr, s);
-    let (v, dline_info) = advance_by_deadline_to_index(v, maddr, d);
-    let v = v.with_epoch(dline_info.open);
-    (dline_info, p, v)
-}
-
-fn advance_by_deadline<F>(mut v: VM, maddr: Address, more: F) -> (VM, DeadlineInfo)
-where
-    F: Fn(DeadlineInfo) -> bool,
-{
-    loop {
-        let dline_info = miner_dline_info(&v, maddr);
-        if !more(dline_info) {
-            return (v, dline_info);
-        }
-        v = v.with_epoch(dline_info.last());
-
-        let res = v
-            .apply_message(
-                *SYSTEM_ACTOR_ADDR,
-                *CRON_ACTOR_ADDR,
-                TokenAmount::zero(),
-                CronMethod::EpochTick as u64,
-                RawBytes::default(),
-            )
-            .unwrap();
-        assert_eq!(ExitCode::OK, res.code);
-        let next = v.get_epoch() + 1;
-        v = v.with_epoch(next);
-    }
-}
-
-fn sector_deadline(v: &VM, m: Address, s: SectorNumber) -> (u64, u64) {
-    let st = v.get_state::<MinerState>(m).unwrap();
-    st.find_sector(&Policy::default(), v.store, s).unwrap()
-}
-
-fn submit_windowed_post(
-    v: &VM,
-    worker: Address,
-    maddr: Address,
-    dline_info: DeadlineInfo,
-    partitions: Vec<PoStPartition>,
-    sector: PowerPair,
-) {
-    let params = SubmitWindowedPoStParams {
-        deadline: dline_info.index,
-        partitions,
-        proofs: vec![PoStProof {
-            post_proof: RegisteredPoStProof::StackedDRGWindow32GiBV1,
-            proof_bytes: vec![],
-        }],
-        chain_commit_epoch: dline_info.challenge,
-        chain_commit_rand: Randomness(TEST_VM_RAND_STRING.to_owned().into_bytes()),
-    };
-    apply_ok(v, worker, maddr, TokenAmount::zero(), MinerMethod::SubmitWindowedPoSt as u64, params);
-
-    let update_power_params = serialize(
-        &UpdateClaimedPowerParams { raw_byte_delta: sector.raw, quality_adjusted_delta: sector.qa },
-        "update claim params",
-    )
-    .unwrap();
-    ExpectInvocation {
-        to: maddr,
-        method: MinerMethod::SubmitWindowedPoSt as u64,
-        subinvocs: Some(vec![ExpectInvocation {
-            to: *STORAGE_POWER_ACTOR_ADDR,
-            method: PowerMethod::UpdateClaimedPower as u64,
-            params: Some(update_power_params),
-            ..Default::default()
-        }]),
-        ..Default::default()
-    }
-    .matches(v.take_invocations().last().unwrap());
-=======
->>>>>>> 16ddd566
 }