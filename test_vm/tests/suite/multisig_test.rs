use fil_actors_integration_tests::tests::{
    proposal_hash_test, swap_self_1_of_2_test, swap_self_2_of_3_test, test_delete_self_inner_test,
};
use fil_actors_runtime::test_blockstores::MemoryBlockstore;
use test_vm::TestVM;

#[test]
fn proposal_hash() {
<<<<<<< HEAD
    let store = TrackingMemBlockstore::new();
    let v = TestVM::new_with_singletons(&store);
=======
    let store = MemoryBlockstore::new();
    let v = TestVM::<MemoryBlockstore>::new_with_singletons(&store);
>>>>>>> 6225c653
    proposal_hash_test(&v);
}

#[test]
fn test_delete_self() {
    let test = |threshold: usize, signers: u64, remove_idx: usize| {
<<<<<<< HEAD
        let store = TrackingMemBlockstore::new();
        let v = TestVM::new_with_singletons(&store);
=======
        let store = MemoryBlockstore::new();
        let v = TestVM::<MemoryBlockstore>::new_with_singletons(&store);
>>>>>>> 6225c653
        test_delete_self_inner_test(&v, signers, threshold, remove_idx);
    };
    test(2, 3, 0); // 2 of 3 removed is proposer
    test(2, 3, 1); // 2 of 3 removed is approver
    test(2, 2, 0); // 2 of 2 removed is proposer
    test(1, 2, 0); // 1 of 2
}

#[test]
fn swap_self_1_of_2() {
<<<<<<< HEAD
    let store = TrackingMemBlockstore::new();
    let v = TestVM::new_with_singletons(&store);
=======
    let store = MemoryBlockstore::new();
    let v = TestVM::<MemoryBlockstore>::new_with_singletons(&store);
>>>>>>> 6225c653
    swap_self_1_of_2_test(&v);
}

#[test]
fn swap_self_2_of_3() {
<<<<<<< HEAD
    let store = TrackingMemBlockstore::new();
    let v = TestVM::new_with_singletons(&store);
=======
    let store = MemoryBlockstore::new();
    let v = TestVM::<MemoryBlockstore>::new_with_singletons(&store);
>>>>>>> 6225c653
    swap_self_2_of_3_test(&v);
}<|MERGE_RESOLUTION|>--- conflicted
+++ resolved
@@ -6,26 +6,16 @@
 
 #[test]
 fn proposal_hash() {
-<<<<<<< HEAD
-    let store = TrackingMemBlockstore::new();
-    let v = TestVM::new_with_singletons(&store);
-=======
     let store = MemoryBlockstore::new();
     let v = TestVM::<MemoryBlockstore>::new_with_singletons(&store);
->>>>>>> 6225c653
     proposal_hash_test(&v);
 }
 
 #[test]
 fn test_delete_self() {
     let test = |threshold: usize, signers: u64, remove_idx: usize| {
-<<<<<<< HEAD
-        let store = TrackingMemBlockstore::new();
-        let v = TestVM::new_with_singletons(&store);
-=======
         let store = MemoryBlockstore::new();
         let v = TestVM::<MemoryBlockstore>::new_with_singletons(&store);
->>>>>>> 6225c653
         test_delete_self_inner_test(&v, signers, threshold, remove_idx);
     };
     test(2, 3, 0); // 2 of 3 removed is proposer
@@ -36,24 +26,14 @@
 
 #[test]
 fn swap_self_1_of_2() {
-<<<<<<< HEAD
-    let store = TrackingMemBlockstore::new();
-    let v = TestVM::new_with_singletons(&store);
-=======
     let store = MemoryBlockstore::new();
     let v = TestVM::<MemoryBlockstore>::new_with_singletons(&store);
->>>>>>> 6225c653
     swap_self_1_of_2_test(&v);
 }
 
 #[test]
 fn swap_self_2_of_3() {
-<<<<<<< HEAD
-    let store = TrackingMemBlockstore::new();
-    let v = TestVM::new_with_singletons(&store);
-=======
     let store = MemoryBlockstore::new();
     let v = TestVM::<MemoryBlockstore>::new_with_singletons(&store);
->>>>>>> 6225c653
     swap_self_2_of_3_test(&v);
 }