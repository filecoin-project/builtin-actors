--- conflicted
+++ resolved
@@ -4,26 +4,16 @@
 
 #[test]
 fn power_create_miner() {
-<<<<<<< HEAD
-    let store = TrackingMemBlockstore::new();
-    let v = TestVM::new_with_singletons(&store);
-=======
     let store = MemoryBlockstore::new();
     let v = TestVM::<MemoryBlockstore>::new_with_singletons(&store);
->>>>>>> 6225c653
 
     power_create_miner_test(&v);
 }
 
 #[test]
 fn cron_tick() {
-<<<<<<< HEAD
-    let store = TrackingMemBlockstore::new();
-    let v = TestVM::new_with_singletons(&store);
-=======
     let store = MemoryBlockstore::new();
     let v = TestVM::<MemoryBlockstore>::new_with_singletons(&store);
->>>>>>> 6225c653
 
     cron_tick_test(&v);
 }