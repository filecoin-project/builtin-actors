use fil_actors_integration_tests::tests::{
    all_deals_are_good_test, psd_all_deals_are_bad_test, psd_bad_piece_size_test, psd_bad_sig_test,
    psd_client_address_cannot_be_resolved_test, psd_deal_duration_too_long_test,
    psd_duplicate_deal_in_batch_test, psd_duplicate_deal_in_state_test,
    psd_mismatched_provider_test, psd_no_client_lockup_test,
    psd_not_enough_client_lockup_for_batch_test, psd_not_enough_provider_lockup_for_batch_test,
    psd_random_assortment_of_failures_test, psd_start_time_in_past_test,
    psd_valid_deals_with_ones_longer_than_540_test, psd_verified_deal_fails_getting_datacap_test,
};
use fil_actors_runtime::test_blockstores::MemoryBlockstore;
use test_vm::TestVM;

#[test]
fn psd_mismatched_provider() {
<<<<<<< HEAD
    let store = TrackingMemBlockstore::new();
    let v = TestVM::new_with_singletons(&store);
=======
    let store = MemoryBlockstore::new();
    let v = TestVM::<MemoryBlockstore>::new_with_singletons(&store);
>>>>>>> 6225c653
    psd_mismatched_provider_test(&v);
}

#[test]
fn psd_bad_piece_size() {
<<<<<<< HEAD
    let store = TrackingMemBlockstore::new();
    let v = TestVM::new_with_singletons(&store);
=======
    let store = MemoryBlockstore::new();
    let v = TestVM::<MemoryBlockstore>::new_with_singletons(&store);
>>>>>>> 6225c653
    psd_bad_piece_size_test(&v);
}

#[test]
fn psd_start_time_in_past() {
<<<<<<< HEAD
    let store = TrackingMemBlockstore::new();
    let v = TestVM::new_with_singletons(&store);
=======
    let store = MemoryBlockstore::new();
    let v = TestVM::<MemoryBlockstore>::new_with_singletons(&store);
>>>>>>> 6225c653
    psd_start_time_in_past_test(&v);
}

#[test]
fn psd_client_address_cannot_be_resolved() {
<<<<<<< HEAD
    let store = TrackingMemBlockstore::new();
    let v = TestVM::new_with_singletons(&store);
=======
    let store = MemoryBlockstore::new();
    let v = TestVM::<MemoryBlockstore>::new_with_singletons(&store);
>>>>>>> 6225c653
    psd_client_address_cannot_be_resolved_test(&v);
}

#[test]
fn psd_no_client_lockup() {
<<<<<<< HEAD
    let store = TrackingMemBlockstore::new();
    let v = TestVM::new_with_singletons(&store);
=======
    let store = MemoryBlockstore::new();
    let v = TestVM::<MemoryBlockstore>::new_with_singletons(&store);
>>>>>>> 6225c653
    psd_no_client_lockup_test(&v);
}

#[test]
fn psd_not_enough_client_lockup_for_batch() {
<<<<<<< HEAD
    let store = TrackingMemBlockstore::new();
    let v = TestVM::new_with_singletons(&store);
=======
    let store = MemoryBlockstore::new();
    let v = TestVM::<MemoryBlockstore>::new_with_singletons(&store);
>>>>>>> 6225c653
    psd_not_enough_client_lockup_for_batch_test(&v);
}

#[test]
fn psd_not_enough_provider_lockup_for_batch() {
<<<<<<< HEAD
    let store = TrackingMemBlockstore::new();
    let v = TestVM::new_with_singletons(&store);
=======
    let store = MemoryBlockstore::new();
    let v = TestVM::<MemoryBlockstore>::new_with_singletons(&store);
>>>>>>> 6225c653
    psd_not_enough_provider_lockup_for_batch_test(&v);
}

#[test]
fn psd_duplicate_deal_in_batch() {
<<<<<<< HEAD
    let store = TrackingMemBlockstore::new();
    let v = TestVM::new_with_singletons(&store);
=======
    let store = MemoryBlockstore::new();
    let v = TestVM::<MemoryBlockstore>::new_with_singletons(&store);
>>>>>>> 6225c653
    psd_duplicate_deal_in_batch_test(&v);
}

#[test]
fn psd_duplicate_deal_in_state() {
<<<<<<< HEAD
    let store = TrackingMemBlockstore::new();
    let v = TestVM::new_with_singletons(&store);
=======
    let store = MemoryBlockstore::new();
    let v = TestVM::<MemoryBlockstore>::new_with_singletons(&store);
>>>>>>> 6225c653
    psd_duplicate_deal_in_state_test(&v);
}

#[test]
fn psd_verified_deal_fails_getting_datacap() {
<<<<<<< HEAD
    let store = TrackingMemBlockstore::new();
    let v = TestVM::new_with_singletons(&store);
=======
    let store = MemoryBlockstore::new();
    let v = TestVM::<MemoryBlockstore>::new_with_singletons(&store);
>>>>>>> 6225c653
    psd_verified_deal_fails_getting_datacap_test(&v);
}

#[test]
fn psd_random_assortment_of_failures() {
<<<<<<< HEAD
    let store = TrackingMemBlockstore::new();
    let v = TestVM::new_with_singletons(&store);
=======
    let store = MemoryBlockstore::new();
    let v = TestVM::<MemoryBlockstore>::new_with_singletons(&store);
>>>>>>> 6225c653
    psd_random_assortment_of_failures_test(&v);
}

#[test]
fn psd_all_deals_are_bad() {
<<<<<<< HEAD
    let store = TrackingMemBlockstore::new();
    let v = TestVM::new_with_singletons(&store);
=======
    let store = MemoryBlockstore::new();
    let v = TestVM::<MemoryBlockstore>::new_with_singletons(&store);
>>>>>>> 6225c653
    psd_all_deals_are_bad_test(&v);
}

#[test]
fn psd_bad_sig() {
<<<<<<< HEAD
    let store = TrackingMemBlockstore::new();
    let v = TestVM::new_with_singletons(&store);
=======
    let store = MemoryBlockstore::new();
    let v = TestVM::<MemoryBlockstore>::new_with_singletons(&store);
>>>>>>> 6225c653
    psd_bad_sig_test(&v);
}

#[test]
fn psd_all_deals_are_good() {
<<<<<<< HEAD
    let store = TrackingMemBlockstore::new();
    let v = TestVM::new_with_singletons(&store);
=======
    let store = MemoryBlockstore::new();
    let v = TestVM::<MemoryBlockstore>::new_with_singletons(&store);
>>>>>>> 6225c653
    all_deals_are_good_test(&v);
}

#[test]
fn psd_valid_deals_with_ones_longer_than_540() {
<<<<<<< HEAD
    let store = TrackingMemBlockstore::new();
    let v = TestVM::new_with_singletons(&store);
=======
    let store = MemoryBlockstore::new();
    let v = TestVM::<MemoryBlockstore>::new_with_singletons(&store);
>>>>>>> 6225c653
    psd_valid_deals_with_ones_longer_than_540_test(&v);
}

#[test]
fn psd_deal_duration_too_long() {
<<<<<<< HEAD
    let store = TrackingMemBlockstore::new();
    let v = TestVM::new_with_singletons(&store);
=======
    let store = MemoryBlockstore::new();
    let v = TestVM::<MemoryBlockstore>::new_with_singletons(&store);
>>>>>>> 6225c653
    psd_deal_duration_too_long_test(&v);
}<|MERGE_RESOLUTION|>--- conflicted
+++ resolved
@@ -12,192 +12,112 @@
 
 #[test]
 fn psd_mismatched_provider() {
-<<<<<<< HEAD
-    let store = TrackingMemBlockstore::new();
-    let v = TestVM::new_with_singletons(&store);
-=======
     let store = MemoryBlockstore::new();
     let v = TestVM::<MemoryBlockstore>::new_with_singletons(&store);
->>>>>>> 6225c653
     psd_mismatched_provider_test(&v);
 }
 
 #[test]
 fn psd_bad_piece_size() {
-<<<<<<< HEAD
-    let store = TrackingMemBlockstore::new();
-    let v = TestVM::new_with_singletons(&store);
-=======
     let store = MemoryBlockstore::new();
     let v = TestVM::<MemoryBlockstore>::new_with_singletons(&store);
->>>>>>> 6225c653
     psd_bad_piece_size_test(&v);
 }
 
 #[test]
 fn psd_start_time_in_past() {
-<<<<<<< HEAD
-    let store = TrackingMemBlockstore::new();
-    let v = TestVM::new_with_singletons(&store);
-=======
     let store = MemoryBlockstore::new();
     let v = TestVM::<MemoryBlockstore>::new_with_singletons(&store);
->>>>>>> 6225c653
     psd_start_time_in_past_test(&v);
 }
 
 #[test]
 fn psd_client_address_cannot_be_resolved() {
-<<<<<<< HEAD
-    let store = TrackingMemBlockstore::new();
-    let v = TestVM::new_with_singletons(&store);
-=======
     let store = MemoryBlockstore::new();
     let v = TestVM::<MemoryBlockstore>::new_with_singletons(&store);
->>>>>>> 6225c653
     psd_client_address_cannot_be_resolved_test(&v);
 }
 
 #[test]
 fn psd_no_client_lockup() {
-<<<<<<< HEAD
-    let store = TrackingMemBlockstore::new();
-    let v = TestVM::new_with_singletons(&store);
-=======
     let store = MemoryBlockstore::new();
     let v = TestVM::<MemoryBlockstore>::new_with_singletons(&store);
->>>>>>> 6225c653
     psd_no_client_lockup_test(&v);
 }
 
 #[test]
 fn psd_not_enough_client_lockup_for_batch() {
-<<<<<<< HEAD
-    let store = TrackingMemBlockstore::new();
-    let v = TestVM::new_with_singletons(&store);
-=======
     let store = MemoryBlockstore::new();
     let v = TestVM::<MemoryBlockstore>::new_with_singletons(&store);
->>>>>>> 6225c653
     psd_not_enough_client_lockup_for_batch_test(&v);
 }
 
 #[test]
 fn psd_not_enough_provider_lockup_for_batch() {
-<<<<<<< HEAD
-    let store = TrackingMemBlockstore::new();
-    let v = TestVM::new_with_singletons(&store);
-=======
     let store = MemoryBlockstore::new();
     let v = TestVM::<MemoryBlockstore>::new_with_singletons(&store);
->>>>>>> 6225c653
     psd_not_enough_provider_lockup_for_batch_test(&v);
 }
 
 #[test]
 fn psd_duplicate_deal_in_batch() {
-<<<<<<< HEAD
-    let store = TrackingMemBlockstore::new();
-    let v = TestVM::new_with_singletons(&store);
-=======
     let store = MemoryBlockstore::new();
     let v = TestVM::<MemoryBlockstore>::new_with_singletons(&store);
->>>>>>> 6225c653
     psd_duplicate_deal_in_batch_test(&v);
 }
 
 #[test]
 fn psd_duplicate_deal_in_state() {
-<<<<<<< HEAD
-    let store = TrackingMemBlockstore::new();
-    let v = TestVM::new_with_singletons(&store);
-=======
     let store = MemoryBlockstore::new();
     let v = TestVM::<MemoryBlockstore>::new_with_singletons(&store);
->>>>>>> 6225c653
     psd_duplicate_deal_in_state_test(&v);
 }
 
 #[test]
 fn psd_verified_deal_fails_getting_datacap() {
-<<<<<<< HEAD
-    let store = TrackingMemBlockstore::new();
-    let v = TestVM::new_with_singletons(&store);
-=======
     let store = MemoryBlockstore::new();
     let v = TestVM::<MemoryBlockstore>::new_with_singletons(&store);
->>>>>>> 6225c653
     psd_verified_deal_fails_getting_datacap_test(&v);
 }
 
 #[test]
 fn psd_random_assortment_of_failures() {
-<<<<<<< HEAD
-    let store = TrackingMemBlockstore::new();
-    let v = TestVM::new_with_singletons(&store);
-=======
     let store = MemoryBlockstore::new();
     let v = TestVM::<MemoryBlockstore>::new_with_singletons(&store);
->>>>>>> 6225c653
     psd_random_assortment_of_failures_test(&v);
 }
 
 #[test]
 fn psd_all_deals_are_bad() {
-<<<<<<< HEAD
-    let store = TrackingMemBlockstore::new();
-    let v = TestVM::new_with_singletons(&store);
-=======
     let store = MemoryBlockstore::new();
     let v = TestVM::<MemoryBlockstore>::new_with_singletons(&store);
->>>>>>> 6225c653
     psd_all_deals_are_bad_test(&v);
 }
 
 #[test]
 fn psd_bad_sig() {
-<<<<<<< HEAD
-    let store = TrackingMemBlockstore::new();
-    let v = TestVM::new_with_singletons(&store);
-=======
     let store = MemoryBlockstore::new();
     let v = TestVM::<MemoryBlockstore>::new_with_singletons(&store);
->>>>>>> 6225c653
     psd_bad_sig_test(&v);
 }
 
 #[test]
 fn psd_all_deals_are_good() {
-<<<<<<< HEAD
-    let store = TrackingMemBlockstore::new();
-    let v = TestVM::new_with_singletons(&store);
-=======
     let store = MemoryBlockstore::new();
     let v = TestVM::<MemoryBlockstore>::new_with_singletons(&store);
->>>>>>> 6225c653
     all_deals_are_good_test(&v);
 }
 
 #[test]
 fn psd_valid_deals_with_ones_longer_than_540() {
-<<<<<<< HEAD
-    let store = TrackingMemBlockstore::new();
-    let v = TestVM::new_with_singletons(&store);
-=======
     let store = MemoryBlockstore::new();
     let v = TestVM::<MemoryBlockstore>::new_with_singletons(&store);
->>>>>>> 6225c653
     psd_valid_deals_with_ones_longer_than_540_test(&v);
 }
 
 #[test]
 fn psd_deal_duration_too_long() {
-<<<<<<< HEAD
-    let store = TrackingMemBlockstore::new();
-    let v = TestVM::new_with_singletons(&store);
-=======
     let store = MemoryBlockstore::new();
     let v = TestVM::<MemoryBlockstore>::new_with_singletons(&store);
->>>>>>> 6225c653
     psd_deal_duration_too_long_test(&v);
 }