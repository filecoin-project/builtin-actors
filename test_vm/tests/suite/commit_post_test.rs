--- conflicted
+++ resolved
@@ -9,96 +9,56 @@
 
 #[test]
 fn submit_post_succeeds() {
-<<<<<<< HEAD
-    let store = TrackingMemBlockstore::new();
-    let v = TestVM::new_with_singletons(&store);
-=======
     let store = MemoryBlockstore::new();
     let v = TestVM::<MemoryBlockstore>::new_with_singletons(&store);
->>>>>>> 6225c653
     submit_post_succeeds_test(&v);
 }
 
 #[test]
 fn skip_sector() {
-<<<<<<< HEAD
-    let store = TrackingMemBlockstore::new();
-    let v = TestVM::new_with_singletons(&store);
-=======
     let store = MemoryBlockstore::new();
     let v = TestVM::<MemoryBlockstore>::new_with_singletons(&store);
->>>>>>> 6225c653
     skip_sector_test(&v);
 }
 
 #[test]
 fn missed_first_post_deadline() {
-<<<<<<< HEAD
-    let store = TrackingMemBlockstore::new();
-    let v = TestVM::new_with_singletons(&store);
-=======
     let store = MemoryBlockstore::new();
     let v = TestVM::<MemoryBlockstore>::new_with_singletons(&store);
->>>>>>> 6225c653
     missed_first_post_deadline_test(&v);
 }
 
 #[test]
 fn overdue_precommit() {
-<<<<<<< HEAD
-    let store = TrackingMemBlockstore::new();
-    let v = TestVM::new_with_singletons(&store);
-=======
     let store = MemoryBlockstore::new();
     let v = TestVM::<MemoryBlockstore>::new_with_singletons(&store);
->>>>>>> 6225c653
     overdue_precommit_test(&v);
 }
 
 #[test]
 fn aggregate_bad_sector_number() {
-<<<<<<< HEAD
-    let store = TrackingMemBlockstore::new();
-    let v = TestVM::new_with_singletons(&store);
-=======
     let store = MemoryBlockstore::new();
     let v = TestVM::<MemoryBlockstore>::new_with_singletons(&store);
->>>>>>> 6225c653
     aggregate_bad_sector_number_test(&v);
 }
 
 #[test]
 fn aggregate_size_limits() {
-<<<<<<< HEAD
-    let store = TrackingMemBlockstore::new();
-    let v = TestVM::new_with_singletons(&store);
-=======
     let store = MemoryBlockstore::new();
     let v = TestVM::<MemoryBlockstore>::new_with_singletons(&store);
->>>>>>> 6225c653
     aggregate_size_limits_test(&v);
 }
 
 #[test]
 fn aggregate_bad_sender() {
-<<<<<<< HEAD
-    let store = TrackingMemBlockstore::new();
-    let v = TestVM::new_with_singletons(&store);
-=======
     let store = MemoryBlockstore::new();
     let v = TestVM::<MemoryBlockstore>::new_with_singletons(&store);
->>>>>>> 6225c653
     aggregate_bad_sender_test(&v);
 }
 
 #[test]
 fn aggregate_one_precommit_expires() {
-<<<<<<< HEAD
-    let store = TrackingMemBlockstore::new();
-    let v = TestVM::new_with_singletons(&store);
-=======
     let store = MemoryBlockstore::new();
     let v = TestVM::<MemoryBlockstore>::new_with_singletons(&store);
->>>>>>> 6225c653
     aggregate_one_precommit_expires_test(&v);
 }