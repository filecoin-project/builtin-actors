--- conflicted
+++ resolved
@@ -5,6 +5,7 @@
 use fil_actors_runtime::test_utils::{
     make_identity_cid, ACCOUNT_ACTOR_CODE_ID, PAYCH_ACTOR_CODE_ID,
 };
+use fvm_ipld_blockstore::Blockstore;
 use fvm_shared::address::Address;
 use fvm_shared::econ::TokenAmount;
 use fvm_shared::error::ExitCode;
@@ -16,13 +17,8 @@
 
 #[test]
 fn state_control() {
-<<<<<<< HEAD
-    let store = TrackingMemBlockstore::new();
-    let v = TestVM::new(&store);
-=======
     let store = MemoryBlockstore::new();
     let v = TestVM::<MemoryBlockstore>::new(&store);
->>>>>>> 6225c653
     let addr1 = Address::new_id(1000);
     let addr2 = Address::new_id(2222);
 
@@ -60,11 +56,11 @@
     assert!(invariants_check.unwrap_err().to_string().contains("AccountState is empty"));
 }
 
-fn assert_account_actor(
+fn assert_account_actor<BS: Blockstore>(
     exp_call_seq: u64,
     exp_bal: TokenAmount,
     exp_pk_addr: Address,
-    v: &TestVM,
+    v: &TestVM<BS>,
     addr: Address,
 ) {
     let act = v.actor(&addr).unwrap();
@@ -77,13 +73,8 @@
 
 #[test]
 fn test_sent() {
-<<<<<<< HEAD
-    let store = TrackingMemBlockstore::new();
-    let v = TestVM::new_with_singletons(&store);
-=======
     let store = MemoryBlockstore::new();
     let v = TestVM::<MemoryBlockstore>::new_with_singletons(&store);
->>>>>>> 6225c653
 
     // send to uninitialized account actor
     let addr1 = Address::new_bls(&[1; fvm_shared::address::BLS_PUB_LEN]).unwrap();
