--- conflicted
+++ resolved
@@ -4,12 +4,7 @@
 
 #[test]
 fn account_authenticate_message() {
-<<<<<<< HEAD
-    let store = TrackingMemBlockstore::new();
-    let v = TestVM::new_with_singletons(&store);
-=======
     let store = MemoryBlockstore::new();
     let v = TestVM::<MemoryBlockstore>::new_with_singletons(&store);
->>>>>>> 6225c653
     account_authenticate_message_test(&v);
 }