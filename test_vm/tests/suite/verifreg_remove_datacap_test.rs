--- conflicted
+++ resolved
@@ -6,24 +6,14 @@
 
 #[test]
 fn remove_datacap_simple_successful_path() {
-<<<<<<< HEAD
-    let store = TrackingMemBlockstore::new();
-    let v = TestVM::new_with_singletons(&store);
-=======
     let store = MemoryBlockstore::new();
     let v = TestVM::<MemoryBlockstore>::new_with_singletons(&store);
->>>>>>> 6225c653
     remove_datacap_simple_successful_path_test(&v);
 }
 
 #[test]
 fn remove_datacap_fails_on_verifreg() {
-<<<<<<< HEAD
-    let store = TrackingMemBlockstore::new();
-    let v = TestVM::new_with_singletons(&store);
-=======
     let store = MemoryBlockstore::new();
     let v = TestVM::<MemoryBlockstore>::new_with_singletons(&store);
->>>>>>> 6225c653
     remove_datacap_fails_on_verifreg_test(&v);
 }