use fil_actors_integration_tests::tests::{
    evm_call_test, evm_create_test, evm_delegatecall_test, evm_empty_initcode_test,
    evm_eth_create_external_test, evm_init_revert_data_test, evm_staticcall_delegatecall_test,
    evm_staticcall_test,
};
use fil_actors_runtime::test_blockstores::MemoryBlockstore;
use test_vm::TestVM;

#[test]
fn evm_call() {
<<<<<<< HEAD
    let store = TrackingMemBlockstore::new();
    let v = TestVM::new_with_singletons(&store);
=======
    let store = MemoryBlockstore::new();
    let v = TestVM::<MemoryBlockstore>::new_with_singletons(&store);
>>>>>>> 6225c653
    evm_call_test(&v);
}

#[test]
fn evm_create() {
<<<<<<< HEAD
    let store = TrackingMemBlockstore::new();
    let v = TestVM::new_with_singletons(&store);
=======
    let store = MemoryBlockstore::new();
    let v = TestVM::<MemoryBlockstore>::new_with_singletons(&store);
>>>>>>> 6225c653
    evm_create_test(&v);
}

#[test]
fn evm_eth_create_external() {
<<<<<<< HEAD
    let store = TrackingMemBlockstore::new();
    let v = TestVM::new_with_singletons(&store);
=======
    let store = MemoryBlockstore::new();
    let v = TestVM::<MemoryBlockstore>::new_with_singletons(&store);
>>>>>>> 6225c653
    evm_eth_create_external_test(&v);
}

#[test]
fn evm_empty_initcode() {
<<<<<<< HEAD
    let store = TrackingMemBlockstore::new();
    let v = TestVM::new_with_singletons(&store);
=======
    let store = MemoryBlockstore::new();
    let v = TestVM::<MemoryBlockstore>::new_with_singletons(&store);
>>>>>>> 6225c653
    evm_empty_initcode_test(&v);
}
#[test]
fn evm_staticcall() {
<<<<<<< HEAD
    let store = TrackingMemBlockstore::new();
    let v = TestVM::new_with_singletons(&store);
=======
    let store = MemoryBlockstore::new();
    let v = TestVM::<MemoryBlockstore>::new_with_singletons(&store);
>>>>>>> 6225c653
    evm_staticcall_test(&v);
}

#[test]
fn evm_delegatecall() {
<<<<<<< HEAD
    let store = TrackingMemBlockstore::new();
    let v = TestVM::new_with_singletons(&store);
=======
    let store = MemoryBlockstore::new();
    let v = TestVM::<MemoryBlockstore>::new_with_singletons(&store);
>>>>>>> 6225c653
    evm_delegatecall_test(&v);
}

#[test]
fn evm_staticcall_delegatecall() {
<<<<<<< HEAD
    let store = TrackingMemBlockstore::new();
    let v = TestVM::new_with_singletons(&store);
=======
    let store = MemoryBlockstore::new();
    let v = TestVM::<MemoryBlockstore>::new_with_singletons(&store);
>>>>>>> 6225c653
    evm_staticcall_delegatecall_test(&v);
}

#[test]
fn evm_init_revert_data() {
<<<<<<< HEAD
    let store = TrackingMemBlockstore::new();
    let v = TestVM::new_with_singletons(&store);
=======
    let store = MemoryBlockstore::new();
    let v = TestVM::<MemoryBlockstore>::new_with_singletons(&store);
>>>>>>> 6225c653
    evm_init_revert_data_test(&v);
}<|MERGE_RESOLUTION|>--- conflicted
+++ resolved
@@ -8,95 +8,55 @@
 
 #[test]
 fn evm_call() {
-<<<<<<< HEAD
-    let store = TrackingMemBlockstore::new();
-    let v = TestVM::new_with_singletons(&store);
-=======
     let store = MemoryBlockstore::new();
     let v = TestVM::<MemoryBlockstore>::new_with_singletons(&store);
->>>>>>> 6225c653
     evm_call_test(&v);
 }
 
 #[test]
 fn evm_create() {
-<<<<<<< HEAD
-    let store = TrackingMemBlockstore::new();
-    let v = TestVM::new_with_singletons(&store);
-=======
     let store = MemoryBlockstore::new();
     let v = TestVM::<MemoryBlockstore>::new_with_singletons(&store);
->>>>>>> 6225c653
     evm_create_test(&v);
 }
 
 #[test]
 fn evm_eth_create_external() {
-<<<<<<< HEAD
-    let store = TrackingMemBlockstore::new();
-    let v = TestVM::new_with_singletons(&store);
-=======
     let store = MemoryBlockstore::new();
     let v = TestVM::<MemoryBlockstore>::new_with_singletons(&store);
->>>>>>> 6225c653
     evm_eth_create_external_test(&v);
 }
 
 #[test]
 fn evm_empty_initcode() {
-<<<<<<< HEAD
-    let store = TrackingMemBlockstore::new();
-    let v = TestVM::new_with_singletons(&store);
-=======
     let store = MemoryBlockstore::new();
     let v = TestVM::<MemoryBlockstore>::new_with_singletons(&store);
->>>>>>> 6225c653
     evm_empty_initcode_test(&v);
 }
 #[test]
 fn evm_staticcall() {
-<<<<<<< HEAD
-    let store = TrackingMemBlockstore::new();
-    let v = TestVM::new_with_singletons(&store);
-=======
     let store = MemoryBlockstore::new();
     let v = TestVM::<MemoryBlockstore>::new_with_singletons(&store);
->>>>>>> 6225c653
     evm_staticcall_test(&v);
 }
 
 #[test]
 fn evm_delegatecall() {
-<<<<<<< HEAD
-    let store = TrackingMemBlockstore::new();
-    let v = TestVM::new_with_singletons(&store);
-=======
     let store = MemoryBlockstore::new();
     let v = TestVM::<MemoryBlockstore>::new_with_singletons(&store);
->>>>>>> 6225c653
     evm_delegatecall_test(&v);
 }
 
 #[test]
 fn evm_staticcall_delegatecall() {
-<<<<<<< HEAD
-    let store = TrackingMemBlockstore::new();
-    let v = TestVM::new_with_singletons(&store);
-=======
     let store = MemoryBlockstore::new();
     let v = TestVM::<MemoryBlockstore>::new_with_singletons(&store);
->>>>>>> 6225c653
     evm_staticcall_delegatecall_test(&v);
 }
 
 #[test]
 fn evm_init_revert_data() {
-<<<<<<< HEAD
-    let store = TrackingMemBlockstore::new();
-    let v = TestVM::new_with_singletons(&store);
-=======
     let store = MemoryBlockstore::new();
     let v = TestVM::<MemoryBlockstore>::new_with_singletons(&store);
->>>>>>> 6225c653
     evm_init_revert_data_test(&v);
 }