#[cfg(test)]
mod market_tests {
    use fil_actors_integration_tests::tests::market_tests::*;
    use fil_actors_runtime::test_blockstores::MemoryBlockstore;
    use test_vm::TestVM;

    #[test]
    fn withdraw_all_funds() {
<<<<<<< HEAD
        let store = TrackingMemBlockstore::new();
        let v = TestVM::new_with_singletons(&store);
=======
        let store = MemoryBlockstore::new();
        let v = TestVM::<MemoryBlockstore>::new_with_singletons(&store);
>>>>>>> 6225c653
        withdraw_all_funds_test(&v);
    }

    #[test]
    fn withdraw_as_much_as_possible() {
<<<<<<< HEAD
        let store = TrackingMemBlockstore::new();
        let v = TestVM::new_with_singletons(&store);
=======
        let store = MemoryBlockstore::new();
        let v = TestVM::<MemoryBlockstore>::new_with_singletons(&store);
>>>>>>> 6225c653

        withdraw_as_much_as_possible_test(&v);
    }

    #[test]
    fn withdraw_0() {
<<<<<<< HEAD
        let store = TrackingMemBlockstore::new();
        let v = TestVM::new_with_singletons(&store);
=======
        let store = MemoryBlockstore::new();
        let v = TestVM::<MemoryBlockstore>::new_with_singletons(&store);
>>>>>>> 6225c653
        withdraw_0_test(&v);
    }
}

#[cfg(test)]
mod miner_tests {
    use fil_actors_integration_tests::tests::miner_tests::*;
    use fil_actors_runtime::test_blockstores::MemoryBlockstore;
    use test_vm::TestVM;

    #[test]
    fn withdraw_all_funds() {
<<<<<<< HEAD
        let store = TrackingMemBlockstore::new();
        let v = TestVM::new_with_singletons(&store);
=======
        let store = MemoryBlockstore::new();
        let v = TestVM::<MemoryBlockstore>::new_with_singletons(&store);
>>>>>>> 6225c653

        withdraw_all_funds_test(&v);
    }

    #[test]
    fn withdraw_as_much_as_possible() {
<<<<<<< HEAD
        let store = TrackingMemBlockstore::new();
        let v = TestVM::new_with_singletons(&store);
=======
        let store = MemoryBlockstore::new();
        let v = TestVM::<MemoryBlockstore>::new_with_singletons(&store);
>>>>>>> 6225c653
        withdraw_as_much_as_possible_test(&v);
    }

    #[test]
    fn withdraw_0() {
<<<<<<< HEAD
        let store = TrackingMemBlockstore::new();
        let v = TestVM::new_with_singletons(&store);
=======
        let store = MemoryBlockstore::new();
        let v = TestVM::<MemoryBlockstore>::new_with_singletons(&store);
>>>>>>> 6225c653
        withdraw_0_test(&v);
    }

    #[test]
    fn withdraw_from_non_owner_address_fails() {
<<<<<<< HEAD
        let store = TrackingMemBlockstore::new();
        let v = TestVM::new_with_singletons(&store);
=======
        let store = MemoryBlockstore::new();
        let v = TestVM::<MemoryBlockstore>::new_with_singletons(&store);
>>>>>>> 6225c653
        withdraw_from_non_owner_address_fails_test(&v)
    }
}<|MERGE_RESOLUTION|>--- conflicted
+++ resolved
@@ -6,38 +6,23 @@
 
     #[test]
     fn withdraw_all_funds() {
-<<<<<<< HEAD
-        let store = TrackingMemBlockstore::new();
-        let v = TestVM::new_with_singletons(&store);
-=======
         let store = MemoryBlockstore::new();
         let v = TestVM::<MemoryBlockstore>::new_with_singletons(&store);
->>>>>>> 6225c653
         withdraw_all_funds_test(&v);
     }
 
     #[test]
     fn withdraw_as_much_as_possible() {
-<<<<<<< HEAD
-        let store = TrackingMemBlockstore::new();
-        let v = TestVM::new_with_singletons(&store);
-=======
         let store = MemoryBlockstore::new();
         let v = TestVM::<MemoryBlockstore>::new_with_singletons(&store);
->>>>>>> 6225c653
 
         withdraw_as_much_as_possible_test(&v);
     }
 
     #[test]
     fn withdraw_0() {
-<<<<<<< HEAD
-        let store = TrackingMemBlockstore::new();
-        let v = TestVM::new_with_singletons(&store);
-=======
         let store = MemoryBlockstore::new();
         let v = TestVM::<MemoryBlockstore>::new_with_singletons(&store);
->>>>>>> 6225c653
         withdraw_0_test(&v);
     }
 }
@@ -50,50 +35,30 @@
 
     #[test]
     fn withdraw_all_funds() {
-<<<<<<< HEAD
-        let store = TrackingMemBlockstore::new();
-        let v = TestVM::new_with_singletons(&store);
-=======
         let store = MemoryBlockstore::new();
         let v = TestVM::<MemoryBlockstore>::new_with_singletons(&store);
->>>>>>> 6225c653
 
         withdraw_all_funds_test(&v);
     }
 
     #[test]
     fn withdraw_as_much_as_possible() {
-<<<<<<< HEAD
-        let store = TrackingMemBlockstore::new();
-        let v = TestVM::new_with_singletons(&store);
-=======
         let store = MemoryBlockstore::new();
         let v = TestVM::<MemoryBlockstore>::new_with_singletons(&store);
->>>>>>> 6225c653
         withdraw_as_much_as_possible_test(&v);
     }
 
     #[test]
     fn withdraw_0() {
-<<<<<<< HEAD
-        let store = TrackingMemBlockstore::new();
-        let v = TestVM::new_with_singletons(&store);
-=======
         let store = MemoryBlockstore::new();
         let v = TestVM::<MemoryBlockstore>::new_with_singletons(&store);
->>>>>>> 6225c653
         withdraw_0_test(&v);
     }
 
     #[test]
     fn withdraw_from_non_owner_address_fails() {
-<<<<<<< HEAD
-        let store = TrackingMemBlockstore::new();
-        let v = TestVM::new_with_singletons(&store);
-=======
         let store = MemoryBlockstore::new();
         let v = TestVM::<MemoryBlockstore>::new_with_singletons(&store);
->>>>>>> 6225c653
         withdraw_from_non_owner_address_fails_test(&v)
     }
 }