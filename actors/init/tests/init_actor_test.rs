--- conflicted
+++ resolved
@@ -360,12 +360,8 @@
 
     // Make the f4 addr
     let subaddr = b"foobar";
-<<<<<<< HEAD
-    let f4_addr = Address::new_delegated(EAM_ACTOR_ID, subaddr).unwrap();
-=======
-    let namespace = 10;
+    let namespace = EAM_ACTOR_ID;
     let f4_addr = Address::new_delegated(namespace, subaddr).unwrap();
->>>>>>> 0a9539bf
 
     // Next id
     let expected_id = 100;
@@ -385,12 +381,8 @@
 
     // Return should have been successful. Check the returned addresses
     let exec_ret =
-<<<<<<< HEAD
-        exec4_and_verify(&mut rt, subaddr, *MULTISIG_ACTOR_CODE_ID, &fake_params).unwrap();
-=======
         exec4_and_verify(&mut rt, namespace, subaddr, *MULTISIG_ACTOR_CODE_ID, &fake_params)
             .unwrap();
->>>>>>> 0a9539bf
 
     assert_eq!(unique_address, exec_ret.robust_address, "Robust address does not macth");
     assert_eq!(expected_id_addr, exec_ret.id_address, "Id address does not match");
@@ -408,12 +400,8 @@
     let unique_address = Address::new_actor(b"test2");
     rt.new_actor_addr = Some(unique_address);
     let exec_err =
-<<<<<<< HEAD
-        exec4_and_verify(&mut rt, subaddr, *MULTISIG_ACTOR_CODE_ID, &fake_params).unwrap_err();
-=======
         exec4_and_verify(&mut rt, namespace, subaddr, *MULTISIG_ACTOR_CODE_ID, &fake_params)
             .unwrap_err();
->>>>>>> 0a9539bf
 
     assert_eq!(exec_err.exit_code(), ExitCode::USR_FORBIDDEN);
 
@@ -422,12 +410,8 @@
     let unique_address = Address::new_actor(b"test2");
     rt.new_actor_addr = Some(unique_address);
     let exec_err =
-<<<<<<< HEAD
-        exec4_and_verify(&mut rt, subaddr, *MULTISIG_ACTOR_CODE_ID, &fake_params).unwrap_err();
-=======
         exec4_and_verify(&mut rt, namespace, subaddr, *MULTISIG_ACTOR_CODE_ID, &fake_params)
             .unwrap_err();
->>>>>>> 0a9539bf
 
     assert_eq!(exec_err.exit_code(), ExitCode::USR_FORBIDDEN);
 }
@@ -444,12 +428,8 @@
 
     // Make the f4 addr
     let subaddr = b"foobar";
-<<<<<<< HEAD
-    let f4_addr = Address::new_delegated(EAM_ACTOR_ID, subaddr).unwrap();
-=======
-    let namespace = 10;
+    let namespace = EAM_ACTOR_ID;
     let f4_addr = Address::new_delegated(namespace, subaddr).unwrap();
->>>>>>> 0a9539bf
 
     // Register a placeholder with the init actor.
     let expected_id = {
@@ -481,12 +461,8 @@
 
     // Return should have been successful. Check the returned addresses
     let exec_ret =
-<<<<<<< HEAD
-        exec4_and_verify(&mut rt, subaddr, *MULTISIG_ACTOR_CODE_ID, &fake_params).unwrap();
-=======
         exec4_and_verify(&mut rt, namespace, subaddr, *MULTISIG_ACTOR_CODE_ID, &fake_params)
             .unwrap();
->>>>>>> 0a9539bf
 
     assert_eq!(unique_address, exec_ret.robust_address, "Robust address does not macth");
     assert_eq!(expected_id_addr, exec_ret.id_address, "Id address does not match");
@@ -542,19 +518,12 @@
 
     rt.verify();
     check_state(rt);
-<<<<<<< HEAD
     ret.and_then(|v| v.unwrap().deserialize().map_err(|e| e.into()))
-=======
-    ret
->>>>>>> 0a9539bf
 }
 
 fn exec4_and_verify<S: Serialize>(
     rt: &mut MockRuntime,
-<<<<<<< HEAD
-=======
     namespace: ActorID,
->>>>>>> 0a9539bf
     subaddr: &[u8],
     code_id: Cid,
     params: &S,
@@ -562,17 +531,12 @@
 where
     S: Serialize,
 {
-<<<<<<< HEAD
-    rt.set_caller(*ACCOUNT_ACTOR_CODE_ID, EAM_ACTOR_ADDR);
+    rt.set_caller(*ACCOUNT_ACTOR_CODE_ID, Address::new_id(namespace));
     if cfg!(feature = "m2-native") {
         rt.expect_validate_caller_any();
     } else {
         rt.expect_validate_caller_addr(vec![EAM_ACTOR_ADDR]);
     }
-=======
-    rt.set_caller(*ACCOUNT_ACTOR_CODE_ID, Address::new_id(namespace));
-    rt.expect_validate_caller_any();
->>>>>>> 0a9539bf
     let exec_params = Exec4Params {
         code_cid: code_id,
         constructor_params: RawBytes::serialize(params).unwrap(),
