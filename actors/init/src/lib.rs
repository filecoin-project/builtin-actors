// Copyright 2019-2022 ChainSafe Systems
// SPDX-License-Identifier: Apache-2.0, MIT

use std::iter;

use cid::Cid;
use fil_actors_runtime::runtime::builtins::Type;
use fil_actors_runtime::runtime::{ActorCode, Runtime};
<<<<<<< HEAD
use fil_actors_runtime::{
    actor_error, cbor, ActorContext, ActorError, EAM_ACTOR_ADDR, SYSTEM_ACTOR_ADDR,
};
=======
use fil_actors_runtime::{actor_error, cbor, ActorContext, ActorError, SYSTEM_ACTOR_ADDR};
>>>>>>> 931f7daf
use fvm_ipld_blockstore::Blockstore;
use fvm_ipld_encoding::RawBytes;
use fvm_shared::address::Address;
use fvm_shared::{ActorID, MethodNum, METHOD_CONSTRUCTOR};
use num_derive::FromPrimitive;
use num_traits::FromPrimitive;

pub use self::state::State;
pub use self::types::*;

mod state;
pub mod testing;
mod types;

#[cfg(feature = "fil-actor")]
fil_actors_runtime::wasm_trampoline!(Actor);

/// Init actor methods available
#[derive(FromPrimitive)]
#[repr(u64)]
pub enum Method {
    Constructor = METHOD_CONSTRUCTOR,
    Exec = 2,
    Exec4 = 3,
    #[cfg(feature = "m2-native")]
    InstallCode = 4,
}

/// Init actor
pub struct Actor;
impl Actor {
    /// Init actor constructor
    pub fn constructor<BS, RT>(rt: &mut RT, params: ConstructorParams) -> Result<(), ActorError>
    where
        BS: Blockstore,
        RT: Runtime<BS>,
    {
        let sys_ref: &Address = &SYSTEM_ACTOR_ADDR;
        rt.validate_immediate_caller_is(std::iter::once(sys_ref))?;
        let state = State::new(rt.store(), params.network_name)?;
        rt.create(&state)?;

        Ok(())
    }

    /// Exec init actor
    pub fn exec<BS, RT>(rt: &mut RT, params: ExecParams) -> Result<ExecReturn, ActorError>
    where
        BS: Blockstore,
        RT: Runtime<BS>,
    {
        rt.validate_immediate_caller_accept_any()?;

        log::trace!("called exec; params.code_cid: {:?}", &params.code_cid);

        let caller_code =
            rt.get_actor_code_cid(&rt.message().caller().id().unwrap()).ok_or_else(|| {
                actor_error!(illegal_state, "no code for caller as {}", rt.message().caller())
            })?;

        log::trace!("caller code CID: {:?}", &caller_code);

        if !can_exec(rt, &caller_code, &params.code_cid) {
            return Err(actor_error!(forbidden;
                    "called type {} cannot exec actor type {}",
                    &caller_code, &params.code_cid
            ));
        }

        // Compute a re-org-stable address.
        // This address exists for use by messages coming from outside the system, in order to
        // stably address the newly created actor even if a chain re-org causes it to end up with
        // a different ID.
        let robust_address = rt.new_actor_address()?;

        log::trace!("robust address: {:?}", &robust_address);

        // Allocate an ID for this actor.
        // Store mapping of actor addresses to the actor ID.
        let id_address: ActorID = rt.transaction(|s: &mut State, rt| {
            s.map_address_to_new_id(rt.store(), &robust_address)
                .context("failed to allocate ID address")
        })?;

        // Create an empty actor
        rt.create_actor(params.code_cid, id_address, None)?;

        // Invoke constructor
        rt.send(
            &Address::new_id(id_address),
            METHOD_CONSTRUCTOR,
            params.constructor_params,
            rt.message().value_received(),
        )
        .context("constructor failed")?;

        Ok(ExecReturn { id_address: Address::new_id(id_address), robust_address })
    }

    /// Exec init actor
    pub fn exec4<BS, RT>(rt: &mut RT, params: Exec4Params) -> Result<Exec4Return, ActorError>
    where
        BS: Blockstore,
        RT: Runtime<BS>,
    {
        if cfg!(feature = "m2-native") {
            rt.validate_immediate_caller_accept_any()?;
        } else {
            rt.validate_immediate_caller_is(iter::once(&EAM_ACTOR_ADDR))?;
        }

        // Compute the f4 address.
        let caller_id = rt.message().caller().id().unwrap();
        let delegated_address =
            Address::new_delegated(caller_id, &params.subaddress).map_err(|e| {
                ActorError::illegal_argument(format!("invalid delegated address: {}", e))
            })?;

        log::trace!("delegated address: {:?}", &delegated_address);

        // Compute a re-org-stable address.
        // This address exists for use by messages coming from outside the system, in order to
        // stably address the newly created actor even if a chain re-org causes it to end up with
        // a different ID.
        let robust_address = rt.new_actor_address()?;

        log::trace!("robust address: {:?}", &robust_address);

        // Allocate an ID for this actor.
        // Store mapping of actor addresses to the actor ID.
        let id_address: ActorID = rt.transaction(|s: &mut State, rt| {
            s.map_address_to_f4(rt.store(), &robust_address, &delegated_address)
                .context("constructor failed")
        })?;

        // Create an empty actor
        rt.create_actor(params.code_cid, id_address, Some(delegated_address))?;

        // Invoke constructor
        rt.send(
            &Address::new_id(id_address),
            METHOD_CONSTRUCTOR,
            params.constructor_params,
            rt.message().value_received(),
        )
        .map_err(|err| err.wrap("constructor failed"))?;

        Ok(Exec4Return { id_address: Address::new_id(id_address), robust_address })
    }

    #[cfg(feature = "m2-native")]
    pub fn install<BS, RT>(rt: &mut RT, params: InstallParams) -> Result<InstallReturn, ActorError>
    where
        BS: Blockstore,
        RT: Runtime<BS>,
    {
        use cid::multihash::Code;
        use fil_actors_runtime::AsActorError;
        use fvm_ipld_blockstore::Block;
        use fvm_shared::error::ExitCode;

        rt.validate_immediate_caller_accept_any()?;

        let (code_cid, installed) = rt.transaction(|st: &mut State, rt| {
            let code = params.code.bytes();
            let code_cid = rt.store().put(Code::Blake2b256, &Block::new(0x55, code)).context_code(
                ExitCode::USR_SERIALIZATION,
                "failed to put code into the bockstore",
            )?;

            if st.is_installed_actor(rt.store(), &code_cid).context_code(
                ExitCode::USR_ILLEGAL_STATE,
                "failed to check state for installed actor",
            )? {
                return Ok((code_cid, false));
            }

            rt.install_actor(&code_cid).context_code(
                ExitCode::USR_ILLEGAL_ARGUMENT,
                "failed to check state for installed actor",
            )?;

            st.add_installed_actor(rt.store(), code_cid).context_code(
                ExitCode::USR_ILLEGAL_STATE,
                "failed to add installed actor to state",
            )?;
            Ok((code_cid, true))
        })?;

        Ok(InstallReturn { code_cid, installed })
    }
}

impl ActorCode for Actor {
    fn invoke_method<BS, RT>(
        rt: &mut RT,
        method: MethodNum,
        params: &RawBytes,
    ) -> Result<RawBytes, ActorError>
    where
        BS: Blockstore,
        RT: Runtime<BS>,
    {
        match FromPrimitive::from_u64(method) {
            Some(Method::Constructor) => {
                Self::constructor(rt, cbor::deserialize_params(params)?)?;
                Ok(RawBytes::default())
            }
            Some(Method::Exec) => {
                let res = Self::exec(rt, cbor::deserialize_params(params)?)?;
                Ok(RawBytes::serialize(res)?)
            }
            Some(Method::Exec4) => {
                let res = Self::exec4(rt, cbor::deserialize_params(params)?)?;
                Ok(RawBytes::serialize(res)?)
            }
            #[cfg(feature = "m2-native")]
            Some(Method::InstallCode) => {
                let res = Self::install(rt, cbor::deserialize_params(params)?)?;
                Ok(RawBytes::serialize(res)?)
            }
            None => Err(actor_error!(unhandled_message; "Invalid method")),
        }
    }
}

#[cfg(not(feature = "m2-native"))]
fn can_exec<BS, RT>(rt: &RT, caller: &Cid, exec: &Cid) -> bool
where
    BS: Blockstore,
    RT: Runtime<BS>,
{
    use fil_actors_runtime::runtime::builtins::Type;

    rt.resolve_builtin_actor_type(exec)
        .map(|typ| match typ {
            Type::Multisig | Type::PaymentChannel => true,
            Type::Miner if rt.resolve_builtin_actor_type(caller) == Some(Type::Power) => true,
            _ => false,
        })
        .unwrap_or(false)
}

#[cfg(feature = "m2-native")]
fn can_exec<BS, RT>(_rt: &RT, _caller: &Cid, _exec: &Cid) -> bool
where
    BS: Blockstore,
    RT: Runtime<BS>,
{
    // TODO figure out ACLs -- m2-native allows exec for everyone for now
    //      maybe we should leave this as is for production, but at least we should
    //      consider adding relevant ACLs.
    true
}<|MERGE_RESOLUTION|>--- conflicted
+++ resolved
@@ -4,15 +4,10 @@
 use std::iter;
 
 use cid::Cid;
-use fil_actors_runtime::runtime::builtins::Type;
 use fil_actors_runtime::runtime::{ActorCode, Runtime};
-<<<<<<< HEAD
 use fil_actors_runtime::{
     actor_error, cbor, ActorContext, ActorError, EAM_ACTOR_ADDR, SYSTEM_ACTOR_ADDR,
 };
-=======
-use fil_actors_runtime::{actor_error, cbor, ActorContext, ActorError, SYSTEM_ACTOR_ADDR};
->>>>>>> 931f7daf
 use fvm_ipld_blockstore::Blockstore;
 use fvm_ipld_encoding::RawBytes;
 use fvm_shared::address::Address;
@@ -158,7 +153,7 @@
             params.constructor_params,
             rt.message().value_received(),
         )
-        .map_err(|err| err.wrap("constructor failed"))?;
+        .context("constructor failed")?;
 
         Ok(Exec4Return { id_address: Address::new_id(id_address), robust_address })
     }
