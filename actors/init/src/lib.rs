--- conflicted
+++ resolved
@@ -110,17 +110,12 @@
     }
 
     /// Exec4 init actor
-<<<<<<< HEAD
-    pub fn exec4(rt: &mut impl Runtime, params: Exec4Params) -> Result<Exec4Return, ActorError> {
+    pub fn exec4(rt: &impl Runtime, params: Exec4Params) -> Result<Exec4Return, ActorError> {
         if cfg!(feature = "m2-native") {
             rt.validate_immediate_caller_accept_any()?;
         } else {
             rt.validate_immediate_caller_is(std::iter::once(&EAM_ACTOR_ADDR))?;
         }
-=======
-    pub fn exec4(rt: &impl Runtime, params: Exec4Params) -> Result<Exec4Return, ActorError> {
-        rt.validate_immediate_caller_is(std::iter::once(&EAM_ACTOR_ADDR))?;
->>>>>>> ece04c75
         // Compute the f4 address.
         let caller_id = rt.message().caller().id().unwrap();
         let delegated_address =
@@ -175,14 +170,9 @@
     }
 
     #[cfg(feature = "m2-native")]
-    pub fn install(
-        rt: &mut impl Runtime,
-        params: InstallParams,
-    ) -> Result<InstallReturn, ActorError> {
+    pub fn install(rt: &impl Runtime, params: InstallParams) -> Result<InstallReturn, ActorError> {
         use cid::multihash::Code;
-        use fil_actors_runtime::AsActorError;
         use fvm_ipld_blockstore::{Block, Blockstore};
-        use fvm_shared::error::ExitCode;
 
         rt.validate_immediate_caller_accept_any()?;
 
