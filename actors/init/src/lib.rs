--- conflicted
+++ resolved
@@ -6,12 +6,8 @@
 use cid::Cid;
 use fil_actors_runtime::runtime::{ActorCode, Runtime};
 use fil_actors_runtime::{
-<<<<<<< HEAD
     actor_error, cbor, restrict_internal_api, ActorContext, ActorError, EAM_ACTOR_ADDR,
     SYSTEM_ACTOR_ADDR,
-=======
-    actor_error, cbor, restrict_internal_api, ActorContext, ActorError, SYSTEM_ACTOR_ADDR,
->>>>>>> 6f734d8b
 };
 use fvm_ipld_encoding::RawBytes;
 use fvm_shared::address::Address;
@@ -35,14 +31,12 @@
 pub enum Method {
     Constructor = METHOD_CONSTRUCTOR,
     Exec = 2,
-<<<<<<< HEAD
     Exec4 = 3,
     #[cfg(feature = "m2-native")]
     InstallCode = 4,
-=======
->>>>>>> 6f734d8b
     // Method numbers derived from FRC-0042 standards
     ExecExported = frc42_dispatch::method_hash!("Exec"),
+    // TODO: Export new methods if appropriate
 }
 
 /// Init actor
