--- conflicted
+++ resolved
@@ -4,14 +4,9 @@
 use cid::Cid;
 use fil_actors_runtime::runtime::builtins::Type;
 use fil_actors_runtime::runtime::{ActorCode, Runtime};
-<<<<<<< HEAD
-use fil_actors_runtime::{
-    actor_error, cbor, restrict_internal_api, ActorContext, ActorError, SYSTEM_ACTOR_ADDR,
-=======
 
 use fil_actors_runtime::{
-    actor_dispatch, actor_error, ActorContext, ActorError, SYSTEM_ACTOR_ADDR,
->>>>>>> 18f89bef
+    actor_dispatch, actor_error, restrict_internal_api, ActorContext, ActorError, SYSTEM_ACTOR_ADDR,
 };
 use fvm_ipld_encoding::RawBytes;
 use fvm_shared::address::Address;
@@ -104,33 +99,11 @@
 }
 
 impl ActorCode for Actor {
-<<<<<<< HEAD
-    fn invoke_method<RT>(
-        rt: &mut RT,
-        method: MethodNum,
-        params: &RawBytes,
-    ) -> Result<RawBytes, ActorError>
-    where
-        RT: Runtime,
-    {
-        restrict_internal_api(rt, method)?;
-        match FromPrimitive::from_u64(method) {
-            Some(Method::Constructor) => {
-                Self::constructor(rt, cbor::deserialize_params(params)?)?;
-                Ok(RawBytes::default())
-            }
-            Some(Method::Exec) | Some(Method::ExecExported) => {
-                let res = Self::exec(rt, cbor::deserialize_params(params)?)?;
-                Ok(RawBytes::serialize(res)?)
-            }
-            None => Err(actor_error!(unhandled_message; "Invalid method")),
-        }
-=======
     type Methods = Method;
     actor_dispatch! {
         Constructor => constructor,
         Exec => exec,
->>>>>>> 18f89bef
+        ExecExported => exec,
     }
 }
 
