#![allow(dead_code)]

use {
    super::instructions::*,
    super::opcode::OpCode,
    super::CallKind,
    super::StatusCode,
    crate::interpreter::instructions::log::*,
    crate::interpreter::instructions::stack::*,
    crate::interpreter::memory::Memory,
    crate::interpreter::stack::Stack,
    crate::interpreter::{Bytecode, Output, System},
    bytes::Bytes,
    fil_actors_runtime::runtime::Runtime,
    fvm_ipld_blockstore::Blockstore,
};

/// EVM execution runtime.
#[derive(Clone, Debug)]
pub struct ExecutionState {
    pub stack: Stack,
    pub memory: Memory,
    pub input_data: Bytes,
    pub return_data: Bytes,
    pub output_data: Bytes,
}

impl ExecutionState {
    pub fn new(input_data: Bytes) -> Self {
        Self {
            stack: Stack::default(),
            memory: Memory::default(),
            input_data,
            return_data: Default::default(),
            output_data: Bytes::new(),
        }
    }
}

struct Machine<'r, BS: Blockstore, RT: Runtime<BS>> {
    system: &'r System<'r, BS, RT>,
<<<<<<< HEAD
) -> Result<Output, StatusCode> {
    let mut pc = 0; // program counter
    let mut reverted = false;

    loop {
        if pc >= bytecode.len() {
            break;
        }

        let op = OpCode::try_from(bytecode[pc])?;
        match op {
            OpCode::STOP => break,
            OpCode::ADD => arithmetic::add(&mut runtime.stack),
            OpCode::MUL => arithmetic::mul(&mut runtime.stack),
            OpCode::SUB => arithmetic::sub(&mut runtime.stack),
            OpCode::DIV => arithmetic::div(&mut runtime.stack),
            OpCode::SDIV => arithmetic::sdiv(&mut runtime.stack),
            OpCode::MOD => arithmetic::modulo(&mut runtime.stack),
            OpCode::SMOD => arithmetic::smod(&mut runtime.stack),
            OpCode::ADDMOD => arithmetic::addmod(&mut runtime.stack),
            OpCode::MULMOD => arithmetic::mulmod(&mut runtime.stack),
            OpCode::EXP => arithmetic::exp(runtime)?,
            OpCode::SIGNEXTEND => arithmetic::signextend(&mut runtime.stack),
            OpCode::LT => boolean::lt(&mut runtime.stack),
            OpCode::GT => boolean::gt(&mut runtime.stack),
            OpCode::SLT => boolean::slt(&mut runtime.stack),
            OpCode::SGT => boolean::sgt(&mut runtime.stack),
            OpCode::EQ => boolean::eq(&mut runtime.stack),
            OpCode::ISZERO => boolean::iszero(&mut runtime.stack),
            OpCode::AND => boolean::and(&mut runtime.stack),
            OpCode::OR => boolean::or(&mut runtime.stack),
            OpCode::XOR => boolean::xor(&mut runtime.stack),
            OpCode::NOT => boolean::not(&mut runtime.stack),
            OpCode::BYTE => bitwise::byte(&mut runtime.stack),
            OpCode::SHL => bitwise::shl(&mut runtime.stack),
            OpCode::SHR => bitwise::shr(&mut runtime.stack),
            OpCode::SAR => bitwise::sar(&mut runtime.stack),
            OpCode::KECCAK256 => hash::keccak256(runtime)?,
            OpCode::ADDRESS => context::address(runtime, system),
            OpCode::BALANCE => storage::balance(runtime, system)?,
            OpCode::CALLER => context::caller(runtime, system),
            OpCode::CALLVALUE => context::call_value(runtime, system),
            OpCode::CALLDATALOAD => call::calldataload(runtime),
            OpCode::CALLDATASIZE => call::calldatasize(runtime),
            OpCode::CALLDATACOPY => call::calldatacopy(runtime)?,
            OpCode::CODESIZE => call::codesize(&mut runtime.stack, bytecode.as_ref()),
            OpCode::CODECOPY => call::codecopy(runtime, bytecode.as_ref())?,
            OpCode::EXTCODESIZE => ext::extcodesize(runtime, system)?,
            OpCode::EXTCODECOPY => ext::extcodecopy(runtime, system)?,
            OpCode::RETURNDATASIZE => control::returndatasize(runtime),
            OpCode::RETURNDATACOPY => control::returndatacopy(runtime)?,
            OpCode::EXTCODEHASH => ext::extcodehash(runtime, system)?,
            OpCode::BLOCKHASH => context::blockhash(runtime, system)?,
            OpCode::ORIGIN => context::origin(runtime, system),
            OpCode::COINBASE => context::coinbase(runtime, system)?,
            OpCode::GASPRICE => context::gas_price(runtime, system)?,
            OpCode::TIMESTAMP => context::timestamp(runtime, system)?,
            OpCode::NUMBER => context::block_number(runtime, system)?,
            OpCode::DIFFICULTY => context::difficulty(runtime, system)?,
            OpCode::GASLIMIT => context::gas_limit(runtime, system),
            OpCode::CHAINID => context::chain_id(runtime, system)?,
            OpCode::BASEFEE => context::base_fee(runtime, system),
            OpCode::SELFBALANCE => state::selfbalance(runtime, system)?,
            OpCode::POP => stack::pop(&mut runtime.stack),
            OpCode::MLOAD => memory::mload(runtime)?,
            OpCode::MSTORE => memory::mstore(runtime)?,
            OpCode::MSTORE8 => memory::mstore8(runtime)?,
            OpCode::JUMP => {
                pc = control::jump(&mut runtime.stack, bytecode)?;
                continue; // don't increment PC after the jump
            }
            OpCode::JUMPI => {
                // conditional jump
                if let Some(dest) = control::jumpi(&mut runtime.stack, bytecode)? {
                    pc = dest; // condition met, set program counter
                    continue; // don't increment PC after jump
                }
=======
    runtime: &'r mut ExecutionState,
    bytecode: &'r Bytecode<'r>,
    pc: usize,
    reverted: bool,
}

enum ControlFlow {
    Continue,
    Jump,
    Exit,
}

type Instruction<M> = fn(*mut M) -> Result<ControlFlow, StatusCode>;

macro_rules! def_jmptable {
    ($($op:ident)*) => {
        const fn jmptable() -> [Instruction<Machine<'r, BS, RT>>; 256] {
            let mut table: [Instruction<Machine::<'r, BS, RT>>; 256] = [Machine::<'r, BS, RT>::UNDEFINED; 256];
            $(table[OpCode::$op as usize] = Machine::<'r, BS, RT>::$op;)*
            table
        }
    }
}

macro_rules! def_ins1 {
    ($ins:ident ($arg:ident) $body:block) => {
        #[allow(non_snake_case)]
        fn $ins(p: *mut Self) -> Result<ControlFlow, StatusCode> {
            // SAFETY: macro ensures that mut pointer is taken directly from a mutable borrow, used once, then goes out of scope immediately after
            let $arg: &mut Self = unsafe { p.as_mut().unwrap() };
            $body
        }
    };
}

macro_rules! def_ins {
    ($($op:ident  ($arg:ident) $body:block)*) => {
        def_ins1! {
            UNDEFINED(_m) {
                Err(StatusCode::UndefinedInstruction)
>>>>>>> e37886f7
            }
        }
        $(def_ins1! { $op ($arg) $body })*
        def_jmptable! {
            $($op)*
        }
    }
}

impl<'r, BS: Blockstore + 'r, RT: Runtime<BS> + 'r> Machine<'r, BS, RT> {
    pub fn new(
        system: &'r System<'r, BS, RT>,
        runtime: &'r mut ExecutionState,
        bytecode: &'r Bytecode,
    ) -> Self {
        Machine { system, runtime, bytecode, pc: 0, reverted: false }
    }

    pub fn execute(&mut self) -> Result<(), StatusCode> {
        loop {
            if self.pc >= self.bytecode.len() {
                break;
            }

            match self.step()? {
                ControlFlow::Continue => {
                    self.pc += 1;
                }
                ControlFlow::Jump => {}
                ControlFlow::Exit => {
                    break;
                }
            };
        }

        Ok(())
    }

    fn step(&mut self) -> Result<ControlFlow, StatusCode> {
        let op = OpCode::try_from(self.bytecode[self.pc])?;
        Machine::<'r, BS, RT>::dispatch(op)(self)
    }

    // Beware, dragons!
    fn dispatch(op: OpCode) -> Instruction<Machine<'r, BS, RT>> {
        Self::JMPTABLE[op as usize]
    }

    def_ins! {
        STOP(_m) {
            Ok(ControlFlow::Exit)
        }

        ADD(m) {
            arithmetic::add(&mut m.runtime.stack);
            Ok(ControlFlow::Continue)
        }

        MUL(m) {
            arithmetic::mul(&mut m.runtime.stack);
            Ok(ControlFlow::Continue)
        }

        SUB(m) {
            arithmetic::sub(&mut m.runtime.stack);
            Ok(ControlFlow::Continue)
        }

        DIV(m) {
            arithmetic::div(&mut m.runtime.stack);
            Ok(ControlFlow::Continue)
        }

        SDIV(m) {
            arithmetic::sdiv(&mut m.runtime.stack);
            Ok(ControlFlow::Continue)
        }

        MOD(m) {
            arithmetic::modulo(&mut m.runtime.stack);
            Ok(ControlFlow::Continue)
        }

        SMOD(m) {
            arithmetic::smod(&mut m.runtime.stack);
            Ok(ControlFlow::Continue)
        }

        ADDMOD(m) {
            arithmetic::addmod(&mut m.runtime.stack);
            Ok(ControlFlow::Continue)
        }

        MULMOD(m) {
            arithmetic::mulmod(&mut m.runtime.stack);
            Ok(ControlFlow::Continue)
        }

        EXP(m) {
            arithmetic::exp(&mut m.runtime.stack);
            Ok(ControlFlow::Continue)
        }

        SIGNEXTEND(m) {
            arithmetic::signextend(&mut m.runtime.stack);
            Ok(ControlFlow::Continue)
        }

        LT(m) {
            boolean::lt(&mut m.runtime.stack);
            Ok(ControlFlow::Continue)
        }

        GT(m) {
            boolean::gt(&mut m.runtime.stack);
            Ok(ControlFlow::Continue)
        }

        SLT(m) {
            boolean::slt(&mut m.runtime.stack);
            Ok(ControlFlow::Continue)
        }

        SGT(m) {
            boolean::sgt(&mut m.runtime.stack);
            Ok(ControlFlow::Continue)
        }

        EQ(m) {
            boolean::eq(&mut m.runtime.stack);
            Ok(ControlFlow::Continue)
        }

        ISZERO(m) {
            boolean::iszero(&mut m.runtime.stack);
            Ok(ControlFlow::Continue)
        }

        AND(m) {
            boolean::and(&mut m.runtime.stack);
            Ok(ControlFlow::Continue)
        }

        OR(m) {
            boolean::or(&mut m.runtime.stack);
            Ok(ControlFlow::Continue)
        }

        XOR(m) {
            boolean::xor(&mut m.runtime.stack);
            Ok(ControlFlow::Continue)
        }

        NOT(m) {
            boolean::not(&mut m.runtime.stack);
            Ok(ControlFlow::Continue)
        }

        BYTE(m) {
            bitwise::byte(&mut m.runtime.stack);
            Ok(ControlFlow::Continue)
        }

        SHL(m) {
            bitwise::shl(&mut m.runtime.stack);
            Ok(ControlFlow::Continue)
        }

        SHR(m) {
            bitwise::shr(&mut m.runtime.stack);
            Ok(ControlFlow::Continue)
        }

        SAR(m) {
            bitwise::sar(&mut m.runtime.stack);
            Ok(ControlFlow::Continue)
        }

        KECCAK256(m) {
            hash::keccak256(m.runtime)?;
            Ok(ControlFlow::Continue)
        }

        ADDRESS(m) {
            context::address(m.runtime, m.system);
            Ok(ControlFlow::Continue)
        }

        BALANCE(m) {
            storage::balance(m.runtime, m.system)?;
            Ok(ControlFlow::Continue)
        }

        ORIGIN(m) {
            context::origin(m.runtime, m.system);
            Ok(ControlFlow::Continue)
        }

        CALLER(m) {
            context::caller(m.runtime, m.system);
            Ok(ControlFlow::Continue)
        }

        CALLVALUE(m) {
            context::call_value(m.runtime, m.system);
            Ok(ControlFlow::Continue)
        }

        CALLDATALOAD(m) {
            call::calldataload(m.runtime);
            Ok(ControlFlow::Continue)
        }

        CALLDATASIZE(m) {
            call::calldatasize(m.runtime);
            Ok(ControlFlow::Continue)
        }

        CALLDATACOPY(m) {
            call::calldatacopy(m.runtime)?;
            Ok(ControlFlow::Continue)
        }

        CODESIZE(m) {
            call::codesize(&mut m.runtime.stack, m.bytecode.as_ref());
            Ok(ControlFlow::Continue)
        }

        CODECOPY(m) {
            call::codecopy(m.runtime, m.bytecode.as_ref())?;
            Ok(ControlFlow::Continue)
        }

        GASPRICE(m) {
            context::gas_price(m.runtime, m.system)?;
            Ok(ControlFlow::Continue)
        }

        EXTCODESIZE(m) {
            storage::extcodesize(m.runtime, m.system)?;
            Ok(ControlFlow::Continue)
        }

        EXTCODECOPY(m) {
            memory::extcodecopy(m.runtime, m.system)?;
            Ok(ControlFlow::Continue)
        }

        RETURNDATASIZE(m) {
            control::returndatasize(m.runtime);
            Ok(ControlFlow::Continue)
        }

        RETURNDATACOPY(m) {
            control::returndatacopy(m.runtime)?;
            Ok(ControlFlow::Continue)
        }

        EXTCODEHASH(m) {
            storage::extcodehash(m.runtime, m.system)?;
            Ok(ControlFlow::Continue)
        }

        BLOCKHASH(m) {
            context::blockhash(m.runtime, m.system)?;
            Ok(ControlFlow::Continue)
        }

        COINBASE(m) {
            context::coinbase(m.runtime, m.system)?;
            Ok(ControlFlow::Continue)
        }

        TIMESTAMP(m) {
            context::timestamp(m.runtime, m.system)?;
            Ok(ControlFlow::Continue)
        }

        NUMBER(m) {
            context::block_number(m.runtime, m.system)?;
            Ok(ControlFlow::Continue)
        }

        DIFFICULTY(m) {
            context::difficulty(m.runtime, m.system)?;
            Ok(ControlFlow::Continue)
        }

        GASLIMIT(m) {
            context::gas_limit(m.runtime, m.system)?;
            Ok(ControlFlow::Continue)
        }

        CHAINID(m) {
            context::chain_id(m.runtime, m.system)?;
            Ok(ControlFlow::Continue)
        }

        SELFBALANCE(m) {
            storage::selfbalance(m.runtime, m.system)?;
            Ok(ControlFlow::Continue)
        }

        BASEFEE(m) {
            context::base_fee(m.runtime, m.system)?;
            Ok(ControlFlow::Continue)
        }

        POP(m) {
            stack::pop(&mut m.runtime.stack);
            Ok(ControlFlow::Continue)
        }

        MLOAD(m) {
            memory::mload(m.runtime)?;
            Ok(ControlFlow::Continue)
        }

        MSTORE(m) {
            memory::mstore(m.runtime)?;
            Ok(ControlFlow::Continue)
        }

        MSTORE8(m) {
            memory::mstore8(m.runtime)?;
            Ok(ControlFlow::Continue)
        }

        SLOAD(m) {
            storage::sload(m.runtime, m.system)?;
            Ok(ControlFlow::Continue)
        }

        SSTORE(m) {
            storage::sstore(m.runtime, m.system)?;
            Ok(ControlFlow::Continue)
        }

        JUMP(m) {
            m.pc = control::jump(&mut m.runtime.stack, m.bytecode)?;
            Ok(ControlFlow::Jump)
        }

        JUMPI(m) {
            if let Some(dest) = control::jumpi(&mut m.runtime.stack, m.bytecode)? {
                m.pc = dest;
                Ok(ControlFlow::Jump)
            } else {
                Ok(ControlFlow::Continue)
            }
        }

        PC(m) {
            control::pc(&mut m.runtime.stack, m.pc);
            Ok(ControlFlow::Continue)
        }

        MSIZE(m) {
            memory::msize(m.runtime);
            Ok(ControlFlow::Continue)
        }

        GAS(m) {
            control::gas(m.runtime);
            Ok(ControlFlow::Continue)
        }

        JUMPDEST(_m) {
            // marker opcode for valid jumps addresses
            Ok(ControlFlow::Continue)
        }

        PUSH1(m) {
            m.pc += push::<1>(&mut m.runtime.stack, &m.bytecode[m.pc + 1..]);
            Ok(ControlFlow::Continue)
        }

        PUSH2(m) {
            m.pc += push::<2>(&mut m.runtime.stack, &m.bytecode[m.pc + 1..]);
            Ok(ControlFlow::Continue)
        }

        PUSH3(m) {
            m.pc += push::<3>(&mut m.runtime.stack, &m.bytecode[m.pc + 1..]);
            Ok(ControlFlow::Continue)
        }

        PUSH4(m) {
            m.pc += push::<4>(&mut m.runtime.stack, &m.bytecode[m.pc + 1..]);
            Ok(ControlFlow::Continue)
        }

        PUSH5(m) {
            m.pc += push::<5>(&mut m.runtime.stack, &m.bytecode[m.pc + 1..]);
            Ok(ControlFlow::Continue)
        }

        PUSH6(m) {
            m.pc += push::<6>(&mut m.runtime.stack, &m.bytecode[m.pc + 1..]);
            Ok(ControlFlow::Continue)
        }

        PUSH7(m) {
            m.pc += push::<7>(&mut m.runtime.stack, &m.bytecode[m.pc + 1..]);
            Ok(ControlFlow::Continue)
        }

        PUSH8(m) {
            m.pc += push::<8>(&mut m.runtime.stack, &m.bytecode[m.pc + 1..]);
            Ok(ControlFlow::Continue)
        }

        PUSH9(m) {
            m.pc += push::<9>(&mut m.runtime.stack, &m.bytecode[m.pc + 1..]);
            Ok(ControlFlow::Continue)
        }

        PUSH10(m) {
            m.pc += push::<10>(&mut m.runtime.stack, &m.bytecode[m.pc + 1..]);
            Ok(ControlFlow::Continue)
        }

        PUSH11(m) {
            m.pc += push::<11>(&mut m.runtime.stack, &m.bytecode[m.pc + 1..]);
            Ok(ControlFlow::Continue)
        }

        PUSH12(m) {
            m.pc += push::<12>(&mut m.runtime.stack, &m.bytecode[m.pc + 1..]);
            Ok(ControlFlow::Continue)
        }

        PUSH13(m) {
            m.pc += push::<13>(&mut m.runtime.stack, &m.bytecode[m.pc + 1..]);
            Ok(ControlFlow::Continue)
        }

        PUSH14(m) {
            m.pc += push::<14>(&mut m.runtime.stack, &m.bytecode[m.pc + 1..]);
            Ok(ControlFlow::Continue)
        }

        PUSH15(m) {
            m.pc += push::<15>(&mut m.runtime.stack, &m.bytecode[m.pc + 1..]);
            Ok(ControlFlow::Continue)
        }

        PUSH16(m) {
            m.pc += push::<16>(&mut m.runtime.stack, &m.bytecode[m.pc + 1..]);
            Ok(ControlFlow::Continue)
        }

        PUSH17(m) {
            m.pc += push::<17>(&mut m.runtime.stack, &m.bytecode[m.pc + 1..]);
            Ok(ControlFlow::Continue)
        }

        PUSH18(m) {
            m.pc += push::<18>(&mut m.runtime.stack, &m.bytecode[m.pc + 1..]);
            Ok(ControlFlow::Continue)
        }

        PUSH19(m) {
            m.pc += push::<19>(&mut m.runtime.stack, &m.bytecode[m.pc + 1..]);
            Ok(ControlFlow::Continue)
        }

        PUSH20(m) {
            m.pc += push::<20>(&mut m.runtime.stack, &m.bytecode[m.pc + 1..]);
            Ok(ControlFlow::Continue)
        }

        PUSH21(m) {
            m.pc += push::<21>(&mut m.runtime.stack, &m.bytecode[m.pc + 1..]);
            Ok(ControlFlow::Continue)
        }

        PUSH22(m) {
            m.pc += push::<22>(&mut m.runtime.stack, &m.bytecode[m.pc + 1..]);
            Ok(ControlFlow::Continue)
        }

        PUSH23(m) {
            m.pc += push::<23>(&mut m.runtime.stack, &m.bytecode[m.pc + 1..]);
            Ok(ControlFlow::Continue)
        }

        PUSH24(m) {
            m.pc += push::<24>(&mut m.runtime.stack, &m.bytecode[m.pc + 1..]);
            Ok(ControlFlow::Continue)
        }

        PUSH25(m) {
            m.pc += push::<25>(&mut m.runtime.stack, &m.bytecode[m.pc + 1..]);
            Ok(ControlFlow::Continue)
        }

        PUSH26(m) {
            m.pc += push::<26>(&mut m.runtime.stack, &m.bytecode[m.pc + 1..]);
            Ok(ControlFlow::Continue)
        }

        PUSH27(m) {
            m.pc += push::<27>(&mut m.runtime.stack, &m.bytecode[m.pc + 1..]);
            Ok(ControlFlow::Continue)
        }

        PUSH28(m) {
            m.pc += push::<28>(&mut m.runtime.stack, &m.bytecode[m.pc + 1..]);
            Ok(ControlFlow::Continue)
        }

        PUSH29(m) {
            m.pc += push::<29>(&mut m.runtime.stack, &m.bytecode[m.pc + 1..]);
            Ok(ControlFlow::Continue)
        }

        PUSH30(m) {
            m.pc += push::<30>(&mut m.runtime.stack, &m.bytecode[m.pc + 1..]);
            Ok(ControlFlow::Continue)
        }

        PUSH31(m) {
            m.pc += push::<31>(&mut m.runtime.stack, &m.bytecode[m.pc + 1..]);
            Ok(ControlFlow::Continue)
        }

        PUSH32(m) {
            m.pc += push::<32>(&mut m.runtime.stack, &m.bytecode[m.pc + 1..]);
            Ok(ControlFlow::Continue)
        }

        DUP1(m) {
            dup::<1>(&mut m.runtime.stack);
            Ok(ControlFlow::Continue)
        }

        DUP2(m) {
            dup::<2>(&mut m.runtime.stack);
            Ok(ControlFlow::Continue)
        }

        DUP3(m) {
            dup::<3>(&mut m.runtime.stack);
            Ok(ControlFlow::Continue)
        }

        DUP4(m) {
            dup::<4>(&mut m.runtime.stack);
            Ok(ControlFlow::Continue)
        }

        DUP5(m) {
            dup::<5>(&mut m.runtime.stack);
            Ok(ControlFlow::Continue)
        }

        DUP6(m) {
            dup::<6>(&mut m.runtime.stack);
            Ok(ControlFlow::Continue)
        }

        DUP7(m) {
            dup::<7>(&mut m.runtime.stack);
            Ok(ControlFlow::Continue)
        }

        DUP8(m) {
            dup::<8>(&mut m.runtime.stack);
            Ok(ControlFlow::Continue)
        }

        DUP9(m) {
            dup::<9>(&mut m.runtime.stack);
            Ok(ControlFlow::Continue)
        }

        DUP10(m) {
            dup::<10>(&mut m.runtime.stack);
            Ok(ControlFlow::Continue)
        }

        DUP11(m) {
            dup::<11>(&mut m.runtime.stack);
            Ok(ControlFlow::Continue)
        }

        DUP12(m) {
            dup::<12>(&mut m.runtime.stack);
            Ok(ControlFlow::Continue)
        }

        DUP13(m) {
            dup::<13>(&mut m.runtime.stack);
            Ok(ControlFlow::Continue)
        }

        DUP14(m) {
            dup::<14>(&mut m.runtime.stack);
            Ok(ControlFlow::Continue)
        }

        DUP15(m) {
            dup::<15>(&mut m.runtime.stack);
            Ok(ControlFlow::Continue)
        }

        DUP16(m) {
            dup::<16>(&mut m.runtime.stack);
            Ok(ControlFlow::Continue)
        }

        SWAP1(m) {
            swap::<1>(&mut m.runtime.stack);
            Ok(ControlFlow::Continue)
        }

        SWAP2(m) {
            swap::<2>(&mut m.runtime.stack);
            Ok(ControlFlow::Continue)
        }

        SWAP3(m) {
            swap::<3>(&mut m.runtime.stack);
            Ok(ControlFlow::Continue)
        }

        SWAP4(m) {
            swap::<4>(&mut m.runtime.stack);
            Ok(ControlFlow::Continue)
        }

        SWAP5(m) {
            swap::<5>(&mut m.runtime.stack);
            Ok(ControlFlow::Continue)
        }

        SWAP6(m) {
            swap::<6>(&mut m.runtime.stack);
            Ok(ControlFlow::Continue)
        }

        SWAP7(m) {
            swap::<7>(&mut m.runtime.stack);
            Ok(ControlFlow::Continue)
        }

        SWAP8(m) {
            swap::<8>(&mut m.runtime.stack);
            Ok(ControlFlow::Continue)
        }

        SWAP9(m) {
            swap::<9>(&mut m.runtime.stack);
            Ok(ControlFlow::Continue)
        }

        SWAP10(m) {
            swap::<10>(&mut m.runtime.stack);
            Ok(ControlFlow::Continue)
        }

        SWAP11(m) {
            swap::<11>(&mut m.runtime.stack);
            Ok(ControlFlow::Continue)
        }

        SWAP12(m) {
            swap::<12>(&mut m.runtime.stack);
            Ok(ControlFlow::Continue)
        }

        SWAP13(m) {
            swap::<13>(&mut m.runtime.stack);
            Ok(ControlFlow::Continue)
        }

        SWAP14(m) {
            swap::<14>(&mut m.runtime.stack);
            Ok(ControlFlow::Continue)
        }

        SWAP15(m) {
            swap::<15>(&mut m.runtime.stack);
            Ok(ControlFlow::Continue)
        }

        SWAP16(m) {
            swap::<16>(&mut m.runtime.stack);
            Ok(ControlFlow::Continue)
        }

        LOG0(m) {
            log(m.runtime, m.system, 0)?;
            Ok(ControlFlow::Continue)
        }

        LOG1(m) {
            log(m.runtime, m.system, 1)?;
            Ok(ControlFlow::Continue)
        }

        LOG2(m) {
            log(m.runtime, m.system, 2)?;
            Ok(ControlFlow::Continue)
        }

        LOG3(m) {
            log(m.runtime, m.system, 3)?;
            Ok(ControlFlow::Continue)
        }

        LOG4(m) {
            log(m.runtime, m.system, 4)?;
            Ok(ControlFlow::Continue)
        }

        CREATE(m) {
            storage::create(m.runtime, m.system, false)?;
            Ok(ControlFlow::Continue)
        }

        CALL(m) {
            call::call(m.runtime, m.system, CallKind::Call, false)?;
            Ok(ControlFlow::Continue)
        }

        CALLCODE(m) {
            call::call(m.runtime, m.system, CallKind::CallCode, false)?;
            Ok(ControlFlow::Continue)
        }

        RETURN(m) {
            control::ret(m.runtime)?;
            Ok(ControlFlow::Exit)
        }

        DELEGATECALL(m) {
            call::call(m.runtime, m.system, CallKind::DelegateCall, false)?;
            Ok(ControlFlow::Continue)
        }

        CREATE2(m) {
            storage::create(m.runtime, m.system, true)?;
            Ok(ControlFlow::Continue)
        }

        STATICCALL(m) {
            call::call(m.runtime, m.system, CallKind::Call, true)?;
            Ok(ControlFlow::Continue)
        }

        REVERT(m) {
            control::ret(m.runtime)?;
            m.reverted = true;
            Ok(ControlFlow::Exit)
        }

        INVALID(_m) {
            Err(StatusCode::InvalidInstruction)
        }

        SELFDESTRUCT(m) {
            storage::selfdestruct(m.runtime, m.system)?;
            Ok(ControlFlow::Continue)
        }
    }

    const JMPTABLE: [Instruction<Machine<'r, BS, RT>>; 256] = Machine::<'r, BS, RT>::jmptable();
}

pub fn execute<'r, BS: Blockstore, RT: Runtime<BS>>(
    bytecode: &'r Bytecode,
    runtime: &'r mut ExecutionState,
    system: &'r System<'r, BS, RT>,
) -> Result<Output, StatusCode> {
    let mut m = Machine::new(system, runtime, bytecode);
    m.execute()?;
    Ok(Output {
        reverted: m.reverted,
        status_code: StatusCode::Success,
        output_data: m.runtime.output_data.clone(),
    })
}<|MERGE_RESOLUTION|>--- conflicted
+++ resolved
@@ -39,85 +39,6 @@
 
 struct Machine<'r, BS: Blockstore, RT: Runtime<BS>> {
     system: &'r System<'r, BS, RT>,
-<<<<<<< HEAD
-) -> Result<Output, StatusCode> {
-    let mut pc = 0; // program counter
-    let mut reverted = false;
-
-    loop {
-        if pc >= bytecode.len() {
-            break;
-        }
-
-        let op = OpCode::try_from(bytecode[pc])?;
-        match op {
-            OpCode::STOP => break,
-            OpCode::ADD => arithmetic::add(&mut runtime.stack),
-            OpCode::MUL => arithmetic::mul(&mut runtime.stack),
-            OpCode::SUB => arithmetic::sub(&mut runtime.stack),
-            OpCode::DIV => arithmetic::div(&mut runtime.stack),
-            OpCode::SDIV => arithmetic::sdiv(&mut runtime.stack),
-            OpCode::MOD => arithmetic::modulo(&mut runtime.stack),
-            OpCode::SMOD => arithmetic::smod(&mut runtime.stack),
-            OpCode::ADDMOD => arithmetic::addmod(&mut runtime.stack),
-            OpCode::MULMOD => arithmetic::mulmod(&mut runtime.stack),
-            OpCode::EXP => arithmetic::exp(runtime)?,
-            OpCode::SIGNEXTEND => arithmetic::signextend(&mut runtime.stack),
-            OpCode::LT => boolean::lt(&mut runtime.stack),
-            OpCode::GT => boolean::gt(&mut runtime.stack),
-            OpCode::SLT => boolean::slt(&mut runtime.stack),
-            OpCode::SGT => boolean::sgt(&mut runtime.stack),
-            OpCode::EQ => boolean::eq(&mut runtime.stack),
-            OpCode::ISZERO => boolean::iszero(&mut runtime.stack),
-            OpCode::AND => boolean::and(&mut runtime.stack),
-            OpCode::OR => boolean::or(&mut runtime.stack),
-            OpCode::XOR => boolean::xor(&mut runtime.stack),
-            OpCode::NOT => boolean::not(&mut runtime.stack),
-            OpCode::BYTE => bitwise::byte(&mut runtime.stack),
-            OpCode::SHL => bitwise::shl(&mut runtime.stack),
-            OpCode::SHR => bitwise::shr(&mut runtime.stack),
-            OpCode::SAR => bitwise::sar(&mut runtime.stack),
-            OpCode::KECCAK256 => hash::keccak256(runtime)?,
-            OpCode::ADDRESS => context::address(runtime, system),
-            OpCode::BALANCE => storage::balance(runtime, system)?,
-            OpCode::CALLER => context::caller(runtime, system),
-            OpCode::CALLVALUE => context::call_value(runtime, system),
-            OpCode::CALLDATALOAD => call::calldataload(runtime),
-            OpCode::CALLDATASIZE => call::calldatasize(runtime),
-            OpCode::CALLDATACOPY => call::calldatacopy(runtime)?,
-            OpCode::CODESIZE => call::codesize(&mut runtime.stack, bytecode.as_ref()),
-            OpCode::CODECOPY => call::codecopy(runtime, bytecode.as_ref())?,
-            OpCode::EXTCODESIZE => ext::extcodesize(runtime, system)?,
-            OpCode::EXTCODECOPY => ext::extcodecopy(runtime, system)?,
-            OpCode::RETURNDATASIZE => control::returndatasize(runtime),
-            OpCode::RETURNDATACOPY => control::returndatacopy(runtime)?,
-            OpCode::EXTCODEHASH => ext::extcodehash(runtime, system)?,
-            OpCode::BLOCKHASH => context::blockhash(runtime, system)?,
-            OpCode::ORIGIN => context::origin(runtime, system),
-            OpCode::COINBASE => context::coinbase(runtime, system)?,
-            OpCode::GASPRICE => context::gas_price(runtime, system)?,
-            OpCode::TIMESTAMP => context::timestamp(runtime, system)?,
-            OpCode::NUMBER => context::block_number(runtime, system)?,
-            OpCode::DIFFICULTY => context::difficulty(runtime, system)?,
-            OpCode::GASLIMIT => context::gas_limit(runtime, system),
-            OpCode::CHAINID => context::chain_id(runtime, system)?,
-            OpCode::BASEFEE => context::base_fee(runtime, system),
-            OpCode::SELFBALANCE => state::selfbalance(runtime, system)?,
-            OpCode::POP => stack::pop(&mut runtime.stack),
-            OpCode::MLOAD => memory::mload(runtime)?,
-            OpCode::MSTORE => memory::mstore(runtime)?,
-            OpCode::MSTORE8 => memory::mstore8(runtime)?,
-            OpCode::JUMP => {
-                pc = control::jump(&mut runtime.stack, bytecode)?;
-                continue; // don't increment PC after the jump
-            }
-            OpCode::JUMPI => {
-                // conditional jump
-                if let Some(dest) = control::jumpi(&mut runtime.stack, bytecode)? {
-                    pc = dest; // condition met, set program counter
-                    continue; // don't increment PC after jump
-                }
-=======
     runtime: &'r mut ExecutionState,
     bytecode: &'r Bytecode<'r>,
     pc: usize,
@@ -158,7 +79,6 @@
         def_ins1! {
             UNDEFINED(_m) {
                 Err(StatusCode::UndefinedInstruction)
->>>>>>> e37886f7
             }
         }
         $(def_ins1! { $op ($arg) $body })*
@@ -348,7 +268,7 @@
         }
 
         BALANCE(m) {
-            storage::balance(m.runtime, m.system)?;
+            state::balance(m.runtime, m.system)?;
             Ok(ControlFlow::Continue)
         }
 
@@ -398,12 +318,12 @@
         }
 
         EXTCODESIZE(m) {
-            storage::extcodesize(m.runtime, m.system)?;
+            ext::extcodesize(m.runtime, m.system)?;
             Ok(ControlFlow::Continue)
         }
 
         EXTCODECOPY(m) {
-            memory::extcodecopy(m.runtime, m.system)?;
+            ext::extcodecopy(m.runtime, m.system)?;
             Ok(ControlFlow::Continue)
         }
 
@@ -418,7 +338,7 @@
         }
 
         EXTCODEHASH(m) {
-            storage::extcodehash(m.runtime, m.system)?;
+            ext::extcodehash(m.runtime, m.system)?;
             Ok(ControlFlow::Continue)
         }
 
@@ -458,12 +378,12 @@
         }
 
         SELFBALANCE(m) {
-            storage::selfbalance(m.runtime, m.system)?;
+            state::selfbalance(m.runtime, m.system)?;
             Ok(ControlFlow::Continue)
         }
 
         BASEFEE(m) {
-            context::base_fee(m.runtime, m.system)?;
+            context::base_fee(m.runtime, m.system);
             Ok(ControlFlow::Continue)
         }
 
@@ -877,7 +797,7 @@
         }
 
         CREATE(m) {
-            storage::create(m.runtime, m.system, false)?;
+            lifecycle::create(m.runtime, m.system, false)?;
             Ok(ControlFlow::Continue)
         }
 
@@ -902,7 +822,7 @@
         }
 
         CREATE2(m) {
-            storage::create(m.runtime, m.system, true)?;
+            lifecycle::create(m.runtime, m.system, true)?;
             Ok(ControlFlow::Continue)
         }
 
@@ -922,7 +842,7 @@
         }
 
         SELFDESTRUCT(m) {
-            storage::selfdestruct(m.runtime, m.system)?;
+            lifecycle::selfdestruct(m.runtime, m.system)?;
             Ok(ControlFlow::Continue)
         }
     }
