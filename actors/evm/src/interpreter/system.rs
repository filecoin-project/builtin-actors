--- conflicted
+++ resolved
@@ -1,9 +1,11 @@
-use fvm_ipld_kamt::{AsHashedKey, HashedKey};
+#![allow(dead_code)]
+
 use std::borrow::Cow;
 
 use fil_actors_runtime::{actor_error, runtime::EMPTY_ARR_CID, AsActorError, EAM_ACTOR_ID};
 use fvm_ipld_blockstore::Block;
 use fvm_ipld_encoding::{CborStore, RawBytes};
+use fvm_ipld_kamt::HashedKey;
 use fvm_shared::{
     address::{Address, Payload},
     econ::TokenAmount,
@@ -21,11 +23,29 @@
     cid::Cid,
     fil_actors_runtime::{runtime::Runtime, ActorError},
     fvm_ipld_blockstore::Blockstore,
-    fvm_ipld_kamt::Kamt,
+    fvm_ipld_kamt::{AsHashedKey, Config as KamtConfig, Kamt},
 };
 
-<<<<<<< HEAD
-/// Solidity already hashes the keys before it tries to access the KAMT.
+lazy_static::lazy_static! {
+    // The Solidity compiler creates contiguous array item keys.
+    // To prevent the tree from going very deep we use extensions,
+    // which the Kamt supports and does in all cases.
+    // There are maximum 32 levels in the tree with the default bit width of 8.
+    // The top few levels will have a higher level of overlap in their hashes.
+    // Intuitively these levels should be used for routing, not storing data.
+    // The only exception to this is the top level variables in the contract
+    // which solidity puts in the first few slots. There having to do extra
+    // lookups is burdensome, and they will always be accessed even for arrays
+    // because that's where the array length is stored.
+    // The following values have been set by looking at how the charts evolved
+    // with the test contract. They might not be the best for other contracts.
+    static ref KAMT_CONFIG: KamtConfig = KamtConfig {
+        min_data_depth: 2,
+        bit_width: 5,
+        max_array_width: 3
+    };
+}
+
 pub struct StateHashAlgorithm;
 
 /// Wrapper around the base U256 type so we can control the byte order in the hash, because
@@ -43,42 +63,19 @@
 /// being 256 bits long, which we store in a KAMT.
 pub type StateKamt<BS> = Kamt<BS, U256, U256, StateHashAlgorithm>;
 
-#[derive(Clone, Copy, Debug)]
-pub enum StorageStatus {
-    /// The value of a storage item has been left unchanged: 0 -> 0 and X -> X.
-    Unchanged,
-    /// The value of a storage item has been modified: X -> Y.
-    Modified,
-    /// A storage item has been modified after being modified before: X -> Y -> Z.
-    ModifiedAgain,
-    /// A new storage item has been added: 0 -> X.
-    Added,
-    /// A storage item has been deleted: X -> 0.
-    Deleted,
-}
-=======
 /// Maximum allowed EVM bytecode size.
 /// The contract code size limit is 24kB.
 const MAX_CODE_SIZE: usize = 24 << 10;
->>>>>>> 0aa4a4cc
 
 /// Platform Abstraction Layer
 /// that bridges the FVM world to EVM world
 pub struct System<'r, RT: Runtime> {
     pub rt: &'r mut RT,
-<<<<<<< HEAD
-    state: &'r mut StateKamt<BS>,
-}
-
-impl<'r, BS: Blockstore, RT: Runtime<BS>> System<'r, BS, RT> {
-    pub fn new(rt: &'r mut RT, state: &'r mut StateKamt<BS>) -> anyhow::Result<Self> {
-        Ok(Self { rt, state })
-=======
 
     /// The current bytecode. This is usually only "none" when the actor is first constructed.
     bytecode: Option<Cid>,
     /// The contract's EVM storage slots.
-    slots: Hamt<RT::Blockstore, U256, U256>,
+    slots: StateKamt<RT::Blockstore>,
     /// The contracts "nonce" (incremented when creating new actors).
     nonce: u64,
     /// The last saved state root. None if the current state hasn't been saved yet.
@@ -101,13 +98,12 @@
         let store = rt.store().clone();
         Ok(Self {
             rt,
-            slots: Hamt::<_, U256, U256>::new(store),
+            slots: StateKamt::new_with_config(store, KAMT_CONFIG.clone()),
             nonce: 1,
             saved_state_root: None,
             bytecode: None,
             readonly: read_only,
         })
->>>>>>> 0aa4a4cc
     }
 
     /// Load the actor from state.
@@ -125,7 +121,7 @@
 
         Ok(Self {
             rt,
-            slots: Hamt::<_, U256, U256>::load(&state.contract_state, store)
+            slots: StateKamt::load_with_config(&state.contract_state, store, KAMT_CONFIG.clone())
                 .context_code(ExitCode::USR_ILLEGAL_STATE, "state not in blockstore")?,
             nonce: state.nonce,
             saved_state_root: Some(state_root),
@@ -141,11 +137,6 @@
         nonce
     }
 
-<<<<<<< HEAD
-    /// Get value of a storage key.
-    pub fn get_storage(&mut self, key: U256) -> Result<Option<U256>, StatusCode> {
-        Ok(self.state.get(&key).map_err(|e| StatusCode::InternalError(e.to_string()))?.cloned())
-=======
     /// Send a message, saving and reloading state as necessary.
     pub fn send(
         &mut self,
@@ -169,36 +160,11 @@
     ) -> Result<RawBytes, ActorError> {
         self.flush()?;
         self.rt.send_read_only(to, method, params)
->>>>>>> 0aa4a4cc
     }
 
     /// Generalized send
     pub fn send_with_gas(
         &mut self,
-<<<<<<< HEAD
-        key: U256,
-        value: Option<U256>,
-    ) -> Result<StorageStatus, StatusCode> {
-        let prev_value = self.get_storage(key)?;
-
-        match (prev_value, value) {
-            (None, None) => Ok(StorageStatus::Unchanged),
-            (Some(_), None) => {
-                self.state.delete(&key).map_err(|e| StatusCode::InternalError(e.to_string()))?;
-
-                Ok(StorageStatus::Deleted)
-            }
-            (Some(p), Some(n)) if p == n => Ok(StorageStatus::Unchanged),
-            (_, Some(v)) => {
-                self.state.set(key, v).map_err(|e| StatusCode::InternalError(e.to_string()))?;
-
-                if prev_value.is_none() {
-                    Ok(StorageStatus::Added)
-                } else {
-                    Ok(StorageStatus::Modified)
-                }
-            }
-=======
         to: &Address,
         method: MethodNum,
         params: RawBytes,
@@ -340,31 +306,8 @@
                 return Ok(EthAddress(subaddr));
             }
             _ => {}
->>>>>>> 0aa4a4cc
-        }
-    }
-}
-
-<<<<<<< HEAD
-#[cfg(test)]
-mod test {
-    use fvm_ipld_hamt::HashAlgorithm;
-    use fvm_ipld_kamt::AsHashedKey;
-
-    use super::{StateHashAlgorithm, U256Key};
-    use crate::interpreter::U256;
-
-    #[test]
-    fn hashing_neighboring_keys_into_same_slot() {
-        let k1 = U256::from(1);
-        let k2 = U256::from(2);
-        let h1 = StateHashAlgorithm::as_hashed_key(&k1);
-        let h2 = StateHashAlgorithm::as_hashed_key(&k2);
-        for i in 0..31 {
-            assert_eq!(h1[i], h2[i]);
-        }
-        assert_ne!(h1[31], h2[31]);
-=======
+        }
+
         // Otherwise, resolve to an ID address.
         let actor_id = self.rt.resolve_address(addr).ok_or_else(|| {
             StatusCode::BadAddress(format!(
@@ -399,6 +342,5 @@
         Ok(None)
     } else {
         Ok(Some(Bytecode::new(bytecode)))
->>>>>>> 0aa4a4cc
     }
 }