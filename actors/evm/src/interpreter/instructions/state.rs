--- conflicted
+++ resolved
@@ -19,13 +19,8 @@
         .try_into()
         .and_then(|addr: EthAddress| addr.try_into())
         .ok()
-<<<<<<< HEAD
-        .and_then(|addr| addr.as_id())
+        .and_then(|addr: Address| system.rt.resolve_address(&addr))
         .and_then(|id| system.rt.actor_balance(id).as_ref().map(U256::from))
-=======
-        .and_then(|addr: Address| platform.rt.resolve_address(&addr))
-        .and_then(|id| platform.rt.actor_balance(id).as_ref().map(U256::from))
->>>>>>> cc090a19
         .unwrap_or_default();
 
     state.stack.push(balance);
