--- conflicted
+++ resolved
@@ -153,19 +153,12 @@
     state: &mut ExecutionState,
     system: &mut System<BS, RT>,
 ) -> Result<(), StatusCode> {
-<<<<<<< HEAD
     if system.readonly {
         return Err(StatusCode::StaticModeViolation);
     }
-
-    let beneficiary_addr = EthAddress::try_from(state.stack.pop())?;
-    let id_addr = beneficiary_addr.as_id_address().expect("no support for non-ID addresses yet");
-    state.selfdestroyed = Some(id_addr);
-=======
     let beneficiary_addr = state.stack.pop();
     // TODO: how do we handle errors here? Just ignore them?
     state.selfdestroyed =
         beneficiary_addr.try_into().and_then(|addr: EthAddress| addr.try_into()).ok();
->>>>>>> cc090a19
     Ok(())
 }