#![allow(clippy::too_many_arguments)]

use fvm_ipld_encoding::ipld_block::IpldBlock;
use fvm_ipld_encoding::BytesDe;
use fvm_shared::{address::Address, sys::SendFlags, IPLD_RAW, METHOD_SEND};

use crate::interpreter::precompiles::PrecompileContext;

use super::ext::{get_contract_type, get_evm_bytecode_cid, ContractType};

use {
    super::memory::{copy_to_memory, get_memory_region},
    crate::interpreter::address::EthAddress,
    crate::interpreter::instructions::memory::MemoryRegion,
    crate::interpreter::output::StatusCode,
    crate::interpreter::precompiles,
    crate::interpreter::ExecutionState,
    crate::interpreter::System,
    crate::interpreter::U256,
    crate::{DelegateCallParams, Method, EVM_CONTRACT_EXECUTION_ERROR},
    fil_actors_runtime::runtime::builtins::Type,
    fil_actors_runtime::runtime::Runtime,
    fil_actors_runtime::ActorError,
    fvm_shared::econ::TokenAmount,
};

/// The kind of call-like instruction.
#[derive(Clone, Copy, Debug, PartialEq, Eq)]
pub enum CallKind {
    Call,
    DelegateCall,
    StaticCall,
    CallCode,
}

pub fn calldataload(
    state: &mut ExecutionState,
    _: &System<impl Runtime>,
    index: U256,
) -> Result<U256, StatusCode> {
    let input_len = state.input_data.len();
    Ok(index
        .try_into()
        .ok()
        .filter(|&start| start < input_len)
        .map(|start: usize| {
            let end = core::cmp::min(start.saturating_add(32usize), input_len);
            let mut data = [0; 32];
            data[..end - start].copy_from_slice(&state.input_data[start..end]);
            U256::from_big_endian(&data)
        })
        .unwrap_or_default())
}

#[inline]
pub fn calldatasize(
    state: &mut ExecutionState,
    _: &System<impl Runtime>,
) -> Result<U256, StatusCode> {
    Ok(u128::try_from(state.input_data.len()).unwrap().into())
}

#[inline]
pub fn calldatacopy(
    state: &mut ExecutionState,
    _: &System<impl Runtime>,
    mem_index: U256,
    input_index: U256,
    size: U256,
) -> Result<(), StatusCode> {
    copy_to_memory(&mut state.memory, mem_index, size, input_index, &state.input_data, true)
}

#[inline]
pub fn codesize(
    _state: &mut ExecutionState,
    _: &System<impl Runtime>,
    code: &[u8],
) -> Result<U256, StatusCode> {
    Ok(U256::from(code.len()))
}

#[inline]
pub fn codecopy(
    state: &mut ExecutionState,
    _: &System<impl Runtime>,
    code: &[u8],
    mem_index: U256,
    input_index: U256,
    size: U256,
) -> Result<(), StatusCode> {
    copy_to_memory(&mut state.memory, mem_index, size, input_index, code, true)
}

#[inline]
pub fn call_call<RT: Runtime>(
    state: &mut ExecutionState,
    system: &mut System<RT>,
    gas: U256,
    dst: U256,
    value: U256,
    input_offset: U256,
    input_size: U256,
    output_offset: U256,
    output_size: U256,
) -> Result<U256, StatusCode> {
    call_generic(
        state,
        system,
        CallKind::Call,
        (gas, dst, value, input_offset, input_size, output_offset, output_size),
    )
}

#[inline]
pub fn call_callcode<RT: Runtime>(
    state: &mut ExecutionState,
    system: &mut System<RT>,
    gas: U256,
    dst: U256,
    value: U256,
    input_offset: U256,
    input_size: U256,
    output_offset: U256,
    output_size: U256,
) -> Result<U256, StatusCode> {
    call_generic(
        state,
        system,
        CallKind::CallCode,
        (gas, dst, value, input_offset, input_size, output_offset, output_size),
    )
}

#[inline]
pub fn call_delegatecall<RT: Runtime>(
    state: &mut ExecutionState,
    system: &mut System<RT>,
    gas: U256,
    dst: U256,
    input_offset: U256,
    input_size: U256,
    output_offset: U256,
    output_size: U256,
) -> Result<U256, StatusCode> {
    call_generic(
        state,
        system,
        CallKind::DelegateCall,
        (gas, dst, U256::zero(), input_offset, input_size, output_offset, output_size),
    )
}

#[inline]
pub fn call_staticcall<RT: Runtime>(
    state: &mut ExecutionState,
    system: &mut System<RT>,
    gas: U256,
    dst: U256,
    input_offset: U256,
    input_size: U256,
    output_offset: U256,
    output_size: U256,
) -> Result<U256, StatusCode> {
    call_generic(
        state,
        system,
        CallKind::StaticCall,
        (gas, dst, U256::zero(), input_offset, input_size, output_offset, output_size),
    )
}

pub fn call_generic<RT: Runtime>(
    state: &mut ExecutionState,
    system: &mut System<RT>,
    kind: CallKind,
    params: (U256, U256, U256, U256, U256, U256, U256),
) -> Result<U256, StatusCode> {
    let ExecutionState { stack: _, memory, .. } = state;

    let (gas, dst, value, input_offset, input_size, output_offset, output_size) = params;

    if system.readonly && value > U256::zero() {
        // non-zero sends are side-effects and hence a static mode violation
        return Err(StatusCode::StaticModeViolation);
    }

    let input_region = get_memory_region(memory, input_offset, input_size)
        .map_err(|_| StatusCode::InvalidMemoryAccess)?;

    let (call_result, return_data) = {
        // ref to memory is dropped after calling so we can mutate it on output later
        let input_data = if let Some(MemoryRegion { offset, size }) = input_region {
            &memory[offset..][..size.get()]
        } else {
            &[]
        };

        if precompiles::Precompiles::<RT>::is_precompile(&dst) {
            let context =
                PrecompileContext { call_type: kind, gas_limit: effective_gas_limit(system, gas) };
            if log::log_enabled!(log::Level::Info) {
                // log input to the precompile, but make sure we dont log _too_ much.
                let mut input_hex = hex::encode(input_data);
                input_hex.truncate(512);
                log::info!(target: "evm", "Calling Precompile:\n\taddress: {:x?}\n\tcontext: {:?}\n\tinput: {}", EthAddress::try_from(dst).unwrap_or(EthAddress([0xff; 20])), context, input_hex);
            }

            match precompiles::Precompiles::call_precompile(system, dst, input_data, context) {
                Ok(return_data) => (1, return_data),
                Err(err) => {
                    log::error!(target: "evm", "Precompile failed: error {:?}", err);
                    // precompile failed, exit with reverted and no output
                    (0, vec![])
                }
            }
        } else {
            let call_result = match kind {
                CallKind::Call | CallKind::StaticCall => {
                    let dst_addr: EthAddress = dst.into();
                    let dst_addr: Address = dst_addr.try_into().expect("address is a precompile");

                    // Special casing for account/placeholder/non-existent actors: we just do a SEND (method 0)
                    // which allows us to transfer funds (and create placeholders)
                    let target_actor_code = system
                        .rt
                        .resolve_address(&dst_addr)
                        .and_then(|actor_id| system.rt.get_actor_code_cid(&actor_id));
                    let target_actor_type = target_actor_code
                        .as_ref()
                        .and_then(|cid| system.rt.resolve_builtin_actor_type(cid));
                    let actor_exists = target_actor_code.is_some();

                    if !actor_exists && value.is_zero() {
                        // If the actor doesn't exist and we're not sending value, return with
                        // "success". The EVM only auto-creates actors when sending value.
                        //
                        // NOTE: this will also apply if we're in read-only mode, because we can't
                        // send value in read-only mode anyways.
                        Ok(None)
                    } else {
                        let (method, gas_limit) = if !actor_exists
                            || matches!(target_actor_type, Some(Type::Placeholder | Type::Account | Type::EthAccount))
                            // See https://github.com/filecoin-project/ref-fvm/issues/980 for this
                            // hocus pocus
                            || (input_data.is_empty() && ((gas == 0 && value > 0) || (gas == 2300 && value == 0)))
                        {
                            // We switch to a bare send when:
                            //
                            // 1. The target is a placeholder/account or doesn't exist. Otherwise,
                            // sending funds to an account/placeholder would fail when we try to call
                            // InvokeContract.
                            // 2. The gas wouldn't let code execute anyways. This lets us support
                            // solidity's "transfer" method.
                            //
                            // At the same time, we ignore the supplied gas value and set it to
                            // infinity as user code won't execute anyways. The only code that might
                            // run is related to account creation, which doesn't count against this
                            // gas limit in the EVM anyways.
                            (METHOD_SEND, None)
                        } else {
                            // Otherwise, invoke normally.
                            (Method::InvokeContract as u64, Some(effective_gas_limit(system, gas)))
                        };
                        let params = if input_data.is_empty() {
                            None
                        } else {
                            Some(IpldBlock { codec: IPLD_RAW, data: input_data.into() })
                        };
                        let value = TokenAmount::from(&value);
                        let send_flags = if kind == CallKind::StaticCall {
                            SendFlags::READ_ONLY
                        } else {
                            SendFlags::default()
                        };
                        system.send(&dst_addr, method, params, value, gas_limit, send_flags)
                    }
                }
                CallKind::DelegateCall => match get_contract_type(system.rt, dst) {
                    ContractType::EVM(dst_addr) => {
                        // If we're calling an actual EVM actor, get its code.
<<<<<<< HEAD
                        if let Some(code) = get_evm_bytecode_cid(system, &dst_addr)? {
                            // and then invoke self with delegate; readonly context is sticky
                            let params = DelegateCallParams { code, input: input_data.into(),
                                                              caller: state.caller, };
                            system.send(
                                &system.rt.message().receiver(),
                                Method::InvokeContractDelegate as u64,
                                IpldBlock::serialize_cbor(&params)?,
                                TokenAmount::from(&value),
                                Some(effective_gas_limit(system, gas)),
                                SendFlags::default(),
                            )
                        } else {
                            // If it doesn't have code, short-circuit and return immediately.
                            Ok(RawBytes::default())
                        }
=======
                        let code = get_evm_bytecode_cid(system, &dst_addr)?;

                        // and then invoke self with delegate; readonly context is sticky
                        let params = DelegateCallParams {
                            code,
                            input: input_data.into(),
                            caller: state.caller,
                        };
                        system.send(
                            &system.rt.message().receiver(),
                            Method::InvokeContractDelegate as u64,
                            IpldBlock::serialize_cbor(&params)?,
                            TokenAmount::from(&value),
                            Some(effective_gas_limit(system, gas)),
                            SendFlags::default(),
                        )
>>>>>>> 2b251350
                    }
                    // If we're calling an account or a non-existent actor, return nothing because
                    // this is how the EVM behaves.
                    ContractType::Account | ContractType::NotFound => Ok(None),
                    // If we're calling a "native" actor, always revert.
                    ContractType::Native(_) => {
                        Err(ActorError::forbidden("cannot delegate-call to native actors".into()))
                    }
                    ContractType::Precompile => Err(ActorError::assertion_failed(
                        "Reached a precompile address when a precompile should've been caught earlier in the system"
                            .to_string(),
                    )),
                },
                CallKind::CallCode => Err(ActorError::unchecked(
                    EVM_CONTRACT_EXECUTION_ERROR,
                    "unsupported opcode".to_string(),
                )),
            };
            let (code, data) = match call_result {
                Ok(result) => (1, result),
                Err(mut ae) => (0, ae.take_data()),
            };

            (
                code,
                match data {
                    // Support the "empty" result. We often use this to mean "returned nothing" and
                    // it's important to support, e.g., sending to accounts.
                    None => Vec::new(),
                    Some(r) =>
                    // NOTE: If the user returns an invalid thing, we just the returned bytes as-is.
                    // We can't lie to the contract and say that the callee reverted, and we don't want
                    // to "abort".
                    {
                        r.deserialize().map(|BytesDe(d)| d).unwrap_or_else(|_| r.data)
                    }
                },
            )
        }
    };

    state.return_data = return_data.into();

    // copy return data to output region if it is non-zero
    copy_to_memory(memory, output_offset, output_size, U256::zero(), &state.return_data, false)?;

    Ok(U256::from(call_result))
}

fn effective_gas_limit<RT: Runtime>(system: &System<RT>, gas: U256) -> u64 {
    let gas_rsvp = (63 * system.rt.gas_available()) / 64;
    let gas = gas.to_u64_saturating();
    std::cmp::min(gas, gas_rsvp)
}<|MERGE_RESOLUTION|>--- conflicted
+++ resolved
@@ -279,11 +279,13 @@
                 CallKind::DelegateCall => match get_contract_type(system.rt, dst) {
                     ContractType::EVM(dst_addr) => {
                         // If we're calling an actual EVM actor, get its code.
-<<<<<<< HEAD
                         if let Some(code) = get_evm_bytecode_cid(system, &dst_addr)? {
                             // and then invoke self with delegate; readonly context is sticky
-                            let params = DelegateCallParams { code, input: input_data.into(),
-                                                              caller: state.caller, };
+                            let params = DelegateCallParams {
+                                code,
+                                input: input_data.into(),
+                                caller: state.caller,
+                            };
                             system.send(
                                 &system.rt.message().receiver(),
                                 Method::InvokeContractDelegate as u64,
@@ -294,26 +296,8 @@
                             )
                         } else {
                             // If it doesn't have code, short-circuit and return immediately.
-                            Ok(RawBytes::default())
+                            Ok(None)
                         }
-=======
-                        let code = get_evm_bytecode_cid(system, &dst_addr)?;
-
-                        // and then invoke self with delegate; readonly context is sticky
-                        let params = DelegateCallParams {
-                            code,
-                            input: input_data.into(),
-                            caller: state.caller,
-                        };
-                        system.send(
-                            &system.rt.message().receiver(),
-                            Method::InvokeContractDelegate as u64,
-                            IpldBlock::serialize_cbor(&params)?,
-                            TokenAmount::from(&value),
-                            Some(effective_gas_limit(system, gas)),
-                            SendFlags::default(),
-                        )
->>>>>>> 2b251350
                     }
                     // If we're calling an account or a non-existent actor, return nothing because
                     // this is how the EVM behaves.
