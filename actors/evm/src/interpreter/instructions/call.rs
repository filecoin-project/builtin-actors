--- conflicted
+++ resolved
@@ -188,43 +188,13 @@
         };
     }
 
-    let mut result = result.unwrap().to_vec();
+    let result = result.unwrap().to_vec();
 
     // save return_data
     state.return_data = result.clone().into();
 
     // copy return data to output region if it is non-zero
-<<<<<<< HEAD
     copy_to_memory(memory, output_offset, U256::zero(), output_size, result.as_slice())?;
-=======
-    // TODO this limits addressable output to 2G (31 bits full),
-    //      but it is still probably too much and we should consistently limit further.
-    //      See also https://github.com/filecoin-project/ref-fvm/issues/851
-    if output_size.bits() >= 32 {
-        return Err(StatusCode::InvalidMemoryAccess);
-    }
-    let output_usize = output_size.as_usize();
-
-    if output_usize > 0 {
-        let output_region = get_memory_region(memory, output_offset, output_size)
-            .map_err(|_| StatusCode::InvalidMemoryAccess)?;
-        let output_data = output_region
-            .map(|MemoryRegion { offset, size }| &mut memory[offset..][..size.get()])
-            .ok_or(StatusCode::InvalidMemoryAccess)?;
-
-        // truncate if needed
-        let mut result_usize = result.len();
-        if result_usize > output_usize {
-            result_usize = output_usize;
-            result.truncate(output_usize);
-        }
-
-        output_data
-            .get_mut(..result_usize)
-            .ok_or(StatusCode::InvalidMemoryAccess)?
-            .copy_from_slice(&result);
-    }
->>>>>>> f5be9a98
 
     stack.push(U256::from(1));
     Ok(())
