--- conflicted
+++ resolved
@@ -5,7 +5,7 @@
 
 use crate::interpreter::precompiles::PrecompileContext;
 
-use super::ext::{get_cid_type, ContractType, get_evm_bytecode_cid};
+use super::ext::{get_cid_type, get_evm_bytecode_cid, ContractType};
 
 use {
     super::memory::{copy_to_memory, get_memory_region},
@@ -257,35 +257,13 @@
                         system.send_with_gas(&dst_addr, method, params, value, gas_limit, read_only)
                     }
                 }
-<<<<<<< HEAD
                 CallKind::DelegateCall => match get_cid_type(system.rt, dst) {
                     ContractType::EVM(dst_addr) => {
                         // If we're calling an actual EVM actor, get it's code.
                         let code = get_evm_bytecode_cid(system.rt, &dst_addr)?;
-=======
-                CallKind::DelegateCall => {
-                    // first invoke GetBytecode to get the code CID from the target
-                    let code = crate::interpreter::instructions::ext::get_evm_bytecode_cid(
-                        system.rt, dst,
-                    )?;
-
-                    // and then invoke self with delegate; readonly context is sticky
-                    let params = DelegateCallParams { code, input: input_data.to_vec() };
-                    system.send(
-                        &system.rt.message().receiver(),
-                        Method::InvokeContractDelegate as u64,
-                        RawBytes::serialize(&params)?,
-                        TokenAmount::from(&value),
-                    )
-                }
->>>>>>> a382dc98
 
                         // and then invoke self with delegate; readonly context is sticky
-                        let params = DelegateCallParams {
-                            code,
-                            input: input_data.to_vec(),
-                            readonly: system.readonly,
-                        };
+                        let params = DelegateCallParams { code, input: input_data.into() };
                         system.send(
                             &system.rt.message().receiver(),
                             Method::InvokeContractDelegate as u64,
