use crate::interpreter::instructions::memory::copy_to_memory;
use crate::interpreter::{address::EthAddress, precompiles::Precompiles};
use crate::U256;
use cid::Cid;
use fil_actors_runtime::deserialize_block;
use fil_actors_runtime::runtime::builtins::Type;
use fil_actors_runtime::ActorError;
use fvm_ipld_blockstore::Blockstore;
use fvm_shared::crypto::hash::SupportedHashes;
use fvm_shared::sys::SendFlags;
use fvm_shared::{address::Address, econ::TokenAmount};
use multihash::Multihash;
use num_traits::Zero;
use {
    crate::interpreter::{ExecutionState, StatusCode, System},
    fil_actors_runtime::runtime::Runtime,
};

/// Keccak256 hash of `[0xfe]`, "native bytecode"
pub const NATIVE_BYTECODE_HASH: [u8; 32] =
    hex_literal::hex!("bcc90f2d6dada5b18e155c17a1c0a55920aae94f39857d39d0d8ed07ae8f228b");

/// Keccak256 hash of `[]`, empty bytecode
pub const EMPTY_EVM_HASH: [u8; 32] =
    hex_literal::hex!("c5d2460186f7233c927e7db2dcc703c0e500b653ca82273b7bfad8045d85a470");

pub fn extcodesize(
    _state: &mut ExecutionState,
    system: &mut System<impl Runtime>,
    addr: U256,
) -> Result<U256, StatusCode> {
    // TODO (M2.2) we're fetching the entire block here just to get its size. We should instead use
    //  the ipld::block_stat syscall, but the Runtime nor the Blockstore expose it.
    //  Tracked in https://github.com/filecoin-project/ref-fvm/issues/867
    let len = match get_contract_type(system.rt, addr) {
        ContractType::EVM(addr) => {
            get_evm_bytecode(system, &addr).map(|bytecode| bytecode.len())?
        }
        ContractType::Native(_) => 1,
        // account, not found, and precompiles are 0 size
        _ => 0,
    };

    Ok(len.into())
}

pub fn extcodehash(
    _state: &mut ExecutionState,
    system: &mut System<impl Runtime>,
    addr: U256,
) -> Result<U256, StatusCode> {
    let addr = match get_contract_type(system.rt, addr) {
        ContractType::EVM(a) => a,
        // _Technically_ since we have native "bytecode" set as 0xfe this is valid, though we cant differentiate between different native actors.
        ContractType::Native(_) => return Ok(NATIVE_BYTECODE_HASH.into()),
        // Precompiles "exist" and therefore aren't empty (although spec-wise they can be either 0 or keccak("") ).
        ContractType::Precompile => return Ok(EMPTY_EVM_HASH.into()),
        // NOTE: There may be accounts that in EVM would be considered "empty" (as defined in EIP-161) and give 0, but we will instead return keccak("").
        //      The FVM does not have chain state cleanup so contracts will never end up "empty" and be removed, they will either exist (in any state in the contract lifecycle)
        //      and return keccak(""), or not exist (where nothing has ever been deployed at that address) and return 0.
        // TODO: With account abstraction, this may be something other than an empty hash!
        ContractType::Account => return Ok(EMPTY_EVM_HASH.into()),
        // Not found
        ContractType::NotFound => return Ok(U256::zero()),
    };

    // multihash { keccak256(bytecode) }
    let bytecode_hash: Multihash = deserialize_block(system.send(
        &addr,
        crate::Method::GetBytecodeHash as u64,
        Default::default(),
        TokenAmount::zero(),
        None,
        SendFlags::READ_ONLY,
    )?)?;

    let digest = bytecode_hash.digest();
    debug_assert_eq!(SupportedHashes::Keccak256 as u64, bytecode_hash.code());

    // Take the first 32 bytes of the Multihash
    let digest_len = digest.len().min(32);
    Ok(digest[..digest_len].into())
}

pub fn extcodecopy(
    state: &mut ExecutionState,
    system: &mut System<impl Runtime>,
    addr: U256,
    dest_offset: U256,
    data_offset: U256,
    size: U256,
) -> Result<(), StatusCode> {
    let bytecode = match get_contract_type(system.rt, addr) {
        ContractType::EVM(addr) => get_evm_bytecode(system, &addr)?,
        ContractType::NotFound | ContractType::Account | ContractType::Precompile => Vec::new(),
        // calling EXTCODECOPY on native actors results with a single byte 0xFE which solidtiy uses for its `assert`/`throw` methods
        // and in general invalid EVM bytecode
        _ => vec![0xFE],
    };

    copy_to_memory(&mut state.memory, dest_offset, size, data_offset, bytecode.as_slice(), true)
}

#[derive(Debug)]
pub enum ContractType {
    Precompile,
    /// EVM ID Address and the CID of the actor (not the bytecode)
    EVM(Address),
    Native(Cid),
    Account,
    NotFound,
}

/// Resolves an address to the address type
pub fn get_contract_type<RT: Runtime>(rt: &RT, addr: U256) -> ContractType {
    let addr: EthAddress = addr.into();
    // precompiles cant be resolved by the FVM
    if Precompiles::<RT>::is_precompile(&addr.as_evm_word()) {
        return ContractType::Precompile;
    }

    addr.try_into()
        .ok() // into filecoin address
        .and_then(|addr| rt.resolve_address(&addr)) // resolve actor id
        .and_then(|id| rt.get_actor_code_cid(&id).map(|cid| (id, cid))) // resolve code cid
        .map(|(id, cid)| match rt.resolve_builtin_actor_type(&cid) {
            // TODO part of current account abstraction hack where placeholders are accounts
            Some(Type::Account | Type::Placeholder | Type::EthAccount) => ContractType::Account,
            Some(Type::EVM) => ContractType::EVM(Address::new_id(id)),
            // remaining builtin actors are native
            _ => ContractType::Native(cid),
        })
        .unwrap_or(ContractType::NotFound)
}

pub fn get_evm_bytecode_cid(
    system: &mut System<impl Runtime>,
    addr: &Address,
<<<<<<< HEAD
) -> Result<Option<Cid>, ActorError> {
    Ok(system
        .send(
            addr,
            crate::Method::GetBytecode as u64,
            Default::default(),
            TokenAmount::zero(),
            None,
            SendFlags::READ_ONLY,
        )?
        .deserialize()?)
=======
) -> Result<Cid, ActorError> {
    deserialize_block(system.send(
        addr,
        crate::Method::GetBytecode as u64,
        Default::default(),
        TokenAmount::zero(),
        None,
        SendFlags::READ_ONLY,
    )?)
>>>>>>> 2b251350
}

pub fn get_evm_bytecode(
    system: &mut System<impl Runtime>,
    addr: &Address,
) -> Result<Vec<u8>, StatusCode> {
    if let Some(cid) = get_evm_bytecode_cid(system, addr)? {
        let raw_bytecode = system
            .rt
            .store()
            .get(&cid) // TODO this is inefficient; should call stat here.
            .map_err(|e| {
                StatusCode::InternalError(format!("failed to get bytecode block: {}", &e))
            })?
            .ok_or_else(|| ActorError::not_found("bytecode block not found".to_string()))?;
        Ok(raw_bytecode)
    } else {
        Ok(Vec::new())
    }
}<|MERGE_RESOLUTION|>--- conflicted
+++ resolved
@@ -136,20 +136,7 @@
 pub fn get_evm_bytecode_cid(
     system: &mut System<impl Runtime>,
     addr: &Address,
-<<<<<<< HEAD
 ) -> Result<Option<Cid>, ActorError> {
-    Ok(system
-        .send(
-            addr,
-            crate::Method::GetBytecode as u64,
-            Default::default(),
-            TokenAmount::zero(),
-            None,
-            SendFlags::READ_ONLY,
-        )?
-        .deserialize()?)
-=======
-) -> Result<Cid, ActorError> {
     deserialize_block(system.send(
         addr,
         crate::Method::GetBytecode as u64,
@@ -158,7 +145,6 @@
         None,
         SendFlags::READ_ONLY,
     )?)
->>>>>>> 2b251350
 }
 
 pub fn get_evm_bytecode(
