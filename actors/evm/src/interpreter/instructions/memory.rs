--- conflicted
+++ resolved
@@ -1,14 +1,10 @@
 #!allow[clippy::result-unit-err]
 
 use {
-<<<<<<< HEAD
     crate::interpreter::memory::Memory,
-    crate::interpreter::{ExecutionState, StatusCode, System, U256},
+    crate::interpreter::{ExecutionState, StatusCode, U256},
     fil_actors_runtime::runtime::Runtime,
     fvm_ipld_blockstore::Blockstore,
-=======
-    crate::interpreter::{ExecutionState, StatusCode, U256},
->>>>>>> 10fae60e
     std::num::NonZeroUsize,
 };
 
