use fvm_shared::ActorID;

use {
    cid::Cid,
    fvm_ipld_encoding::tuple::*,
    serde_tuple::{Deserialize_tuple, Serialize_tuple},
};

/// A tombstone indicating that the contract has been self-destructed.
#[derive(Copy, Clone, Debug, Eq, PartialEq, Serialize_tuple, Deserialize_tuple)]
pub struct Tombstone {
    /// The message origin when this actor was self-destructed.
    pub origin: ActorID,
    /// The message nonce when this actor was self-destructed.
    pub nonce: u64,
}

/// Data stored by an EVM contract.
/// This runs on the fvm-evm-runtime actor code cid.
#[derive(Debug, Serialize_tuple, Deserialize_tuple)]
pub struct State {
    /// The EVM contract bytecode resulting from calling the
    /// initialization code by the constructor.
    pub bytecode: Cid,

    /// The EVM contract bytecode hash keccak256(bytecode)
    pub bytecode_hash: multihash::Multihash,

    /// The EVM contract state dictionary.
    /// All eth contract state is a map of U256 -> U256 values.
    ///
    /// KAMT<U256, U256>
    pub contract_state: Cid,

    /// The EVM nonce used to track how many times CREATE or CREATE2 have been called.
    pub nonce: u64,
<<<<<<< HEAD

    /// Possibly a tombstone if this actor has been self-destructed.
    ///
    /// In the EVM, self-destructed contracts are "alive" until the current top-level transaction
    /// ends. We track this by recording the origin and nonce.
    ///
    /// Specifically:
    ///
    /// 1. On SELFDESTRUCT, they mark themselves as "deleted" (by setting a tombstone with the
    ///    current origin/nonce), send away all funds, and return immediately.
    /// 2. For the rest of the current transaction (as long as the tombstone's origin/nonce matches
    ///    the currently executing top-level transaction) , the contract continues to behave
    ///    normally.
    /// 3. After the current transaction ends, the contract behaves as if it were an "empty"
    ///    contract, kind of like an embryo. At this point, the contract can be "resurrected"
    ///    (recreated) by via CREATE/CREATE2.
    ///
    /// See https://github.com/filecoin-project/ref-fvm/issues/1174 for some context.
    pub tombstone: Option<Tombstone>,
}

impl Cbor for State {}
=======
}
>>>>>>> 2b251350
<|MERGE_RESOLUTION|>--- conflicted
+++ resolved
@@ -34,7 +34,6 @@
 
     /// The EVM nonce used to track how many times CREATE or CREATE2 have been called.
     pub nonce: u64,
-<<<<<<< HEAD
 
     /// Possibly a tombstone if this actor has been self-destructed.
     ///
@@ -54,9 +53,4 @@
     ///
     /// See https://github.com/filecoin-project/ref-fvm/issues/1174 for some context.
     pub tombstone: Option<Tombstone>,
-}
-
-impl Cbor for State {}
-=======
-}
->>>>>>> 2b251350
+}