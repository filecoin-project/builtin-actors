use std::iter;

use fil_actors_runtime::{actor_error, runtime::builtins::Type, AsActorError, EAM_ACTOR_ID};
use fvm_ipld_encoding::{strict_bytes, BytesDe, BytesSer, DAG_CBOR};
use fvm_shared::address::{Address, Payload};
use interpreter::{address::EthAddress, system::load_bytecode};

use crate::interpreter::output::Outcome;

pub mod interpreter;
mod state;

use {
    crate::interpreter::{execute, Bytecode, ExecutionState, StatusCode, System, U256},
    crate::state::State,
    bytes::Bytes,
    cid::Cid,
    fil_actors_runtime::{
        cbor,
        runtime::{ActorCode, Runtime},
        ActorError,
    },
    fvm_ipld_encoding::tuple::*,
    fvm_ipld_encoding::RawBytes,
<<<<<<< HEAD
    fvm_ipld_kamt::{Config as KamtConfig, Kamt},
=======
>>>>>>> 0aa4a4cc
    fvm_shared::error::*,
    fvm_shared::{MethodNum, METHOD_CONSTRUCTOR},
    num_derive::FromPrimitive,
    num_traits::FromPrimitive,
};

#[cfg(feature = "fil-actor")]
fil_actors_runtime::wasm_trampoline!(EvmContractActor);

pub const EVM_CONTRACT_REVERTED: ExitCode = ExitCode::new(33);
pub const EVM_CONTRACT_EXECUTION_ERROR: ExitCode = ExitCode::new(34);

const EVM_MAX_RESERVED_METHOD: u64 = 1023;
pub const NATIVE_METHOD_SIGNATURE: &str = "handle_filecoin_method(uint64,uint64,bytes)";
pub const NATIVE_METHOD_SELECTOR: [u8; 4] = [0x86, 0x8e, 0x10, 0xc4];

#[test]
fn test_method_selector() {
    // We could just _generate_ this method selector with a proc macro, but this is easier.
    use cid::multihash::MultihashDigest;
    let hash = cid::multihash::Code::Keccak256.digest(NATIVE_METHOD_SIGNATURE.as_bytes());
    let computed_selector = &hash.digest()[..4];
    assert_eq!(computed_selector, NATIVE_METHOD_SELECTOR);
}

lazy_static::lazy_static! {
    // The Solidity compiler creates contiguous array item keys.
    // To prevent the tree from going very deep we use extensions,
    // which the Kamt supports and does in all cases.
    // There are maximum 32 levels in the tree with the default bit width of 8.
    // The top few levels will have a higher level of overlap in their hashes.
    // Intuitively these levels should be used for routing, not storing data.
    // The only exception to this is the top level variables in the contract
    // which solidity puts in the first few slots. There having to do extra
    // lookups is burdensome, and they will always be accessed even for arrays
    // because that's where the array length is stored.
    // The following values have been set by looking at how the charts evolved
    // with the test contract. They might not be the best for other contracts.
    static ref KAMT_CONFIG: KamtConfig = KamtConfig {
        min_data_depth: 2,
        bit_width: 5,
        max_array_width: 3
    };
}

#[derive(FromPrimitive)]
#[repr(u64)]
pub enum Method {
    Constructor = METHOD_CONSTRUCTOR,
    InvokeContract = 2,
    GetBytecode = 3,
    GetStorageAt = 4,
    InvokeContractDelegate = 5,
}

pub struct EvmContractActor;
impl EvmContractActor {
    pub fn constructor<RT>(rt: &mut RT, params: ConstructorParams) -> Result<(), ActorError>
    where
        RT: Runtime,
        RT::Blockstore: Clone,
    {
        // TODO ideally we would be checking that we are constructed by the EAM actor,
        //   but instead we check for init and then assert that we have a delegated address.
        //   https://github.com/filecoin-project/ref-fvm/issues/746
        // rt.validate_immediate_caller_is(vec![&EAM_ACTOR_ADDR])?;
        rt.validate_immediate_caller_type(iter::once(&Type::Init))?;

        // Assert we are constructed with a delegated address from the EAM
        let receiver = rt.message().receiver();
        let delegated_addr = rt.lookup_address(receiver.id().unwrap()).ok_or_else(|| {
            ActorError::assertion_failed(format!(
                "EVM actor {} created without a delegated address",
                receiver
            ))
        })?;
        let delegated_addr = match delegated_addr.payload() {
            Payload::Delegated(delegated) if delegated.namespace() == EAM_ACTOR_ID => {
                // sanity check
                assert_eq!(delegated.subaddress().len(), 20);
                Ok(*delegated)
            }
            _ => Err(ActorError::assertion_failed(format!(
                "EVM actor with delegated address {} created not namespaced to the EAM {}",
                delegated_addr, EAM_ACTOR_ID,
            ))),
        }?;
        let receiver_eth_addr = {
            let subaddr: [u8; 20] = delegated_addr.subaddress().try_into().map_err(|_| {
                ActorError::assertion_failed(format!(
                    "expected 20 byte EVM address, found {} bytes",
                    delegated_addr.subaddress().len()
                ))
            })?;
            EthAddress(subaddr)
        };

        let mut system = System::create(rt)?;
        // If we have no code, save the state and return.
        if params.initcode.is_empty() {
            return system.flush();
        }

<<<<<<< HEAD
        // create an empty storage KAMT to pass it down for execution.
        let mut kamt = Kamt::new_with_config(rt.store().clone(), KAMT_CONFIG.to_owned());

        // create an instance of the platform abstraction layer -- note: do we even need this?
        let mut system = System::new(rt, &mut kamt).map_err(|e| {
            ActorError::unspecified(format!("failed to create execution abstraction layer: {e:?}"))
        })?;

=======
>>>>>>> 0aa4a4cc
        // create a new execution context
        let mut exec_state = ExecutionState::new(params.creator, receiver_eth_addr, Bytes::new());

        // identify bytecode valid jump destinations
        let initcode = Bytecode::new(params.initcode.into());

        // invoke the contract constructor
        let output = execute(&initcode, &mut exec_state, &mut system).map_err(|e| match e {
            StatusCode::ActorError(e) => e,
            _ => ActorError::unspecified(format!("EVM execution error: {e:?}")),
        })?;

        match output.outcome {
            Outcome::Return => {
                system.set_bytecode(&output.return_data)?;
                system.flush()
            }
            Outcome::Revert => Err(ActorError::unchecked_with_data(
                EVM_CONTRACT_REVERTED,
                "constructor reverted".to_string(),
                RawBytes::serialize(BytesSer(&output.return_data)).unwrap(),
            )),
            Outcome::Delete => Ok(()),
        }
    }

    pub fn invoke_contract<RT>(
        rt: &mut RT,
        input_data: &[u8],
        with_code: Option<Cid>,
    ) -> Result<Vec<u8>, ActorError>
    where
        RT: Runtime,
        RT::Blockstore: Clone,
    {
<<<<<<< HEAD
        rt.validate_immediate_caller_accept_any()?;

        let state: State = rt.state()?;
        let bytecode: Vec<u8> = rt
            .store()
            .get(&state.bytecode)
            .map_err(|e| ActorError::unspecified(format!("failed to load bytecode: {e:?}")))?
            .ok_or_else(|| ActorError::unspecified("missing bytecode".to_string()))?;

        let bytecode = Bytecode::new(&bytecode)
            .map_err(|e| ActorError::unspecified(format!("failed to parse bytecode: {e:?}")))?;

        // clone the blockstore here to pass to the System, this is bound to the KAMT.
        let blockstore = rt.store().clone();

        // load the storage KAMT
        let mut kamt =
            Kamt::load_with_config(&state.contract_state, blockstore, KAMT_CONFIG.to_owned())
                .map_err(|e| {
                    ActorError::illegal_state(format!(
                        "failed to load storage KAMT on invoke: {e:?}, e"
                    ))
                })?;

        let mut system = System::new(rt, &mut kamt).map_err(|e| {
=======
        if with_code.is_some() {
            rt.validate_immediate_caller_is(&[rt.message().receiver()])?;
        } else {
            rt.validate_immediate_caller_accept_any()?;
        }

        let mut system = System::load(rt).map_err(|e| {
>>>>>>> 0aa4a4cc
            ActorError::unspecified(format!("failed to create execution abstraction layer: {e:?}"))
        })?;

        let bytecode = match match with_code {
            Some(cid) => load_bytecode(system.rt.store(), &cid),
            None => system.load_bytecode(),
        }? {
            Some(bytecode) => bytecode,
            // an EVM contract with no code returns immediately
            None => return Ok(Vec::new()),
        };

        // Resolve the caller's ethereum address. If the caller doesn't have one, the caller's ID is used instead.
        let caller_fil_addr = system.rt.message().caller();
        let caller_eth_addr = system.resolve_ethereum_address(&caller_fil_addr).unwrap();

        // Resolve the receiver's ethereum address.
        let receiver_fil_addr = system.rt.message().receiver();
        let receiver_eth_addr = system.resolve_ethereum_address(&receiver_fil_addr).unwrap();

        let mut exec_state =
            ExecutionState::new(caller_eth_addr, receiver_eth_addr, input_data.to_vec().into());

        let output = execute(&bytecode, &mut exec_state, &mut system).map_err(|e| match e {
            StatusCode::ActorError(e) => e,
            _ => ActorError::unspecified(format!("EVM execution error: {e:?}")),
        })?;

        match output.outcome {
            Outcome::Return => {
                system.flush()?;
                Ok(output.return_data.to_vec())
            }
            Outcome::Revert => Err(ActorError::unchecked_with_data(
                EVM_CONTRACT_REVERTED,
                "contract reverted".to_string(),
                RawBytes::serialize(BytesSer(&output.return_data)).unwrap(),
            )),
            Outcome::Delete => Ok(Vec::new()),
        }
    }

    pub fn handle_filecoin_method<RT>(
        rt: &mut RT,
        method: u64,
        codec: u64,
        params: &[u8],
    ) -> Result<Vec<u8>, ActorError>
    where
        RT: Runtime,
        RT::Blockstore: Clone,
    {
        let input = handle_filecoin_method_input(method, codec, params);
        Self::invoke_contract(rt, &input, None)
    }

    pub fn bytecode(rt: &mut impl Runtime) -> Result<Cid, ActorError> {
        // Any caller can fetch the bytecode of a contract; this is now EXT* opcodes work.
        rt.validate_immediate_caller_accept_any()?;

        let state: State = rt.state()?;
        Ok(state.bytecode)
    }

    pub fn storage_at<RT>(rt: &mut RT, params: GetStorageAtParams) -> Result<U256, ActorError>
    where
        RT: Runtime,
        RT::Blockstore: Clone,
    {
        // This method cannot be called on-chain; other on-chain logic should not be able to
        // access arbitrary storage keys from a contract.
        rt.validate_immediate_caller_is([&Address::new_id(0)])?;

<<<<<<< HEAD
        // load the storage KAMT
        let mut kamt =
            Kamt::load_with_config(&state.contract_state, blockstore, KAMT_CONFIG.to_owned())
                .map_err(|e| {
                    ActorError::illegal_state(format!(
                        "failed to load storage KAMT on invoke: {e:?}, e"
                    ))
                })?;

        let mut system = System::new(rt, &mut kamt).map_err(|e| {
            ActorError::unspecified(format!("failed to create execution abstraction layer: {e:?}"))
        })?;

        system
=======
        System::load(rt)?
>>>>>>> 0aa4a4cc
            .get_storage(params.storage_key)
            .context_code(ExitCode::USR_ASSERTION_FAILED, "failed to get storage key")
    }
}

/// Format "filecoin_native_method" input parameters.
fn handle_filecoin_method_input(method: u64, codec: u64, params: &[u8]) -> Vec<u8> {
    let static_args = [method, codec, 32 * 3 /* start of params */, params.len() as u64];
    let total_words = static_args.len() + (params.len() / 32) + (params.len() % 32 > 0) as usize;
    let len = 4 + total_words * 32;
    let mut buf = Vec::with_capacity(len);
    buf.extend_from_slice(&NATIVE_METHOD_SELECTOR);
    for n in static_args {
        // Left-pad to 32 bytes, then be-encode the value.
        let encoded = n.to_be_bytes();
        buf.resize(buf.len() + (32 - encoded.len()), 0);
        buf.extend_from_slice(&encoded);
    }
    // Extend with the params, then right-pad with zeros.
    buf.extend_from_slice(params);
    buf.resize(len, 0);
    buf
}

impl ActorCode for EvmContractActor {
    fn invoke_method<RT>(
        rt: &mut RT,
        method: MethodNum,
        params: &RawBytes,
    ) -> Result<RawBytes, ActorError>
    where
        RT: Runtime,
        RT::Blockstore: Clone,
    {
        // We reserve all methods below EVM_MAX_RESERVED (<= 1023) method. This is a _subset_ of
        // those reserved by FRC0042.
        if method > EVM_MAX_RESERVED_METHOD {
            // FIXME: we need the actual codec.
            // See https://github.com/filecoin-project/ref-fvm/issues/987
            let codec = if params.is_empty() { 0 } else { DAG_CBOR };
            return Self::handle_filecoin_method(rt, method, codec, params).map(RawBytes::new);
        }

        match FromPrimitive::from_u64(method) {
            Some(Method::Constructor) => {
                Self::constructor(rt, cbor::deserialize_params(params)?)?;
                Ok(RawBytes::default())
            }
            Some(Method::InvokeContract) => {
                let BytesDe(params) = params.deserialize()?;
                let value = Self::invoke_contract(rt, &params, None)?;
                Ok(RawBytes::serialize(BytesSer(&value))?)
            }
            Some(Method::GetBytecode) => {
                let cid = Self::bytecode(rt)?;
                Ok(RawBytes::serialize(cid)?)
            }
            Some(Method::GetStorageAt) => {
                let value = Self::storage_at(rt, cbor::deserialize_params(params)?)?;
                Ok(RawBytes::serialize(value)?)
            }
            Some(Method::InvokeContractDelegate) => {
                let params: DelegateCallParams = cbor::deserialize_params(params)?;
                let value = Self::invoke_contract(rt, &params.input, Some(params.code))?;
                Ok(RawBytes::serialize(BytesSer(&value))?)
            }
            None => Err(actor_error!(unhandled_message; "Invalid method")),
        }
    }
}

#[derive(Serialize_tuple, Deserialize_tuple)]
pub struct ConstructorParams {
    /// The actor's "creator" (specified by the EAM).
    pub creator: EthAddress,
    /// The initcode that will construct the new EVM actor.
    pub initcode: RawBytes,
}

#[derive(Serialize_tuple, Deserialize_tuple)]
pub struct DelegateCallParams {
    pub code: Cid,
    /// The contract invocation parameters
    #[serde(with = "strict_bytes")]
    pub input: Vec<u8>,
}

#[derive(Serialize_tuple, Deserialize_tuple)]
pub struct GetStorageAtParams {
    pub storage_key: U256,
}<|MERGE_RESOLUTION|>--- conflicted
+++ resolved
@@ -22,10 +22,6 @@
     },
     fvm_ipld_encoding::tuple::*,
     fvm_ipld_encoding::RawBytes,
-<<<<<<< HEAD
-    fvm_ipld_kamt::{Config as KamtConfig, Kamt},
-=======
->>>>>>> 0aa4a4cc
     fvm_shared::error::*,
     fvm_shared::{MethodNum, METHOD_CONSTRUCTOR},
     num_derive::FromPrimitive,
@@ -49,26 +45,6 @@
     let hash = cid::multihash::Code::Keccak256.digest(NATIVE_METHOD_SIGNATURE.as_bytes());
     let computed_selector = &hash.digest()[..4];
     assert_eq!(computed_selector, NATIVE_METHOD_SELECTOR);
-}
-
-lazy_static::lazy_static! {
-    // The Solidity compiler creates contiguous array item keys.
-    // To prevent the tree from going very deep we use extensions,
-    // which the Kamt supports and does in all cases.
-    // There are maximum 32 levels in the tree with the default bit width of 8.
-    // The top few levels will have a higher level of overlap in their hashes.
-    // Intuitively these levels should be used for routing, not storing data.
-    // The only exception to this is the top level variables in the contract
-    // which solidity puts in the first few slots. There having to do extra
-    // lookups is burdensome, and they will always be accessed even for arrays
-    // because that's where the array length is stored.
-    // The following values have been set by looking at how the charts evolved
-    // with the test contract. They might not be the best for other contracts.
-    static ref KAMT_CONFIG: KamtConfig = KamtConfig {
-        min_data_depth: 2,
-        bit_width: 5,
-        max_array_width: 3
-    };
 }
 
 #[derive(FromPrimitive)]
@@ -129,17 +105,6 @@
             return system.flush();
         }
 
-<<<<<<< HEAD
-        // create an empty storage KAMT to pass it down for execution.
-        let mut kamt = Kamt::new_with_config(rt.store().clone(), KAMT_CONFIG.to_owned());
-
-        // create an instance of the platform abstraction layer -- note: do we even need this?
-        let mut system = System::new(rt, &mut kamt).map_err(|e| {
-            ActorError::unspecified(format!("failed to create execution abstraction layer: {e:?}"))
-        })?;
-
-=======
->>>>>>> 0aa4a4cc
         // create a new execution context
         let mut exec_state = ExecutionState::new(params.creator, receiver_eth_addr, Bytes::new());
 
@@ -175,33 +140,6 @@
         RT: Runtime,
         RT::Blockstore: Clone,
     {
-<<<<<<< HEAD
-        rt.validate_immediate_caller_accept_any()?;
-
-        let state: State = rt.state()?;
-        let bytecode: Vec<u8> = rt
-            .store()
-            .get(&state.bytecode)
-            .map_err(|e| ActorError::unspecified(format!("failed to load bytecode: {e:?}")))?
-            .ok_or_else(|| ActorError::unspecified("missing bytecode".to_string()))?;
-
-        let bytecode = Bytecode::new(&bytecode)
-            .map_err(|e| ActorError::unspecified(format!("failed to parse bytecode: {e:?}")))?;
-
-        // clone the blockstore here to pass to the System, this is bound to the KAMT.
-        let blockstore = rt.store().clone();
-
-        // load the storage KAMT
-        let mut kamt =
-            Kamt::load_with_config(&state.contract_state, blockstore, KAMT_CONFIG.to_owned())
-                .map_err(|e| {
-                    ActorError::illegal_state(format!(
-                        "failed to load storage KAMT on invoke: {e:?}, e"
-                    ))
-                })?;
-
-        let mut system = System::new(rt, &mut kamt).map_err(|e| {
-=======
         if with_code.is_some() {
             rt.validate_immediate_caller_is(&[rt.message().receiver()])?;
         } else {
@@ -209,7 +147,6 @@
         }
 
         let mut system = System::load(rt).map_err(|e| {
->>>>>>> 0aa4a4cc
             ActorError::unspecified(format!("failed to create execution abstraction layer: {e:?}"))
         })?;
 
@@ -283,24 +220,7 @@
         // access arbitrary storage keys from a contract.
         rt.validate_immediate_caller_is([&Address::new_id(0)])?;
 
-<<<<<<< HEAD
-        // load the storage KAMT
-        let mut kamt =
-            Kamt::load_with_config(&state.contract_state, blockstore, KAMT_CONFIG.to_owned())
-                .map_err(|e| {
-                    ActorError::illegal_state(format!(
-                        "failed to load storage KAMT on invoke: {e:?}, e"
-                    ))
-                })?;
-
-        let mut system = System::new(rt, &mut kamt).map_err(|e| {
-            ActorError::unspecified(format!("failed to create execution abstraction layer: {e:?}"))
-        })?;
-
-        system
-=======
         System::load(rt)?
->>>>>>> 0aa4a4cc
             .get_storage(params.storage_key)
             .context_code(ExitCode::USR_ASSERTION_FAILED, "failed to get storage key")
     }
