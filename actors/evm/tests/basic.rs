mod asm;

use cid::Cid;
use evm::interpreter::U256;
use fil_actor_evm as evm;
use fil_actors_runtime::test_utils::*;
use fil_actors_runtime::ActorError;
use fvm_ipld_blockstore::Blockstore;
use fvm_ipld_encoding::RawBytes;
use fvm_shared::address::Address;

#[test]
fn basic_contract_construction_and_invocation() {
    let mut rt = MockRuntime::default();

    let contract = Address::new_id(100);

    let params = evm::ConstructorParams {
        bytecode: hex::decode(include_str!("simplecoin.hex")).unwrap().into(),
        input_data: RawBytes::default(),
    };

    // invoke constructor
    rt.actor_code_cids.insert(contract, *EVM_ACTOR_CODE_ID);
    rt.expect_validate_caller_any();
    rt.set_origin(contract);

    let result = rt
        .call::<evm::EvmContractActor>(
            evm::Method::Constructor as u64,
            &RawBytes::serialize(params).unwrap(),
        )
        .unwrap();
    expect_empty(result);
    rt.verify();

    // invoke contract -- getBalance
    // first we invoke without specifying an address, so it would be the system actor and have
    // a balance of 0

    let mut solidity_params = vec![];
    solidity_params.append(&mut hex::decode("f8b2cb4f").unwrap()); // function selector
                                                                   // caller id address in U256 form
    let mut arg0 = vec![0u8; 32];
    solidity_params.append(&mut arg0);

    let input_data = RawBytes::from(solidity_params);

    rt.expect_validate_caller_any();
    let result =
        rt.call::<evm::EvmContractActor>(evm::Method::InvokeContract as u64, &input_data).unwrap();

    assert_eq!(U256::from_big_endian(&result), U256::from(0));

    // invoke contract -- getBalance
    // now we invoke with the owner address, which should have a balance of 10k
    let mut solidity_params = vec![];
    solidity_params.append(&mut hex::decode("f8b2cb4f").unwrap()); // function selector
                                                                   // caller id address in U256 form
    let mut arg0 = vec![0u8; 32];
    arg0[12] = 0xff; // it's an ID address, so we enable the flag
    arg0[31] = 100; // the owner address
    solidity_params.append(&mut arg0);

    let input_data = RawBytes::from(solidity_params);

    rt.expect_validate_caller_any();
    let result =
        rt.call::<evm::EvmContractActor>(evm::Method::InvokeContract as u64, &input_data).unwrap();
    assert_eq!(U256::from_big_endian(&result), U256::from(10000));
}

#[test]
fn basic_get_bytecode() {
    let (init_code, verbatim_body) = {
        let init = "";
        let body = r#"
# get call payload size
push1 0x20
calldatasize
sub
# store payload to mem 0x00
push1 0x20
push1 0x00
calldatacopy
return
"#;

        let body_bytecode = {
            let mut ret = Vec::new();
            let mut ingest = etk_asm::ingest::Ingest::new(&mut ret);
            ingest.ingest("body", body).unwrap();
            ret
        };

        (asm::new_contract("get_bytecode", init, body).unwrap(), body_bytecode)
    };

    let mut rt = MockRuntime::default();

    rt.expect_validate_caller_any();
    let params =
        evm::ConstructorParams { bytecode: init_code.into(), input_data: RawBytes::default() };
    let result = rt
        .call::<evm::EvmContractActor>(
            evm::Method::Constructor as u64,
            &RawBytes::serialize(params).unwrap(),
        )
        .unwrap();
<<<<<<< HEAD
    assert_eq!(U256::from_big_endian(&result), U256::from(10000));
}

#[test]
fn basic_get_bytecode() {
    let (init_code, verbatim_body) = {
        let init = "";
        let body = r#"
# get call payload size
push1 0x20
calldatasize
sub
# store payload to mem 0x00
push1 0x20
push1 0x00
calldatacopy
return
"#;

        let body_bytecode = {
            let mut ret = Vec::new();
            let mut ingest = etk_asm::ingest::Ingest::new(&mut ret);
            ingest.ingest("body", body).unwrap();
            ret
        };

        (asm::new_contract("get_bytecode", init, body).unwrap(), body_bytecode)
    };

    let mut rt = MockRuntime::default();

    rt.expect_validate_caller_any();
    let params =
        evm::ConstructorParams { bytecode: init_code.into(), input_data: RawBytes::default() };
    let result = rt
        .call::<evm::EvmContractActor>(
            evm::Method::Constructor as u64,
            &RawBytes::serialize(params).unwrap(),
        )
        .unwrap();
=======
>>>>>>> f5be9a98
    expect_empty(result);
    rt.verify();
    rt.reset();

    rt.expect_validate_caller_any();
    let returned_bytecode_cid: Cid = rt
        .call::<evm::EvmContractActor>(evm::Method::GetBytecode as u64, &Default::default())
        .unwrap()
        .deserialize()
        .unwrap();
    rt.verify();

    let bytecode = rt.store.get(&returned_bytecode_cid).unwrap().unwrap();

    assert_eq!(bytecode.as_slice(), verbatim_body.as_slice());
}

#[test]
fn basic_get_storage_at() {
    let init_code = {
        // Initialize storage entry on key 0x8965 during init.
        let init = r"
push2 0xfffa
push2 0x8965
sstore";
        let body = r#"return"#;

        asm::new_contract("get_storage_at", init, body).unwrap()
    };

    let mut rt = MockRuntime::default();

    rt.expect_validate_caller_any();
    let params =
        evm::ConstructorParams { bytecode: init_code.into(), input_data: RawBytes::default() };
    let result = rt
        .call::<evm::EvmContractActor>(
            evm::Method::Constructor as u64,
            &RawBytes::serialize(params).unwrap(),
        )
        .unwrap();
    expect_empty(result);
    rt.verify();
    rt.reset();

    let params = evm::GetStorageAtParams { storage_key: 0x8965.into() };

    let sender = Address::new_id(0); // zero address because this method is not invokable on-chain
    rt.expect_validate_caller_addr(vec![sender]);
    rt.caller = sender;

    //
    // Get the storage key that was initialized in the init code.
    //
    let value: U256 = rt
        .call::<evm::EvmContractActor>(
            evm::Method::GetStorageAt as u64,
            &RawBytes::serialize(params).unwrap(),
        )
        .unwrap()
        .deserialize()
        .unwrap();
    rt.verify();
    rt.reset();

    assert_eq!(U256::from(0xfffa), value);

    //
    // Get a storage key that doesn't exist.
    //
    let params = evm::GetStorageAtParams { storage_key: 0xaaaa.into() };

    rt.expect_validate_caller_addr(vec![sender]);
    let ret = rt.call::<evm::EvmContractActor>(
        evm::Method::GetStorageAt as u64,
        &RawBytes::serialize(params).unwrap(),
    );
    rt.verify();

    assert_eq!(ActorError::not_found("storage key not found".to_string()), ret.err().unwrap());
}<|MERGE_RESOLUTION|>--- conflicted
+++ resolved
@@ -107,8 +107,86 @@
             &RawBytes::serialize(params).unwrap(),
         )
         .unwrap();
-<<<<<<< HEAD
-    assert_eq!(U256::from_big_endian(&result), U256::from(10000));
+    expect_empty(result);
+    rt.verify();
+    rt.reset();
+
+    rt.expect_validate_caller_any();
+    let returned_bytecode_cid: Cid = rt
+        .call::<evm::EvmContractActor>(evm::Method::GetBytecode as u64, &Default::default())
+        .unwrap()
+        .deserialize()
+        .unwrap();
+    rt.verify();
+
+    let bytecode = rt.store.get(&returned_bytecode_cid).unwrap().unwrap();
+
+    assert_eq!(bytecode.as_slice(), verbatim_body.as_slice());
+}
+
+#[test]
+fn basic_get_storage_at() {
+    let init_code = {
+        // Initialize storage entry on key 0x8965 during init.
+        let init = r"
+push2 0xfffa
+push2 0x8965
+sstore";
+        let body = r#"return"#;
+
+        asm::new_contract("get_storage_at", init, body).unwrap()
+    };
+
+    let mut rt = MockRuntime::default();
+
+    rt.expect_validate_caller_any();
+    let params =
+        evm::ConstructorParams { bytecode: init_code.into(), input_data: RawBytes::default() };
+    let result = rt
+        .call::<evm::EvmContractActor>(
+            evm::Method::Constructor as u64,
+            &RawBytes::serialize(params).unwrap(),
+        )
+        .unwrap();
+    expect_empty(result);
+    rt.verify();
+    rt.reset();
+
+    let params = evm::GetStorageAtParams { storage_key: 0x8965.into() };
+
+    let sender = Address::new_id(0); // zero address because this method is not invokable on-chain
+    rt.expect_validate_caller_addr(vec![sender]);
+    rt.caller = sender;
+
+    //
+    // Get the storage key that was initialized in the init code.
+    //
+    let value: U256 = rt
+        .call::<evm::EvmContractActor>(
+            evm::Method::GetStorageAt as u64,
+            &RawBytes::serialize(params).unwrap(),
+        )
+        .unwrap()
+        .deserialize()
+        .unwrap();
+    rt.verify();
+    rt.reset();
+
+    assert_eq!(U256::from(0xfffa), value);
+
+    //
+    // Get a storage key that doesn't exist.
+    //
+    let params = evm::GetStorageAtParams { storage_key: 0xaaaa.into() };
+
+    rt.expect_validate_caller_addr(vec![sender]);
+    let ret = rt.call::<evm::EvmContractActor>(
+        evm::Method::GetStorageAt as u64,
+        &RawBytes::serialize(params).unwrap(),
+    );
+    rt.verify();
+
+    assert_eq!(ActorError::not_found("storage key not found".to_string()), ret.err().unwrap());
 }
 
 #[test]
@@ -148,8 +226,6 @@
             &RawBytes::serialize(params).unwrap(),
         )
         .unwrap();
-=======
->>>>>>> f5be9a98
     expect_empty(result);
     rt.verify();
     rt.reset();
