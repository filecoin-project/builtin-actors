<<<<<<< HEAD
use fil_actor_evm::{
    interpreter::{address::EthAddress, U256},
    EvmContractActor, Method, ResurrectParams, State, Tombstone,
};
use fil_actors_runtime::{test_utils::*, EAM_ACTOR_ADDR, INIT_ACTOR_ADDR};
use fvm_ipld_encoding::{ipld_block::IpldBlock, RawBytes};
use fvm_shared::{address::Address, econ::TokenAmount, error::ExitCode, MethodNum, METHOD_SEND};
use num_traits::Zero;
=======
use fil_actors_runtime::{test_utils::*, BURNT_FUNDS_ACTOR_ADDR};
use fvm_shared::{address::Address, error::ExitCode, METHOD_SEND};
>>>>>>> 2b251350

mod util;

#[test]
fn test_selfdestruct() {
    let bytecode = hex::decode(include_str!("contracts/selfdestruct.hex")).unwrap();

    let contract = Address::new_id(100);
    let beneficiary_id = 1001;
    let beneficiary = Address::new_id(beneficiary_id);

    let token_amount = TokenAmount::from_whole(2);

    let mut rt = util::init_construct_and_verify(bytecode.clone(), |rt| {
        rt.actor_code_cids.insert(contract, *EVM_ACTOR_CODE_ID);
        rt.set_origin(contract);
        rt.set_balance(token_amount.clone());
    });

    let returnone_params = hex::decode("901717d1").unwrap();
    let selfdestruct_params = hex::decode("35f46994").unwrap();
    let resurrect_params = IpldBlock::serialize_cbor(&ResurrectParams {
        creator: EthAddress([0; 20]),
        initcode: RawBytes::new(bytecode),
    })
    .unwrap();

    rt.expect_send(beneficiary, METHOD_SEND, None, token_amount, RawBytes::default(), ExitCode::OK);

    assert!(util::invoke_contract(&mut rt, &selfdestruct_params).is_empty());
    let state: State = rt.get_state();
    assert_eq!(state.tombstone, Some(Tombstone { origin: 100, nonce: 0 }));
    rt.verify();

    // Calls still work.
    assert_eq!(
        U256::from_big_endian(&util::invoke_contract(&mut rt, &returnone_params)),
        U256::ONE
    );
    rt.verify();

    // Try to resurrect during the same "epoch". This should be forbidden.
    rt.set_caller(*EAM_ACTOR_CODE_ID, EAM_ACTOR_ADDR);
    rt.expect_validate_caller_addr(vec![EAM_ACTOR_ADDR]);
    assert_eq!(
        rt.call::<EvmContractActor>(Method::Resurrect as MethodNum, resurrect_params.clone(),)
            .unwrap_err()
            .exit_code(),
        ExitCode::USR_FORBIDDEN
    );
    rt.verify();

    rt.set_caller(*INIT_ACTOR_CODE_ID, INIT_ACTOR_ADDR); // doesn't really matter

    // Selfdestruct should be callable multiple times, and it shouldn't do anything (but move
    // remaining funds, again).
    rt.expect_validate_caller_any();
<<<<<<< HEAD
    rt.expect_send(
        beneficiary,
        METHOD_SEND,
        None,
        TokenAmount::zero(),
        RawBytes::default(),
        ExitCode::OK,
    );
    assert!(util::invoke_contract(&mut rt, &selfdestruct_params).is_empty());
    rt.verify();
=======
    rt.expect_send(beneficiary, METHOD_SEND, None, rt.get_balance(), None, ExitCode::OK);
    rt.expect_delete_actor(BURNT_FUNDS_ACTOR_ADDR);
>>>>>>> 2b251350

    // Ok, call from a different origin so that the tombstone prevents any calls.
    rt.set_origin(beneficiary);

    // All calls should now do nothing (but still work).
    assert!(util::invoke_contract(&mut rt, &returnone_params).is_empty());
    rt.verify();

    // We should now be able to resurrect.
    rt.set_caller(*EAM_ACTOR_CODE_ID, EAM_ACTOR_ADDR);
    rt.expect_validate_caller_addr(vec![EAM_ACTOR_ADDR]);
    rt.call::<EvmContractActor>(Method::Resurrect as MethodNum, resurrect_params).unwrap();
    rt.verify();

    // The tombstone should be gone!
    let state: State = rt.get_state();
    assert_eq!(state.tombstone, None);

    rt.set_caller(*INIT_ACTOR_CODE_ID, INIT_ACTOR_ADDR); // doesn't really matter

    // And calls should work again.
    assert_eq!(
        U256::from_big_endian(&util::invoke_contract(&mut rt, &returnone_params)),
        U256::ONE
    );
    rt.verify();
}

#[test]
fn test_selfdestruct_missing_beneficiary() {
    let bytecode = hex::decode(include_str!("contracts/selfdestruct.hex")).unwrap();

    let contract = Address::new_id(100);
    let beneficiary = Address::new_id(1001);

    let mut rt = util::init_construct_and_verify(bytecode, |rt| {
        rt.actor_code_cids.insert(contract, *EVM_ACTOR_CODE_ID);
        rt.set_origin(contract);
    });

    let solidity_params = hex::decode("35f46994").unwrap();
    rt.expect_validate_caller_any();
    rt.expect_send(
        beneficiary,
        METHOD_SEND,
        None,
        rt.get_balance(),
        None,
        ExitCode::SYS_INVALID_RECEIVER,
    );

    // It still works even if the beneficiary doesn't exist.
    assert!(util::invoke_contract(&mut rt, &solidity_params).is_empty());
    let state: State = rt.get_state();
    assert_eq!(state.tombstone, Some(Tombstone { origin: 100, nonce: 0 }));
    rt.verify();
}<|MERGE_RESOLUTION|>--- conflicted
+++ resolved
@@ -1,4 +1,3 @@
-<<<<<<< HEAD
 use fil_actor_evm::{
     interpreter::{address::EthAddress, U256},
     EvmContractActor, Method, ResurrectParams, State, Tombstone,
@@ -7,10 +6,6 @@
 use fvm_ipld_encoding::{ipld_block::IpldBlock, RawBytes};
 use fvm_shared::{address::Address, econ::TokenAmount, error::ExitCode, MethodNum, METHOD_SEND};
 use num_traits::Zero;
-=======
-use fil_actors_runtime::{test_utils::*, BURNT_FUNDS_ACTOR_ADDR};
-use fvm_shared::{address::Address, error::ExitCode, METHOD_SEND};
->>>>>>> 2b251350
 
 mod util;
 
@@ -38,7 +33,7 @@
     })
     .unwrap();
 
-    rt.expect_send(beneficiary, METHOD_SEND, None, token_amount, RawBytes::default(), ExitCode::OK);
+    rt.expect_send(beneficiary, METHOD_SEND, None, token_amount, None, ExitCode::OK);
 
     assert!(util::invoke_contract(&mut rt, &selfdestruct_params).is_empty());
     let state: State = rt.get_state();
@@ -68,21 +63,9 @@
     // Selfdestruct should be callable multiple times, and it shouldn't do anything (but move
     // remaining funds, again).
     rt.expect_validate_caller_any();
-<<<<<<< HEAD
-    rt.expect_send(
-        beneficiary,
-        METHOD_SEND,
-        None,
-        TokenAmount::zero(),
-        RawBytes::default(),
-        ExitCode::OK,
-    );
+    rt.expect_send(beneficiary, METHOD_SEND, None, TokenAmount::zero(), None, ExitCode::OK);
     assert!(util::invoke_contract(&mut rt, &selfdestruct_params).is_empty());
     rt.verify();
-=======
-    rt.expect_send(beneficiary, METHOD_SEND, None, rt.get_balance(), None, ExitCode::OK);
-    rt.expect_delete_actor(BURNT_FUNDS_ACTOR_ADDR);
->>>>>>> 2b251350
 
     // Ok, call from a different origin so that the tombstone prevents any calls.
     rt.set_origin(beneficiary);
