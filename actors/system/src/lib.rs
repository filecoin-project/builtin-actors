// Copyright 2019-2022 ChainSafe Systems
// SPDX-License-Identifier: Apache-2.0, MIT
use cid::{multihash, Cid};
use fvm_ipld_blockstore::Blockstore;
use fvm_ipld_encoding::tuple::*;
use fvm_ipld_encoding::CborStore;
use fvm_ipld_encoding::RawBytes;
use fvm_shared::error::ExitCode;
use fvm_shared::{MethodNum, METHOD_CONSTRUCTOR};
use num_derive::FromPrimitive;
use num_traits::FromPrimitive;

use fil_actors_runtime::runtime::{ActorCode, Runtime};
use fil_actors_runtime::{
<<<<<<< HEAD
    actor_error, restrict_internal_api, ActorContext, ActorError, AsActorError, SYSTEM_ACTOR_ADDR,
=======
    actor_dispatch, actor_error, ActorContext, ActorError, AsActorError, SYSTEM_ACTOR_ADDR,
>>>>>>> 18f89bef
};

#[cfg(feature = "fil-actor")]
fil_actors_runtime::wasm_trampoline!(Actor);

/// System actor methods.
#[derive(FromPrimitive)]
#[repr(u64)]
pub enum Method {
    Constructor = METHOD_CONSTRUCTOR,
}

/// System actor state.
#[derive(Default, Deserialize_tuple, Serialize_tuple, Debug, Clone)]
pub struct State {
    // builtin actor registry: Vec<(String, Cid)>
    pub builtin_actors: Cid,
}

impl State {
    pub fn new<BS: Blockstore>(store: &BS) -> Result<Self, ActorError> {
        let c = store
            .put_cbor(&Vec::<(String, Cid)>::new(), multihash::Code::Blake2b256)
            .context_code(ExitCode::USR_ILLEGAL_STATE, "failed to store system state")?;
        Ok(Self { builtin_actors: c })
    }

    pub fn get_builtin_actors<B: Blockstore>(
        &self,
        store: &B,
    ) -> Result<Vec<(String, Cid)>, String> {
        match store.get_cbor(&self.builtin_actors) {
            Ok(Some(obj)) => Ok(obj),
            Ok(None) => Err("failed to load builtin actor registry; not found".to_string()),
            Err(e) => Err(e.to_string()),
        }
    }
}

/// System actor.
pub struct Actor;

impl Actor {
    /// System actor constructor.
    pub fn constructor(rt: &mut impl Runtime) -> Result<(), ActorError> {
        rt.validate_immediate_caller_is(std::iter::once(&SYSTEM_ACTOR_ADDR))?;

        let state = State::new(rt.store()).context("failed to construct state")?;
        rt.create(&state)?;
        Ok(())
    }
}

impl ActorCode for Actor {
<<<<<<< HEAD
    fn invoke_method<RT>(
        rt: &mut RT,
        method: MethodNum,
        _params: &RawBytes,
    ) -> Result<RawBytes, ActorError>
    where
        RT: Runtime,
    {
        restrict_internal_api(rt, method)?;
        match FromPrimitive::from_u64(method) {
            Some(Method::Constructor) => {
                Self::constructor(rt)?;
                Ok(RawBytes::default())
            }
            None => Err(actor_error!(unhandled_message; "Invalid method")),
        }
=======
    type Methods = Method;
    actor_dispatch! {
        Constructor => constructor,
>>>>>>> 18f89bef
    }
}

#[cfg(test)]
mod tests {
    use fvm_shared::MethodNum;

    use fil_actors_runtime::test_utils::{MockRuntime, SYSTEM_ACTOR_CODE_ID};
    use fil_actors_runtime::SYSTEM_ACTOR_ADDR;

    use crate::{Actor, Method, State};

    pub fn new_runtime() -> MockRuntime {
        MockRuntime {
            receiver: SYSTEM_ACTOR_ADDR,
            caller: SYSTEM_ACTOR_ADDR,
            caller_type: *SYSTEM_ACTOR_CODE_ID,
            ..Default::default()
        }
    }

    #[test]
    fn construct_with_root_id() {
        let mut rt = new_runtime();
        rt.expect_validate_caller_addr(vec![SYSTEM_ACTOR_ADDR]);
        rt.set_caller(*SYSTEM_ACTOR_CODE_ID, SYSTEM_ACTOR_ADDR);
        rt.call::<Actor>(Method::Constructor as MethodNum, None).unwrap();

        let state: State = rt.get_state();
        let builtin_actors = state.get_builtin_actors(&rt.store).unwrap();
        assert!(builtin_actors.is_empty());
    }
}<|MERGE_RESOLUTION|>--- conflicted
+++ resolved
@@ -12,11 +12,8 @@
 
 use fil_actors_runtime::runtime::{ActorCode, Runtime};
 use fil_actors_runtime::{
-<<<<<<< HEAD
-    actor_error, restrict_internal_api, ActorContext, ActorError, AsActorError, SYSTEM_ACTOR_ADDR,
-=======
-    actor_dispatch, actor_error, ActorContext, ActorError, AsActorError, SYSTEM_ACTOR_ADDR,
->>>>>>> 18f89bef
+    actor_dispatch, actor_error, restrict_internal_api, ActorContext, ActorError, AsActorError,
+    SYSTEM_ACTOR_ADDR,
 };
 
 #[cfg(feature = "fil-actor")]
@@ -71,28 +68,9 @@
 }
 
 impl ActorCode for Actor {
-<<<<<<< HEAD
-    fn invoke_method<RT>(
-        rt: &mut RT,
-        method: MethodNum,
-        _params: &RawBytes,
-    ) -> Result<RawBytes, ActorError>
-    where
-        RT: Runtime,
-    {
-        restrict_internal_api(rt, method)?;
-        match FromPrimitive::from_u64(method) {
-            Some(Method::Constructor) => {
-                Self::constructor(rt)?;
-                Ok(RawBytes::default())
-            }
-            None => Err(actor_error!(unhandled_message; "Invalid method")),
-        }
-=======
     type Methods = Method;
     actor_dispatch! {
         Constructor => constructor,
->>>>>>> 18f89bef
     }
 }
 
