--- conflicted
+++ resolved
@@ -14,15 +14,9 @@
 crate-type = ["cdylib", "lib"]
 
 [dependencies]
-<<<<<<< HEAD
-fil_actors_runtime = { version = "10.0.0-alpha.1", path = "../../runtime", features = ["fil-actor"] }
+fil_actors_runtime = { version = "10.0.0-alpha.1", path = "../../runtime" }
 fvm_shared = { version = "3.0.0-alpha.8", default-features = false }
 fvm_ipld_encoding = "0.3.0"
-=======
-fil_actors_runtime = { version = "10.0.0-alpha.1", path = "../../runtime" }
-fvm_shared = { version = "2.0.0-alpha.2", default-features = false }
-fvm_ipld_encoding = "0.2.2"
->>>>>>> 931f7daf
 fvm_ipld_blockstore = "0.1.1"
 num-traits = "0.2.14"
 anyhow = "1.0.65"
@@ -34,8 +28,4 @@
 fil_actors_runtime = { version = "10.0.0-alpha.1", path = "../../runtime", features = ["test_utils", "sector-default"] }
 
 [features]
-<<<<<<< HEAD
-fil-actor = []
-=======
-fil-actor = ["fil_actors_runtime/fil-actor"]
->>>>>>> 931f7daf
+fil-actor = ["fil_actors_runtime/fil-actor"]