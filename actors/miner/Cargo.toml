--- conflicted
+++ resolved
@@ -37,13 +37,10 @@
 fil_actor_market = { version = "8.0.0-alpha.1", path = "../market" }
 rand = "0.8.5"
 cid = { version = "0.8.3", default-features = false, features = ["serde-codec"] }
-<<<<<<< HEAD
+multihash = { version = "0.16.1", default-features = false }
 
 [features]
 default = []
 
 # https://github.com/filecoin-project/builtin-actors/issues/109#issuecomment-1068286220
 actor = []
-=======
-multihash = { version = "0.16.1", default-features = false }
->>>>>>> e0466911
