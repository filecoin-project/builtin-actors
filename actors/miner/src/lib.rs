--- conflicted
+++ resolved
@@ -3317,11 +3317,7 @@
             })?;
 
         if amount_withdrawn.is_positive() {
-<<<<<<< HEAD
-            rt.send(&info.owner, METHOD_SEND, RawBytes::default(), amount_withdrawn.clone())?;
-=======
-            rt.send(info.beneficiary, METHOD_SEND, RawBytes::default(), amount_withdrawn.clone())?;
->>>>>>> 9a130810
+            rt.send(&info.beneficiary, METHOD_SEND, RawBytes::default(), amount_withdrawn.clone())?;
         }
 
         burn_funds(rt, fee_to_burn)?;
