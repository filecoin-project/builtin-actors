// Copyright 2019-2022 ChainSafe Systems
// SPDX-License-Identifier: Apache-2.0, MIT

use std::collections::btree_map::Entry;
use std::collections::BTreeMap;
use std::iter;
use std::ops::Neg;

use anyhow::{anyhow, Error};
use byteorder::{BigEndian, ByteOrder, WriteBytesExt};
use cid::Cid;
use fvm_ipld_bitfield::{BitField, Validate};
use fvm_ipld_blockstore::Blockstore;
use fvm_ipld_encoding::{from_slice, BytesDe, CborStore, RawBytes};
use fvm_shared::address::{Address, Payload, Protocol};
use fvm_shared::bigint::{BigInt, Integer};
use fvm_shared::clock::ChainEpoch;
use fvm_shared::deal::DealID;
use fvm_shared::econ::TokenAmount;
use fvm_shared::error::*;
use fvm_shared::randomness::*;
use fvm_shared::reward::ThisEpochRewardReturn;
use fvm_shared::sector::*;
use fvm_shared::smooth::FilterEstimate;
use fvm_shared::{ActorID, MethodNum, METHOD_CONSTRUCTOR, METHOD_SEND};
use itertools::Itertools;
use log::{error, info, warn};
use multihash::Code::Blake2b256;
use num_derive::FromPrimitive;
use num_traits::{FromPrimitive, Zero};

pub use beneficiary::*;
pub use bitfield_queue::*;
pub use commd::*;
pub use deadline_assignment::*;
pub use deadline_info::*;
pub use deadline_state::*;
pub use deadlines::*;
pub use expiration_queue::*;
use fil_actors_runtime::cbor::{deserialize, serialize, serialize_vec};
use fil_actors_runtime::runtime::builtins::Type;
use fil_actors_runtime::runtime::{ActorCode, DomainSeparationTag, Policy, Runtime};
use fil_actors_runtime::{
<<<<<<< HEAD
    actor_error, cbor, restrict_internal_api, ActorContext, ActorDowncast, ActorError,
    BURNT_FUNDS_ACTOR_ADDR, INIT_ACTOR_ADDR, REWARD_ACTOR_ADDR, STORAGE_MARKET_ACTOR_ADDR,
=======
    actor_dispatch, actor_error, ActorContext, ActorDowncast, ActorError, BURNT_FUNDS_ACTOR_ADDR,
    CALLER_TYPES_SIGNABLE, INIT_ACTOR_ADDR, REWARD_ACTOR_ADDR, STORAGE_MARKET_ACTOR_ADDR,
>>>>>>> 18f89bef
    STORAGE_POWER_ACTOR_ADDR, VERIFIED_REGISTRY_ACTOR_ADDR,
};
use fvm_ipld_encoding::ipld_block::IpldBlock;
pub use monies::*;
pub use partition_state::*;
pub use policy::*;
pub use sector_map::*;
pub use sectors::*;
pub use state::*;
pub use termination::*;
pub use types::*;
pub use vesting_state::*;

// The following errors are particular cases of illegal state.
// They're not expected to ever happen, but if they do, distinguished codes can help us
// diagnose the problem.

#[cfg(feature = "fil-actor")]
fil_actors_runtime::wasm_trampoline!(Actor);

mod beneficiary;
mod bitfield_queue;
mod commd;
mod deadline_assignment;
mod deadline_info;
mod deadline_state;
mod deadlines;
mod expiration_queue;
#[doc(hidden)]
pub mod ext;
mod monies;
mod partition_state;
mod policy;
mod sector_map;
mod sectors;
mod state;
mod termination;
pub mod testing;
mod types;
mod vesting_state;

// The first 1000 actor-specific codes are left open for user error, i.e. things that might
// actually happen without programming error in the actor code.

// * Updated to specs-actors commit: 17d3c602059e5c48407fb3c34343da87e6ea6586 (v0.9.12)

/// Storage Miner actor methods available
#[derive(FromPrimitive)]
#[repr(u64)]
pub enum Method {
    Constructor = METHOD_CONSTRUCTOR,
    ControlAddresses = 2,
    ChangeWorkerAddress = 3,
    ChangePeerID = 4,
    SubmitWindowedPoSt = 5,
    PreCommitSector = 6,
    ProveCommitSector = 7,
    ExtendSectorExpiration = 8,
    TerminateSectors = 9,
    DeclareFaults = 10,
    DeclareFaultsRecovered = 11,
    OnDeferredCronEvent = 12,
    CheckSectorProven = 13,
    ApplyRewards = 14,
    ReportConsensusFault = 15,
    WithdrawBalance = 16,
    ConfirmSectorProofsValid = 17,
    ChangeMultiaddrs = 18,
    CompactPartitions = 19,
    CompactSectorNumbers = 20,
    ConfirmChangeWorkerAddress = 21,
    RepayDebt = 22,
    ChangeOwnerAddress = 23,
    DisputeWindowedPoSt = 24,
    PreCommitSectorBatch = 25,
    ProveCommitAggregate = 26,
    ProveReplicaUpdates = 27,
    PreCommitSectorBatch2 = 28,
    ProveReplicaUpdates2 = 29,
    ChangeBeneficiary = 30,
    GetBeneficiary = 31,
    ExtendSectorExpiration2 = 32,
    // Method numbers derived from FRC-0042 standards
    ChangeWorkerAddressExported = frc42_dispatch::method_hash!("ChangeWorkerAddress"),
    ChangePeerIDExported = frc42_dispatch::method_hash!("ChangePeerID"),
    WithdrawBalanceExported = frc42_dispatch::method_hash!("WithdrawBalance"),
    ChangeMultiaddrsExported = frc42_dispatch::method_hash!("ChangeMultiaddrs"),
    ConfirmChangeWorkerAddressExported = frc42_dispatch::method_hash!("ConfirmChangeWorkerAddress"),
    RepayDebtExported = frc42_dispatch::method_hash!("RepayDebt"),
    ChangeOwnerAddressExported = frc42_dispatch::method_hash!("ChangeOwnerAddress"),
    ChangeBenificiaryExported = frc42_dispatch::method_hash!("ChangeBeneficiary"),
    GetBeneficiaryExported = frc42_dispatch::method_hash!("GetBeneficiary"),
    GetOwnerExported = frc42_dispatch::method_hash!("GetOwner"),
    IsControllingAddressExported = frc42_dispatch::method_hash!("IsControllingAddress"),
    GetSectorSizeExported = frc42_dispatch::method_hash!("GetSectorSize"),
    GetAvailableBalanceExported = frc42_dispatch::method_hash!("GetAvailableBalance"),
    GetVestingFundsExported = frc42_dispatch::method_hash!("GetVestingFunds"),
    GetPeerIDExported = frc42_dispatch::method_hash!("GetPeerID"),
    GetMultiaddrsExported = frc42_dispatch::method_hash!("GetMultiaddrs"),
}

pub const ERR_BALANCE_INVARIANTS_BROKEN: ExitCode = ExitCode::new(1000);

/// Miner Actor
/// here in order to update the Power Actor to v3.
pub struct Actor;

impl Actor {
    pub fn constructor(
        rt: &mut impl Runtime,
        params: MinerConstructorParams,
    ) -> Result<(), ActorError> {
        rt.validate_immediate_caller_is(std::iter::once(&INIT_ACTOR_ADDR))?;

        check_control_addresses(rt.policy(), &params.control_addresses)?;
        check_peer_info(rt.policy(), &params.peer_id, &params.multi_addresses)?;
        check_valid_post_proof_type(rt.policy(), params.window_post_proof_type)?;

        let owner = rt.resolve_address(&params.owner).ok_or_else(|| {
            actor_error!(illegal_argument, "unable to resolve owner address: {}", params.owner)
        })?;

        let worker = resolve_worker_address(rt, params.worker)?;
        let control_addresses: Vec<_> = params
            .control_addresses
            .into_iter()
            .map(|address| {
                rt.resolve_address(&address).ok_or_else(|| {
                    actor_error!(illegal_argument, "unable to resolve control address: {}", address)
                })
            })
            .collect::<Result<_, _>>()?;

        let policy = rt.policy();
        let current_epoch = rt.curr_epoch();
        let blake2b = |b: &[u8]| rt.hash_blake2b(b);
        let offset =
            assign_proving_period_offset(policy, rt.message().receiver(), current_epoch, blake2b)
                .map_err(|e| {
                e.downcast_default(
                    ExitCode::USR_SERIALIZATION,
                    "failed to assign proving period offset",
                )
            })?;

        let period_start = current_proving_period_start(policy, current_epoch, offset);
        if period_start > current_epoch {
            return Err(actor_error!(
                illegal_state,
                "computed proving period start {} after current epoch {}",
                period_start,
                current_epoch
            ));
        }

        let deadline_idx = current_deadline_index(policy, current_epoch, period_start);
        if deadline_idx >= policy.wpost_period_deadlines {
            return Err(actor_error!(
                illegal_state,
                "computed proving deadline index {} invalid",
                deadline_idx
            ));
        }

        let info = MinerInfo::new(
            owner,
            worker,
            control_addresses,
            params.peer_id,
            params.multi_addresses,
            params.window_post_proof_type,
        )?;
        let info_cid = rt.store().put_cbor(&info, Blake2b256).map_err(|e| {
            e.downcast_default(ExitCode::USR_ILLEGAL_STATE, "failed to construct illegal state")
        })?;

        let st =
            State::new(policy, rt.store(), info_cid, period_start, deadline_idx).map_err(|e| {
                e.downcast_default(ExitCode::USR_ILLEGAL_STATE, "failed to construct state")
            })?;
        rt.create(&st)?;

        Ok(())
    }

    /// Returns the "controlling" addresses: the owner, the worker, and all control addresses
    fn control_addresses(rt: &mut impl Runtime) -> Result<GetControlAddressesReturn, ActorError> {
        rt.validate_immediate_caller_accept_any()?;
        let state: State = rt.state()?;
        let info = get_miner_info(rt.store(), &state)?;
        Ok(GetControlAddressesReturn {
            owner: info.owner,
            worker: info.worker,
            control_addresses: info.control_addresses,
        })
    }

    /// Returns the owner address, as well as the proposed new owner (if any).
    fn get_owner(rt: &mut impl Runtime) -> Result<GetOwnerReturn, ActorError> {
        rt.validate_immediate_caller_accept_any()?;
        let state: State = rt.state()?;
        let info = get_miner_info(rt.store(), &state)?;
        Ok(GetOwnerReturn { owner: info.owner, proposed: info.pending_owner_address })
    }

    /// Returns whether the provided address is "controlling".
    /// The "controlling" addresses are the Owner, the Worker, and all Control Addresses.
    fn is_controlling_address(
        rt: &mut impl Runtime,
        params: IsControllingAddressParam,
    ) -> Result<IsControllingAddressReturn, ActorError> {
        rt.validate_immediate_caller_accept_any()?;
        let input = match rt.resolve_address(&params.address) {
            Some(a) => Address::new_id(a),
            None => return Ok(IsControllingAddressReturn { is_controlling: false }),
        };
        let state: State = rt.state()?;
        let info = get_miner_info(rt.store(), &state)?;
        let is_controlling = info
            .control_addresses
            .iter()
            .chain(&[info.worker, info.owner])
            .into_iter()
            .any(|a| *a == input);

        Ok(IsControllingAddressReturn { is_controlling })
    }

    /// Returns the miner's sector size.
    fn get_sector_size(rt: &mut impl Runtime) -> Result<GetSectorSizeReturn, ActorError> {
        rt.validate_immediate_caller_accept_any()?;
        let state: State = rt.state()?;
        let sector_size = get_miner_info(rt.store(), &state)?.sector_size;
        Ok(GetSectorSizeReturn { sector_size })
    }

    /// Returns the available balance of this miner.
    /// This is calculated as actor balance - (vesting funds + pre-commit deposit + ip requirement + fee debt)
    /// Can go negative if the miner is in IP debt.
    fn get_available_balance(
        rt: &mut impl Runtime,
    ) -> Result<GetAvailableBalanceReturn, ActorError> {
        rt.validate_immediate_caller_accept_any()?;
        let state: State = rt.state()?;
        let available_balance =
            state.get_available_balance(&rt.current_balance()).map_err(|e| {
                actor_error!(illegal_state, "failed to calculate available balance: {}", e)
            })?;
        Ok(GetAvailableBalanceReturn { available_balance })
    }

    /// Returns the funds vesting in this miner as a list of (vesting_epoch, vesting_amount) tuples.
    fn get_vesting_funds(rt: &mut impl Runtime) -> Result<GetVestingFundsReturn, ActorError> {
        rt.validate_immediate_caller_accept_any()?;
        let state: State = rt.state()?;
        let vesting_funds = state
            .load_vesting_funds(rt.store())
            .map_err(|e| actor_error!(illegal_state, "failed to load vesting funds: {}", e))?;
        let ret = vesting_funds.funds.into_iter().map(|v| (v.epoch, v.amount)).collect_vec();
        Ok(GetVestingFundsReturn { vesting_funds: ret })
    }

    /// Will ALWAYS overwrite the existing control addresses with the control addresses passed in the params.
    /// If an empty addresses vector is passed, the control addresses will be cleared.
    /// A worker change will be scheduled if the worker passed in the params is different from the existing worker.
    fn change_worker_address(
        rt: &mut impl Runtime,
        params: ChangeWorkerAddressParams,
    ) -> Result<(), ActorError> {
        check_control_addresses(rt.policy(), &params.new_control_addresses)?;

        let new_worker = Address::new_id(resolve_worker_address(rt, params.new_worker)?);
        let control_addresses: Vec<Address> = params
            .new_control_addresses
            .into_iter()
            .map(|address| {
                rt.resolve_address(&address).ok_or_else(|| {
                    actor_error!(illegal_argument, "unable to resolve control address: {}", address)
                })
            })
            .map(|id_result| id_result.map(Address::new_id))
            .collect::<Result<_, _>>()?;

        rt.transaction(|state: &mut State, rt| {
            let mut info = get_miner_info(rt.store(), state)?;

            // Only the Owner is allowed to change the new_worker and control addresses.
            rt.validate_immediate_caller_is(std::iter::once(&info.owner))?;

            // save the new control addresses
            info.control_addresses = control_addresses;

            // save new_worker addr key change request
            if new_worker != info.worker && info.pending_worker_key.is_none() {
                info.pending_worker_key = Some(WorkerKeyChange {
                    new_worker,
                    effective_at: rt.curr_epoch() + rt.policy().worker_key_change_delay,
                })
            }

            state.save_info(rt.store(), &info).map_err(|e| {
                e.downcast_default(ExitCode::USR_ILLEGAL_STATE, "could not save miner info")
            })?;

            Ok(())
        })?;

        Ok(())
    }

    /// Triggers a worker address change if a change has been requested and its effective epoch has arrived.
    fn confirm_change_worker_address(rt: &mut impl Runtime) -> Result<(), ActorError> {
        rt.transaction(|state: &mut State, rt| {
            let mut info = get_miner_info(rt.store(), state)?;

            rt.validate_immediate_caller_is(std::iter::once(&info.owner))?;

            process_pending_worker(&mut info, rt, state)?;

            Ok(())
        })
    }

    /// Proposes or confirms a change of owner address.
    /// If invoked by the current owner, proposes a new owner address for confirmation. If the proposed address is the
    /// current owner address, revokes any existing proposal.
    /// If invoked by the previously proposed address, with the same proposal, changes the current owner address to be
    /// that proposed address.
    fn change_owner_address(rt: &mut impl Runtime, params: Address) -> Result<(), ActorError> {
        let new_address = params;
        // * Cannot match go checking for undef address, does go impl allow this to be
        // * deserialized over the wire? If so, a workaround will be needed

        if !matches!(new_address.protocol(), Protocol::ID) {
            return Err(actor_error!(illegal_argument, "owner address must be an ID address"));
        }

        rt.transaction(|state: &mut State, rt| {
            let mut info = get_miner_info(rt.store(), state)?;

            if rt.message().caller() == info.owner || info.pending_owner_address.is_none() {
                rt.validate_immediate_caller_is(std::iter::once(&info.owner))?;
                info.pending_owner_address = Some(new_address);
            } else {
                let pending_address = info.pending_owner_address.unwrap();
                rt.validate_immediate_caller_is(std::iter::once(&pending_address))?;
                if new_address != pending_address {
                    return Err(actor_error!(
                        illegal_argument,
                        "expected confirmation of {} got {}",
                        pending_address,
                        new_address
                    ));
                }

                // Change beneficiary address to new owner if current beneficiary address equal to old owner address
                if info.beneficiary == info.owner {
                    info.beneficiary = pending_address;
                }
                // Cancel pending beneficiary term change when the owner changes
                info.pending_beneficiary_term = None;

                // Set the new owner address
                info.owner = pending_address;
            }

            // Clear any no-op change
            if let Some(p_addr) = info.pending_owner_address {
                if p_addr == info.owner {
                    info.pending_owner_address = None;
                }
            }

            state.save_info(rt.store(), &info).map_err(|e| {
                e.downcast_default(ExitCode::USR_ILLEGAL_STATE, "failed to save miner info")
            })?;

            Ok(())
        })
    }

    /// Returns the Peer ID for this miner.
    fn get_peer_id(rt: &mut impl Runtime) -> Result<GetPeerIDReturn, ActorError> {
        rt.validate_immediate_caller_accept_any()?;
        let state: State = rt.state()?;
        let peer_id = get_miner_info(rt.store(), &state)?.peer_id;
        Ok(GetPeerIDReturn { peer_id })
    }

    fn change_peer_id(rt: &mut impl Runtime, params: ChangePeerIDParams) -> Result<(), ActorError> {
        let policy = rt.policy();
        check_peer_info(policy, &params.new_id, &[])?;

        rt.transaction(|state: &mut State, rt| {
            let mut info = get_miner_info(rt.store(), state)?;

            rt.validate_immediate_caller_is(
                info.control_addresses.iter().chain(&[info.worker, info.owner]),
            )?;

            info.peer_id = params.new_id;
            state.save_info(rt.store(), &info).map_err(|e| {
                e.downcast_default(ExitCode::USR_ILLEGAL_STATE, "could not save miner info")
            })?;

            Ok(())
        })?;
        Ok(())
    }

    /// Returns the multiaddresses set for this miner.
    fn get_multiaddresses(rt: &mut impl Runtime) -> Result<GetMultiaddrsReturn, ActorError> {
        rt.validate_immediate_caller_accept_any()?;
        let state: State = rt.state()?;
        let multi_addrs = get_miner_info(rt.store(), &state)?.multi_address;
        Ok(GetMultiaddrsReturn { multi_addrs })
    }

    fn change_multiaddresses(
        rt: &mut impl Runtime,
        params: ChangeMultiaddrsParams,
    ) -> Result<(), ActorError> {
        let policy = rt.policy();
        check_peer_info(policy, &[], &params.new_multi_addrs)?;

        rt.transaction(|state: &mut State, rt| {
            let mut info = get_miner_info(rt.store(), state)?;

            rt.validate_immediate_caller_is(
                info.control_addresses.iter().chain(&[info.worker, info.owner]),
            )?;

            info.multi_address = params.new_multi_addrs;
            state.save_info(rt.store(), &info).map_err(|e| {
                e.downcast_default(ExitCode::USR_ILLEGAL_STATE, "could not save miner info")
            })?;

            Ok(())
        })?;
        Ok(())
    }

    /// Invoked by miner's worker address to submit their fallback post
    fn submit_windowed_post(
        rt: &mut impl Runtime,
        mut params: SubmitWindowedPoStParams,
    ) -> Result<(), ActorError> {
        let current_epoch = rt.curr_epoch();

        {
            let policy = rt.policy();
            if params.proofs.len() != 1 {
                return Err(actor_error!(
                    illegal_argument,
                    "expected exactly one proof, got {}",
                    params.proofs.len()
                ));
            }

            if check_valid_post_proof_type(policy, params.proofs[0].post_proof).is_err() {
                return Err(actor_error!(
                    illegal_argument,
                    "proof type {:?} not allowed",
                    params.proofs[0].post_proof
                ));
            }

            if params.deadline >= policy.wpost_period_deadlines {
                return Err(actor_error!(
                    illegal_argument,
                    "invalid deadline {} of {}",
                    params.deadline,
                    policy.wpost_period_deadlines
                ));
            }

            if params.chain_commit_rand.0.len() > RANDOMNESS_LENGTH {
                return Err(actor_error!(
                    illegal_argument,
                    "expected at most {} bytes of randomness, got {}",
                    RANDOMNESS_LENGTH,
                    params.chain_commit_rand.0.len()
                ));
            }
        }

        let post_result = rt.transaction(|state: &mut State, rt| {
            let info = get_miner_info(rt.store(), state)?;

            let max_proof_size = info.window_post_proof_type.proof_size().map_err(|e| {
                actor_error!(illegal_state, "failed to determine max window post proof size: {}", e)
            })?;

            rt.validate_immediate_caller_is(
                info.control_addresses.iter().chain(&[info.worker, info.owner]),
            )?;

            // Verify that the miner has passed exactly 1 proof.
            if params.proofs.len() != 1 {
                return Err(actor_error!(
                    illegal_argument,
                    "expected exactly one proof, got {}",
                    params.proofs.len()
                ));
            }

            // Make sure the miner is using the correct proof type.
            if params.proofs[0].post_proof != info.window_post_proof_type {
                return Err(actor_error!(
                    illegal_argument,
                    "expected proof of type {:?}, got {:?}",
                    params.proofs[0].post_proof,
                    info.window_post_proof_type
                ));
            }

            // Make sure the proof size doesn't exceed the max. We could probably check for an exact match, but this is safer.
            let max_size = max_proof_size * params.partitions.len();
            if params.proofs[0].proof_bytes.len() > max_size {
                return Err(actor_error!(
                    illegal_argument,
                    "expected proof to be smaller than {} bytes",
                    max_size
                ));
            }

            // Validate that the miner didn't try to prove too many partitions at once.
            let submission_partition_limit =
                load_partitions_sectors_max(rt.policy(), info.window_post_partition_sectors);
            if params.partitions.len() as u64 > submission_partition_limit {
                return Err(actor_error!(
                    illegal_argument,
                    "too many partitions {}, limit {}",
                    params.partitions.len(),
                    submission_partition_limit
                ));
            }
            let current_deadline = state.deadline_info(rt.policy(), current_epoch);

            // Check that the miner state indicates that the current proving deadline has started.
            // This should only fail if the cron actor wasn't invoked, and matters only in case that it hasn't been
            // invoked for a whole proving period, and hence the missed PoSt submissions from the prior occurrence
            // of this deadline haven't been processed yet.
            if !current_deadline.is_open() {
                return Err(actor_error!(
                    illegal_state,
                    "proving period {} not yet open at {}",
                    current_deadline.period_start,
                    current_epoch
                ));
            }

            // The miner may only submit a proof for the current deadline.
            if params.deadline != current_deadline.index {
                return Err(actor_error!(
                    illegal_argument,
                    "invalid deadline {} at epoch {}, expected {}",
                    params.deadline,
                    current_epoch,
                    current_deadline.index
                ));
            }

            // Verify that the PoSt was committed to the chain at most
            // WPoStChallengeLookback+WPoStChallengeWindow in the past.
            if params.chain_commit_epoch < current_deadline.challenge {
                return Err(actor_error!(
                    illegal_argument,
                    "expected chain commit epoch {} to be after {}",
                    params.chain_commit_epoch,
                    current_deadline.challenge
                ));
            }

            if params.chain_commit_epoch >= current_epoch {
                return Err(actor_error!(
                    illegal_argument,
                    "chain commit epoch {} must be less than the current epoch {}",
                    params.chain_commit_epoch,
                    current_epoch
                ));
            }

            // Verify the chain commit randomness
            let comm_rand = rt.get_randomness_from_tickets(
                DomainSeparationTag::PoStChainCommit,
                params.chain_commit_epoch,
                &[],
            )?;
            if Randomness(comm_rand.into()) != params.chain_commit_rand {
                return Err(actor_error!(illegal_argument, "post commit randomness mismatched"));
            }

            let sectors = Sectors::load(rt.store(), &state.sectors).map_err(|e| {
                e.downcast_default(ExitCode::USR_ILLEGAL_STATE, "failed to load sectors")
            })?;

            let mut deadlines =
                state.load_deadlines(rt.store()).map_err(|e| e.wrap("failed to load deadlines"))?;

            let mut deadline =
                deadlines.load_deadline(rt.policy(), rt.store(), params.deadline).map_err(|e| {
                    e.downcast_default(
                        ExitCode::USR_ILLEGAL_STATE,
                        format!("failed to load deadline {}", params.deadline),
                    )
                })?;

            // Record proven sectors/partitions, returning updates to power and the final set of sectors
            // proven/skipped.
            //
            // NOTE: This function does not actually check the proofs but does assume that they're correct. Instead,
            // it snapshots the deadline's state and the submitted proofs at the end of the challenge window and
            // allows third-parties to dispute these proofs.
            //
            // While we could perform _all_ operations at the end of challenge window, we do as we can here to avoid
            // overloading cron.
            let policy = rt.policy();
            let fault_expiration = current_deadline.last() + policy.fault_max_age;
            let post_result = deadline
                .record_proven_sectors(
                    rt.store(),
                    &sectors,
                    info.sector_size,
                    current_deadline.quant_spec(),
                    fault_expiration,
                    &mut params.partitions,
                )
                .map_err(|e| {
                    e.downcast_default(
                        ExitCode::USR_ILLEGAL_STATE,
                        format!(
                            "failed to process post submission for deadline {}",
                            params.deadline
                        ),
                    )
                })?;

            // Make sure we actually proved something.
            let proven_sectors = &post_result.sectors - &post_result.ignored_sectors;
            if proven_sectors.is_empty() {
                // Abort verification if all sectors are (now) faults. There's nothing to prove.
                // It's not rational for a miner to submit a Window PoSt marking *all* non-faulty sectors as skipped,
                // since that will just cause them to pay a penalty at deadline end that would otherwise be zero
                // if they had *not* declared them.
                return Err(actor_error!(
                    illegal_argument,
                    "cannot prove partitions with no active sectors"
                ));
            }
            // If we're not recovering power, record the proof for optimistic verification.
            if post_result.recovered_power.is_zero() {
                deadline
                    .record_post_proofs(rt.store(), &post_result.partitions, &params.proofs)
                    .map_err(|e| {
                        e.downcast_default(
                            ExitCode::USR_ILLEGAL_STATE,
                            "failed to record proof for optimistic verification",
                        )
                    })?
            } else {
                // Load sector infos for proof, substituting a known-good sector for known-faulty sectors.
                // Note: this is slightly sub-optimal, loading info for the recovering sectors again after they were already
                // loaded above.
                let sector_infos = sectors
                    .load_for_proof(&post_result.sectors, &post_result.ignored_sectors)
                    .map_err(|e| {
                        e.downcast_default(
                            ExitCode::USR_ILLEGAL_STATE,
                            "failed to load sectors for post verification",
                        )
                    })?;
                if !verify_windowed_post(
                    rt,
                    current_deadline.challenge,
                    &sector_infos,
                    params.proofs,
                )
                .map_err(|e| e.wrap("window post failed"))?
                {
                    return Err(actor_error!(illegal_argument, "invalid post was submitted"));
                }
            }

            let deadline_idx = params.deadline;
            deadlines.update_deadline(policy, rt.store(), params.deadline, &deadline).map_err(
                |e| {
                    e.downcast_default(
                        ExitCode::USR_ILLEGAL_STATE,
                        format!("failed to update deadline {}", deadline_idx),
                    )
                },
            )?;

            state.save_deadlines(rt.store(), deadlines).map_err(|e| {
                e.downcast_default(ExitCode::USR_ILLEGAL_STATE, "failed to save deadlines")
            })?;

            Ok(post_result)
        })?;

        // Restore power for recovered sectors. Remove power for new faults.
        // NOTE: It would be permissible to delay the power loss until the deadline closes, but that would require
        // additional accounting state.
        // https://github.com/filecoin-project/specs-actors/issues/414
        request_update_power(rt, post_result.power_delta)?;

        let state: State = rt.state()?;
        state.check_balance_invariants(&rt.current_balance()).map_err(balance_invariants_broken)?;

        Ok(())
    }
    /// Checks state of the corresponding sector pre-commitments and verifies aggregate proof of replication
    /// of these sectors. If valid, the sectors' deals are activated, sectors are assigned a deadline and charged pledge
    /// and precommit state is removed.
    fn prove_commit_aggregate(
        rt: &mut impl Runtime,
        params: ProveCommitAggregateParams,
    ) -> Result<(), ActorError> {
        let sector_numbers = params.sector_numbers.validate().map_err(|e| {
            actor_error!(illegal_state, "Failed to validate bitfield for aggregated sectors: {}", e)
        })?;
        let agg_sectors_count = sector_numbers.len();

        {
            let policy = rt.policy();
            if agg_sectors_count > policy.max_aggregated_sectors {
                return Err(actor_error!(
                    illegal_argument,
                    "too many sectors addressed, addressed {} want <= {}",
                    agg_sectors_count,
                    policy.max_aggregated_sectors
                ));
            } else if agg_sectors_count < policy.min_aggregated_sectors {
                return Err(actor_error!(
                    illegal_argument,
                    "too few sectors addressed, addressed {} want >= {}",
                    agg_sectors_count,
                    policy.min_aggregated_sectors
                ));
            }

            if params.aggregate_proof.len() > policy.max_aggregated_proof_size {
                return Err(actor_error!(
                    illegal_argument,
                    "sector prove-commit proof of size {} exceeds max size of {}",
                    params.aggregate_proof.len(),
                    policy.max_aggregated_proof_size
                ));
            }
        }
        let state: State = rt.state()?;
        let info = get_miner_info(rt.store(), &state)?;
        rt.validate_immediate_caller_is(
            info.control_addresses.iter().chain(&[info.worker, info.owner]),
        )?;
        let store = rt.store();
        let precommits =
            state.get_all_precommitted_sectors(store, sector_numbers).map_err(|e| {
                e.downcast_default(ExitCode::USR_ILLEGAL_STATE, "failed to get precommits")
            })?;

        // validate each precommit
        let mut precommits_to_confirm = Vec::new();
        for (i, precommit) in precommits.iter().enumerate() {
            let msd = max_prove_commit_duration(rt.policy(), precommit.info.seal_proof)
                .ok_or_else(|| {
                    actor_error!(
                        illegal_state,
                        "no max seal duration for proof type: {}",
                        i64::from(precommit.info.seal_proof)
                    )
                })?;
            let prove_commit_due = precommit.pre_commit_epoch + msd;
            if rt.curr_epoch() > prove_commit_due {
                log::warn!(
                    "skipping commitment for sector {}, too late at {}, due {}",
                    precommit.info.sector_number,
                    rt.curr_epoch(),
                    prove_commit_due,
                )
            } else {
                precommits_to_confirm.push(precommit.clone());
            }
            // All seal proof types should match
            if i >= 1 {
                let prev_seal_proof = precommits[i - 1].info.seal_proof;
                if prev_seal_proof != precommit.info.seal_proof {
                    return Err(actor_error!(
                        illegal_state,
                        "aggregate contains mismatched seal proofs {} and {}",
                        i64::from(prev_seal_proof),
                        i64::from(precommit.info.seal_proof)
                    ));
                }
            }
        }
        let mut svis = Vec::with_capacity(precommits.len());
        let miner_actor_id: u64 = if let Payload::ID(i) = rt.message().receiver().payload() {
            *i
        } else {
            return Err(actor_error!(
                illegal_state,
                "runtime provided non-ID receiver address {}",
                rt.message().receiver()
            ));
        };
        let receiver_bytes =
            serialize_vec(&rt.message().receiver(), "address for seal verification challenge")?;

        for precommit in precommits.iter() {
            let interactive_epoch =
                precommit.pre_commit_epoch + rt.policy().pre_commit_challenge_delay;
            if rt.curr_epoch() <= interactive_epoch {
                return Err(actor_error!(
                    forbidden,
                    "too early to prove sector {}",
                    precommit.info.sector_number
                ));
            }
            let sv_info_randomness = rt.get_randomness_from_tickets(
                DomainSeparationTag::SealRandomness,
                precommit.info.seal_rand_epoch,
                &receiver_bytes,
            )?;
            let sv_info_interactive_randomness = rt.get_randomness_from_beacon(
                DomainSeparationTag::InteractiveSealChallengeSeed,
                interactive_epoch,
                &receiver_bytes,
            )?;

            let unsealed_cid = precommit.info.unsealed_cid.get_cid(precommit.info.seal_proof)?;

            let svi = AggregateSealVerifyInfo {
                sector_number: precommit.info.sector_number,
                randomness: Randomness(sv_info_randomness.into()),
                interactive_randomness: Randomness(sv_info_interactive_randomness.into()),
                sealed_cid: precommit.info.sealed_cid,
                unsealed_cid,
            };
            svis.push(svi);
        }

        let seal_proof = precommits[0].info.seal_proof;
        if precommits.is_empty() {
            return Err(actor_error!(
                illegal_state,
                "bitfield non-empty but zero precommits read from state"
            ));
        }
        rt.verify_aggregate_seals(&AggregateSealVerifyProofAndInfos {
            miner: miner_actor_id,
            seal_proof,
            aggregate_proof: RegisteredAggregateProof::SnarkPackV2,
            proof: params.aggregate_proof,
            infos: svis,
        })
        .map_err(|e| {
            e.downcast_default(ExitCode::USR_ILLEGAL_ARGUMENT, "aggregate seal verify failed")
        })?;

        let rew = request_current_epoch_block_reward(rt)?;
        let pwr = request_current_total_power(rt)?;
        confirm_sector_proofs_valid_internal(
            rt,
            precommits_to_confirm.clone(),
            &rew.this_epoch_baseline_power,
            &rew.this_epoch_reward_smoothed,
            &pwr.quality_adj_power_smoothed,
        )?;

        // Compute and burn the aggregate network fee. We need to re-load the state as
        // confirmSectorProofsValid can change it.
        let state: State = rt.state()?;
        let aggregate_fee =
            aggregate_prove_commit_network_fee(precommits_to_confirm.len() as i64, &rt.base_fee());
        let unlocked_balance = state
            .get_unlocked_balance(&rt.current_balance())
            .map_err(|_e| actor_error!(illegal_state, "failed to determine unlocked balance"))?;
        if unlocked_balance < aggregate_fee {
            return Err(actor_error!(
                insufficient_funds,
                "remaining unlocked funds after prove-commit {} are insufficient to pay aggregation fee of {}",
                unlocked_balance,
                aggregate_fee
            ));
        }
        burn_funds(rt, aggregate_fee)?;
        state.check_balance_invariants(&rt.current_balance()).map_err(balance_invariants_broken)?;
        Ok(())
    }

    fn prove_replica_updates<RT>(
        rt: &mut RT,
        params: ProveReplicaUpdatesParams,
    ) -> Result<BitField, ActorError>
    where
        // + Clone because we messed up and need to keep a copy around between transactions.
        // https://github.com/filecoin-project/builtin-actors/issues/133
        RT::Blockstore: Clone,
        RT: Runtime,
    {
        // In this entry point, the unsealed CID is computed from deals via the market actor.
        // A future entry point will take the unsealed CID as parameter
        let updates = params
            .updates
            .into_iter()
            .map(|ru| ReplicaUpdateInner {
                sector_number: ru.sector_number,
                deadline: ru.deadline,
                partition: ru.partition,
                new_sealed_cid: ru.new_sealed_cid,
                new_unsealed_cid: None,
                deals: ru.deals,
                update_proof_type: ru.update_proof_type,
                replica_proof: ru.replica_proof,
            })
            .collect();
        Self::prove_replica_updates_inner(rt, updates)
    }

    fn prove_replica_updates2<RT>(
        rt: &mut RT,
        params: ProveReplicaUpdatesParams2,
    ) -> Result<BitField, ActorError>
    where
        // + Clone because we messed up and need to keep a copy around between transactions.
        // https://github.com/filecoin-project/builtin-actors/issues/133
        RT::Blockstore: Blockstore + Clone,
        RT: Runtime,
    {
        let updates = params
            .updates
            .into_iter()
            .map(|ru| ReplicaUpdateInner {
                sector_number: ru.sector_number,
                deadline: ru.deadline,
                partition: ru.partition,
                new_sealed_cid: ru.new_sealed_cid,
                new_unsealed_cid: Some(ru.new_unsealed_cid),
                deals: ru.deals,
                update_proof_type: ru.update_proof_type,
                replica_proof: ru.replica_proof,
            })
            .collect();
        Self::prove_replica_updates_inner(rt, updates)
    }
    fn prove_replica_updates_inner<RT>(
        rt: &mut RT,
        updates: Vec<ReplicaUpdateInner>,
    ) -> Result<BitField, ActorError>
    where
        // + Clone because we messed up and need to keep a copy around between transactions.
        // https://github.com/filecoin-project/builtin-actors/issues/133
        RT::Blockstore: Blockstore + Clone,
        RT: Runtime,
    {
        // Validate inputs

        if updates.len() > rt.policy().prove_replica_updates_max_size {
            return Err(actor_error!(
                illegal_argument,
                "too many updates ({} > {})",
                updates.len(),
                rt.policy().prove_replica_updates_max_size
            ));
        }

        let state: State = rt.state()?;
        let info = get_miner_info(rt.store(), &state)?;

        rt.validate_immediate_caller_is(
            info.control_addresses.iter().chain(&[info.owner, info.worker]),
        )?;

        let sector_store = rt.store().clone();
        let mut sectors = Sectors::load(&sector_store, &state.sectors).map_err(|e| {
            e.downcast_default(ExitCode::USR_ILLEGAL_STATE, "failed to load sectors array")
        })?;

        let mut power_delta = PowerPair::zero();
        let mut pledge_delta = TokenAmount::zero();

        struct UpdateAndSectorInfo<'a> {
            update: &'a ReplicaUpdateInner,
            sector_info: SectorOnChainInfo,
            deal_spaces: ext::market::DealSpaces,
        }

        let mut sectors_deals = Vec::<ext::market::SectorDeals>::new();
        let mut sectors_data_spec = Vec::<ext::market::SectorDataSpec>::new();
        let mut validated_updates = Vec::<UpdateAndSectorInfo>::new();
        let mut sector_numbers = BitField::new();
        for update in updates.iter() {
            let set = sector_numbers.get(update.sector_number);
            if set {
                info!("duplicate sector being updated {}, skipping", update.sector_number,);
                continue;
            }

            if sector_numbers.try_set(update.sector_number).is_err() {
                info!("invalid sector number, skipping");
                continue;
            }

            if update.replica_proof.len() > 4096 {
                info!(
                    "update proof is too large ({}), skipping sector {}",
                    update.replica_proof.len(),
                    update.sector_number,
                );
                continue;
            }

            if update.deals.is_empty() {
                info!("must have deals to update, skipping sector {}", update.sector_number,);
                continue;
            }

            if update.deals.len() as u64 > sector_deals_max(rt.policy(), info.sector_size) {
                info!("more deals than policy allows, skipping sector {}", update.sector_number,);
                continue;
            }

            if update.deadline >= rt.policy().wpost_period_deadlines {
                info!(
                    "deadline {} not in range 0..{}, skipping sector {}",
                    update.deadline,
                    rt.policy().wpost_period_deadlines,
                    update.sector_number
                );
                continue;
            }

            // Skip checking if CID is defined because it cannot be so in Rust

            if !is_sealed_sector(&update.new_sealed_cid) {
                info!(
                    "new sealed CID had wrong prefix {}, skipping sector {}",
                    update.new_sealed_cid, update.sector_number
                );
                continue;
            }

            // If the deadline is the current or next deadline to prove, don't allow updating sectors.
            // We assume that deadlines are immutable when being proven.
            if !deadline_is_mutable(
                rt.policy(),
                state.current_proving_period_start(rt.policy(), rt.curr_epoch()),
                update.deadline,
                rt.curr_epoch(),
            ) {
                info!(
                    "cannot upgrade sectors in immutable deadline {}, skipping sector {}",
                    update.deadline, update.sector_number
                );
                continue;
            }

            if !state
                .check_sector_active(
                    rt.policy(),
                    rt.store(),
                    update.deadline,
                    update.partition,
                    update.sector_number,
                    true,
                )
                .map_err(|_| actor_error!(illegal_argument, "error checking sector health"))?
            {
                info!("sector isn't healthy, skipping sector {}", update.sector_number);
                continue;
            }

            let res = Sectors::must_get(&sectors, update.sector_number);
            let sector_info = if let Ok(value) = res {
                value
            } else {
                info!("failed to get sector, skipping sector {}", update.sector_number);
                continue;
            };

            if !sector_info.deal_ids.is_empty() {
                info!("cannot update sector with deals, skipping sector {}", update.sector_number);
                continue;
            }

            let deal_spaces = match activate_deals_and_claim_allocations(
                rt,
                update.deals.clone(),
                sector_info.expiration,
                sector_info.sector_number,
            )? {
                Some(deal_spaces) => deal_spaces,
                None => {
                    info!(
                        "failed to activate deals on sector {}, skipping from replica update set",
                        update.sector_number
                    );
                    continue;
                }
            };

            let expiration = sector_info.expiration;
            let seal_proof = sector_info.seal_proof;
            validated_updates.push(UpdateAndSectorInfo { update, sector_info, deal_spaces });

            sectors_deals.push(ext::market::SectorDeals {
                sector_type: seal_proof,
                deal_ids: update.deals.clone(),
                sector_expiry: expiration,
            });
            sectors_data_spec.push(ext::market::SectorDataSpec {
                sector_type: seal_proof,
                deal_ids: update.deals.clone(),
            });
        }

        if validated_updates.is_empty() {
            return Err(actor_error!(illegal_argument, "no valid updates"));
        }

        // Errors past this point cause the prove_replica_updates call to fail (no more skipping sectors)

        let deal_data = request_deal_data(rt, &sectors_deals)?;
        if deal_data.sectors.len() != validated_updates.len() {
            return Err(actor_error!(
                illegal_state,
                "deal weight request returned {} records, expected {}",
                deal_data.sectors.len(),
                validated_updates.len()
            ));
        }

        struct UpdateWithDetails<'a> {
            update: &'a ReplicaUpdateInner,
            sector_info: &'a SectorOnChainInfo,
            deal_spaces: &'a ext::market::DealSpaces,
            full_unsealed_cid: Cid,
        }

        // Group declarations by deadline
        let mut decls_by_deadline = BTreeMap::<u64, Vec<UpdateWithDetails>>::new();
        let mut deadlines_to_load = Vec::<u64>::new();
        for (with_sector_info, deal_data) in validated_updates.iter().zip(deal_data.sectors.iter())
        {
            let computed_commd = CompactCommD::new(deal_data.commd)
                .get_cid(with_sector_info.sector_info.seal_proof)?;
            if let Some(ref declared_commd) = with_sector_info.update.new_unsealed_cid {
                if !declared_commd.eq(&computed_commd) {
                    info!(
                        "unsealed CID does not match with deals: expected {}, got {}, sector: {}",
                        computed_commd, declared_commd, with_sector_info.update.sector_number
                    );
                }
            }
            let dl = with_sector_info.update.deadline;
            if !decls_by_deadline.contains_key(&dl) {
                deadlines_to_load.push(dl);
            }

            decls_by_deadline.entry(dl).or_default().push(UpdateWithDetails {
                update: with_sector_info.update,
                sector_info: &with_sector_info.sector_info,
                deal_spaces: &with_sector_info.deal_spaces,
                full_unsealed_cid: computed_commd,
            });
        }

        let rew = request_current_epoch_block_reward(rt)?;
        let pow = request_current_total_power(rt)?;

        let succeeded_sectors = rt.transaction(|state: &mut State, rt| {
            let mut succeeded = Vec::new();
            let mut deadlines = state
                .load_deadlines(rt.store())?;

            let mut new_sectors = Vec::with_capacity(validated_updates.len());
            for &dl_idx in deadlines_to_load.iter() {
                let mut deadline = deadlines
                    .load_deadline(rt.policy(), rt.store(), dl_idx)
                    .map_err(|e|
                        e.downcast_default(
                            ExitCode::USR_ILLEGAL_STATE,
                            format!("failed to load deadline {}", dl_idx),
                        )
                    )?;

                let mut partitions = deadline
                    .partitions_amt(rt.store())
                    .map_err(|e|
                        e.downcast_default(
                            ExitCode::USR_ILLEGAL_STATE,
                            format!("failed to load partitions for deadline {}", dl_idx),
                        )
                    )?;

                let quant = state.quant_spec_for_deadline(rt.policy(), dl_idx);

                for with_details in &decls_by_deadline[&dl_idx] {
                    let update_proof_type = with_details.sector_info.seal_proof
                        .registered_update_proof()
                        .map_err(|_|
                            actor_error!(
                                illegal_state,
                                "couldn't load update proof type"
                            )
                        )?;
                    if with_details.update.update_proof_type != update_proof_type {
                        return Err(actor_error!(
                            illegal_argument,
                            format!("unsupported update proof type {}", i64::from(with_details.update.update_proof_type))
                        ));
                    }

                    rt.verify_replica_update(
                        &ReplicaUpdateInfo {
                            update_proof_type,
                            new_sealed_cid: with_details.update.new_sealed_cid,
                            old_sealed_cid: with_details.sector_info.sealed_cid,
                            new_unsealed_cid: with_details.full_unsealed_cid,
                            proof: with_details.update.replica_proof.clone(),
                        }
                    )
                        .map_err(|e|
                            e.downcast_default(
                                ExitCode::USR_ILLEGAL_ARGUMENT,
                                format!("failed to verify replica proof for sector {}", with_details.sector_info.sector_number),
                            )
                        )?;

                    let mut new_sector_info = with_details.sector_info.clone();

                    new_sector_info.simple_qa_power = true;
                    new_sector_info.sealed_cid = with_details.update.new_sealed_cid;
                    new_sector_info.sector_key_cid = match new_sector_info.sector_key_cid {
                        None => Some(with_details.sector_info.sealed_cid),
                        Some(x) => Some(x),
                    };
                    // Skip checking if CID is defined because it cannot be so in Rust

                    new_sector_info.deal_ids = with_details.update.deals.clone();
                    new_sector_info.activation = rt.curr_epoch();

                    let duration = new_sector_info.expiration - new_sector_info.activation;

                    new_sector_info.deal_weight = with_details.deal_spaces.deal_space.clone() * duration;
                    new_sector_info.verified_deal_weight = with_details.deal_spaces.verified_deal_space.clone() * duration;

                    // compute initial pledge
                    let qa_pow = qa_power_for_weight(
                        info.sector_size,
                        duration,
                        &new_sector_info.deal_weight,
                        &new_sector_info.verified_deal_weight,
                    );

                    new_sector_info.replaced_day_reward = with_details.sector_info.expected_day_reward.clone();
                    new_sector_info.expected_day_reward = expected_reward_for_power(
                        &rew.this_epoch_reward_smoothed,
                        &pow.quality_adj_power_smoothed,
                        &qa_pow,
                        fil_actors_runtime::network::EPOCHS_IN_DAY,
                    );
                    new_sector_info.expected_storage_pledge = expected_reward_for_power(
                        &rew.this_epoch_reward_smoothed,
                        &pow.quality_adj_power_smoothed,
                        &qa_pow,
                        INITIAL_PLEDGE_PROJECTION_PERIOD,
                    );
                    new_sector_info.replaced_sector_age =
                        ChainEpoch::max(0, rt.curr_epoch() - with_details.sector_info.activation);

                    let initial_pledge_at_upgrade = initial_pledge_for_power(
                        &qa_pow,
                        &rew.this_epoch_baseline_power,
                        &rew.this_epoch_reward_smoothed,
                        &pow.quality_adj_power_smoothed,
                        &rt.total_fil_circ_supply(),
                    );

                    if initial_pledge_at_upgrade > with_details.sector_info.initial_pledge {
                        let deficit = &initial_pledge_at_upgrade - &with_details.sector_info.initial_pledge;

                        let unlocked_balance = state
                            .get_unlocked_balance(&rt.current_balance())
                            .map_err(|_|
                                actor_error!(illegal_state, "failed to calculate unlocked balance")
                            )?;
                        if unlocked_balance < deficit {
                            return Err(actor_error!(
                                insufficient_funds,
                                "insufficient funds for new initial pledge requirement {}, available: {}, skipping sector {}",
                                deficit,
                                unlocked_balance,
                                with_details.sector_info.sector_number
                            ));
                        }

                        state.add_initial_pledge(&deficit).map_err(|_e|
                            actor_error!(
                                illegal_state,
                                "failed to add initial pledge"
                            )
                        )?;

                        new_sector_info.initial_pledge = initial_pledge_at_upgrade;
                    }

                    let mut partition = partitions
                        .get(with_details.update.partition)
                        .map_err(|e|
                            e.downcast_default(
                                ExitCode::USR_ILLEGAL_STATE,
                                format!("failed to load deadline {} partition {}", with_details.update.deadline, with_details.update.partition),
                            )
                        )?
                        .cloned()
                        .ok_or_else(|| actor_error!(not_found, "no such deadline {} partition {}", dl_idx, with_details.update.partition))?;

                    let (partition_power_delta, partition_pledge_delta) = partition
                        .replace_sectors(rt.store(),
                                         &[with_details.sector_info.clone()],
                                         &[new_sector_info.clone()],
                                         info.sector_size,
                                         quant,
                        )
                        .map_err(|e| {
                            e.downcast_default(
                                ExitCode::USR_ILLEGAL_STATE,
                                format!("failed to replace sector at deadline {} partition {}", with_details.update.deadline, with_details.update.partition),
                            )
                        })?;

                    power_delta += &partition_power_delta;
                    pledge_delta += &partition_pledge_delta;

                    partitions
                        .set(with_details.update.partition, partition)
                        .map_err(|e| {
                            e.downcast_default(
                                ExitCode::USR_ILLEGAL_STATE,
                                format!("failed to save deadline {} partition {}", with_details.update.deadline, with_details.update.partition),
                            )
                        })?;

                    succeeded.push(new_sector_info.sector_number);
                    new_sectors.push(new_sector_info);
                }

                deadline.partitions = partitions.flush().map_err(|e| {
                    e.downcast_default(
                        ExitCode::USR_ILLEGAL_STATE,
                        format!("failed to save partitions for deadline {}", dl_idx),
                    )
                })?;

                deadlines
                    .update_deadline(rt.policy(), rt.store(), dl_idx, &deadline)
                    .map_err(|e| {
                        e.downcast_default(
                            ExitCode::USR_ILLEGAL_STATE,
                            format!("failed to save deadline {}", dl_idx),
                        )
                    })?;
            }

            let success_len = succeeded.len();
            if success_len != validated_updates.len() {
                return Err(actor_error!(
                    illegal_state,
                    "unexpected success_len {} != {}",
                    success_len,
                    validated_updates.len()
                ));
            }
            if new_sectors.len() != validated_updates.len() {
                return Err(actor_error!(
                    illegal_state,
                    "unexpected new_sectors len {} != {}",
                    new_sectors.len(),
                    validated_updates.len()
                ));
            }

            // Overwrite sector infos.
            sectors.store(new_sectors).map_err(|e| {
                e.downcast_default(
                    ExitCode::USR_ILLEGAL_STATE,
                    "failed to update sector infos",
                )
            })?;

            state.sectors = sectors.amt.flush().map_err(|e| {
                e.downcast_default(ExitCode::USR_ILLEGAL_STATE, "failed to save sectors")
            })?;
            state.save_deadlines(rt.store(), deadlines).map_err(|e| {
                e.downcast_default(ExitCode::USR_ILLEGAL_STATE, "failed to save deadlines")
            })?;

            BitField::try_from_bits(succeeded).map_err(|_| {
                actor_error!(illegal_argument; "invalid sector number")
            })
        })?;

        notify_pledge_changed(rt, &pledge_delta)?;
        request_update_power(rt, power_delta)?;

        Ok(succeeded_sectors)
    }

    fn dispute_windowed_post(
        rt: &mut impl Runtime,
        params: DisputeWindowedPoStParams,
    ) -> Result<(), ActorError> {
        rt.validate_immediate_caller_accept_any()?;
        let reporter = rt.message().caller();

        {
            let policy = rt.policy();
            if params.deadline >= policy.wpost_period_deadlines {
                return Err(actor_error!(
                    illegal_argument,
                    "invalid deadline {} of {}",
                    params.deadline,
                    policy.wpost_period_deadlines
                ));
            }
        }
        let current_epoch = rt.curr_epoch();

        // Note: these are going to be slightly inaccurate as time
        // will have moved on from when the post was actually
        // submitted.
        //
        // However, these are estimates _anyways_.
        let epoch_reward = request_current_epoch_block_reward(rt)?;
        let power_total = request_current_total_power(rt)?;

        let (pledge_delta, mut to_burn, power_delta, to_reward) =
            rt.transaction(|st: &mut State, rt| {
                let policy = rt.policy();
                let dl_info = st.deadline_info(policy, current_epoch);

                if !deadline_available_for_optimistic_post_dispute(
                    policy,
                    dl_info.period_start,
                    params.deadline,
                    current_epoch,
                ) {
                    return Err(actor_error!(
                        forbidden,
                        "can only dispute window posts during the dispute window\
                    ({} epochs after the challenge window closes)",
                        policy.wpost_dispute_window
                    ));
                }

                let info = get_miner_info(rt.store(), st)?;
                // --- check proof ---

                // Find the proving period start for the deadline in question.
                let mut pp_start = dl_info.period_start;
                if dl_info.index < params.deadline as u64 {
                    pp_start -= policy.wpost_proving_period
                }
                let target_deadline =
                    new_deadline_info(policy, pp_start, params.deadline, current_epoch);
                // Load the target deadline
                let mut deadlines_current = st
                    .load_deadlines(rt.store())
                    .map_err(|e| e.wrap("failed to load deadlines"))?;

                let mut dl_current = deadlines_current
                    .load_deadline(policy, rt.store(), params.deadline)
                    .map_err(|e| {
                        e.downcast_default(ExitCode::USR_ILLEGAL_STATE, "failed to load deadline")
                    })?;

                // Take the post from the snapshot for dispute.
                // This operation REMOVES the PoSt from the snapshot so
                // it can't be disputed again. If this method fails,
                // this operation must be rolled back.
                let (partitions, proofs) =
                    dl_current.take_post_proofs(rt.store(), params.post_index).map_err(|e| {
                        e.downcast_default(
                            ExitCode::USR_ILLEGAL_STATE,
                            "failed to load proof for dispute",
                        )
                    })?;

                // Load the partition info we need for the dispute.
                let mut dispute_info = dl_current
                    .load_partitions_for_dispute(rt.store(), partitions)
                    .map_err(|e| {
                        e.downcast_default(
                            ExitCode::USR_ILLEGAL_STATE,
                            "failed to load partition for dispute",
                        )
                    })?;

                // This includes power that is no longer active (e.g., due to sector terminations).
                // It must only be used for penalty calculations, not power adjustments.
                let penalised_power = dispute_info.disputed_power.clone();

                // Load sectors for the dispute.
                let sectors =
                    Sectors::load(rt.store(), &dl_current.sectors_snapshot).map_err(|e| {
                        e.downcast_default(
                            ExitCode::USR_ILLEGAL_STATE,
                            "failed to load sectors array",
                        )
                    })?;
                let sector_infos = sectors
                    .load_for_proof(&dispute_info.all_sector_nos, &dispute_info.ignored_sector_nos)
                    .map_err(|e| {
                        e.downcast_default(
                            ExitCode::USR_ILLEGAL_STATE,
                            "failed to load sectors to dispute window post",
                        )
                    })?;

                // Check proof, we fail if validation succeeds.
                if verify_windowed_post(rt, target_deadline.challenge, &sector_infos, proofs)? {
                    return Err(actor_error!(illegal_argument, "failed to dispute valid post"));
                } else {
                    info!("Successfully disputed post- window post was invalid");
                }

                // Ok, now we record faults. This always works because
                // we don't allow compaction/moving sectors during the
                // challenge window.
                //
                // However, some of these sectors may have been
                // terminated. That's fine, we'll skip them.
                let fault_expiration_epoch = target_deadline.last() + policy.fault_max_age;
                let power_delta = dl_current
                    .record_faults(
                        rt.store(),
                        &sectors,
                        info.sector_size,
                        quant_spec_for_deadline(policy, &target_deadline),
                        fault_expiration_epoch,
                        &mut dispute_info.disputed_sectors,
                    )
                    .map_err(|e| {
                        e.downcast_default(ExitCode::USR_ILLEGAL_STATE, "failed to declare faults")
                    })?;

                deadlines_current
                    .update_deadline(policy, rt.store(), params.deadline, &dl_current)
                    .map_err(|e| {
                        e.downcast_default(
                            ExitCode::USR_ILLEGAL_STATE,
                            format!("failed to update deadline {}", params.deadline),
                        )
                    })?;

                st.save_deadlines(rt.store(), deadlines_current).map_err(|e| {
                    e.downcast_default(ExitCode::USR_ILLEGAL_STATE, "failed to save deadlines")
                })?;

                // --- penalties ---

                // Calculate the base penalty.
                let penalty_base = pledge_penalty_for_invalid_windowpost(
                    &epoch_reward.this_epoch_reward_smoothed,
                    &power_total.quality_adj_power_smoothed,
                    &penalised_power.qa,
                );

                // Calculate the target reward.
                let reward_target =
                    reward_for_disputed_window_post(info.window_post_proof_type, penalised_power);

                // Compute the target penalty by adding the
                // base penalty to the target reward. We don't
                // take reward out of the penalty as the miner
                // could end up receiving a substantial
                // portion of their fee back as a reward.
                let penalty_target = &penalty_base + &reward_target;
                st.apply_penalty(&penalty_target)
                    .map_err(|e| actor_error!(illegal_state, "failed to apply penalty {}", e))?;
                let (penalty_from_vesting, penalty_from_balance) = st
                    .repay_partial_debt_in_priority_order(
                        rt.store(),
                        current_epoch,
                        &rt.current_balance(),
                    )
                    .map_err(|e| {
                        e.downcast_default(ExitCode::USR_ILLEGAL_STATE, "failed to pay debt")
                    })?;

                let to_burn = &penalty_from_vesting + &penalty_from_balance;

                // Now, move as much of the target reward as
                // we can from the burn to the reward.
                let to_reward = std::cmp::min(&to_burn, &reward_target);
                let to_burn = &to_burn - to_reward;
                let pledge_delta = penalty_from_vesting.neg();

                Ok((pledge_delta, to_burn, power_delta, to_reward.clone()))
            })?;

        request_update_power(rt, power_delta)?;
        if !to_reward.is_zero() {
            if let Err(e) = rt.send(&reporter, METHOD_SEND, None, to_reward.clone()) {
                error!("failed to send reward: {}", e);
                to_burn += to_reward;
            }
        }

        burn_funds(rt, to_burn)?;
        notify_pledge_changed(rt, &pledge_delta)?;

        let st: State = rt.state()?;
        st.check_balance_invariants(&rt.current_balance()).map_err(balance_invariants_broken)?;
        Ok(())
    }

    /// Pledges to seal and commit a single sector.
    /// See PreCommitSectorBatch for details.
    fn pre_commit_sector(
        rt: &mut impl Runtime,
        params: PreCommitSectorParams,
    ) -> Result<(), ActorError> {
        Self::pre_commit_sector_batch(rt, PreCommitSectorBatchParams { sectors: vec![params] })
    }

    /// Pledges the miner to seal and commit some new sectors.
    /// The caller specifies sector numbers, sealed sector data CIDs, seal randomness epoch, expiration, and the IDs
    /// of any storage deals contained in the sector data. The storage deal proposals must be already submitted
    /// to the storage market actor.
    /// A pre-commitment may specify an existing committed-capacity sector that the committed sector will replace
    /// when proven.
    /// This method calculates the sector's power, locks a pre-commit deposit for the sector, stores information about the
    /// sector in state and waits for it to be proven or expire.
    fn pre_commit_sector_batch(
        rt: &mut impl Runtime,
        params: PreCommitSectorBatchParams,
    ) -> Result<(), ActorError> {
        let sectors = params
            .sectors
            .into_iter()
            .map(|spci| {
                if spci.replace_capacity {
                    Err(actor_error!(
                        forbidden,
                        "cc upgrade through precommit discontinued, use ProveReplicaUpdate"
                    ))
                } else {
                    Ok(SectorPreCommitInfoInner {
                        seal_proof: spci.seal_proof,
                        sector_number: spci.sector_number,
                        sealed_cid: spci.sealed_cid,
                        seal_rand_epoch: spci.seal_rand_epoch,
                        deal_ids: spci.deal_ids,
                        expiration: spci.expiration,
                        // This entry point computes the unsealed CID from deals via the market.
                        // A future one will accept it directly as a parameter.
                        unsealed_cid: None,
                    })
                }
            })
            .collect::<Result<_, _>>()?;
        Self::pre_commit_sector_batch_inner(rt, sectors)
    }

    /// Pledges the miner to seal and commit some new sectors.
    /// The caller specifies sector numbers, sealed sector CIDs, unsealed sector CID, seal randomness epoch, expiration, and the IDs
    /// of any storage deals contained in the sector data. The storage deal proposals must be already submitted
    /// to the storage market actor.
    /// This method calculates the sector's power, locks a pre-commit deposit for the sector, stores information about the
    /// sector in state and waits for it to be proven or expire.
    fn pre_commit_sector_batch2(
        rt: &mut impl Runtime,
        params: PreCommitSectorBatchParams2,
    ) -> Result<(), ActorError> {
        Self::pre_commit_sector_batch_inner(
            rt,
            params
                .sectors
                .into_iter()
                .map(|spci| SectorPreCommitInfoInner {
                    seal_proof: spci.seal_proof,
                    sector_number: spci.sector_number,
                    sealed_cid: spci.sealed_cid,
                    seal_rand_epoch: spci.seal_rand_epoch,
                    deal_ids: spci.deal_ids,
                    expiration: spci.expiration,

                    unsealed_cid: Some(spci.unsealed_cid),
                })
                .collect(),
        )
    }

    /// This function combines old and new flows for PreCommit with use Option<CommpactCommD>
    /// The old PreCommits will call this with None, new ones with Some(CompactCommD).
    fn pre_commit_sector_batch_inner(
        rt: &mut impl Runtime,
        sectors: Vec<SectorPreCommitInfoInner>,
    ) -> Result<(), ActorError> {
        let curr_epoch = rt.curr_epoch();
        {
            let policy = rt.policy();
            if sectors.is_empty() {
                return Err(actor_error!(illegal_argument, "batch empty"));
            } else if sectors.len() > policy.pre_commit_sector_batch_max_size {
                return Err(actor_error!(
                    illegal_argument,
                    "batch of {} too large, max {}",
                    sectors.len(),
                    policy.pre_commit_sector_batch_max_size
                ));
            }
        }
        // Check per-sector preconditions before opening state transaction or sending other messages.
        let challenge_earliest = curr_epoch - rt.policy().max_pre_commit_randomness_lookback;
        let mut sectors_deals = Vec::with_capacity(sectors.len());
        let mut sector_numbers = BitField::new();
        for precommit in sectors.iter() {
            let set = sector_numbers.get(precommit.sector_number);
            if set {
                return Err(actor_error!(
                    illegal_argument,
                    "duplicate sector number {}",
                    precommit.sector_number
                ));
            }
            sector_numbers.set(precommit.sector_number);

            if !can_pre_commit_seal_proof(rt.policy(), precommit.seal_proof) {
                return Err(actor_error!(
                    illegal_argument,
                    "unsupported seal proof type {}",
                    i64::from(precommit.seal_proof)
                ));
            }
            if precommit.sector_number > MAX_SECTOR_NUMBER {
                return Err(actor_error!(
                    illegal_argument,
                    "sector number {} out of range 0..(2^63-1)",
                    precommit.sector_number
                ));
            }
            // Skip checking if CID is defined because it cannot be so in Rust

            if !is_sealed_sector(&precommit.sealed_cid) {
                return Err(actor_error!(illegal_argument, "sealed CID had wrong prefix"));
            }
            if precommit.seal_rand_epoch >= curr_epoch {
                return Err(actor_error!(
                    illegal_argument,
                    "seal challenge epoch {} must be before now {}",
                    precommit.seal_rand_epoch,
                    curr_epoch
                ));
            }
            if precommit.seal_rand_epoch < challenge_earliest {
                return Err(actor_error!(
                    illegal_argument,
                    "seal challenge epoch {} too old, must be after {}",
                    precommit.seal_rand_epoch,
                    challenge_earliest
                ));
            }

            if let Some(ref commd) = precommit.unsealed_cid.as_ref().and_then(|c| c.0) {
                if !is_unsealed_sector(commd) {
                    return Err(actor_error!(illegal_argument, "unsealed CID had wrong prefix"));
                }
            }

            // Require sector lifetime meets minimum by assuming activation happens at last epoch permitted for seal proof.
            // This could make sector maximum lifetime validation more lenient if the maximum sector limit isn't hit first.
            let max_activation = curr_epoch
                + max_prove_commit_duration(rt.policy(), precommit.seal_proof).unwrap_or_default();
            validate_expiration(
                rt.policy(),
                curr_epoch,
                max_activation,
                precommit.expiration,
                precommit.seal_proof,
            )?;

            sectors_deals.push(ext::market::SectorDeals {
                sector_type: precommit.seal_proof,
                sector_expiry: precommit.expiration,
                deal_ids: precommit.deal_ids.clone(),
            })
        }
        // gather information from other actors
        let reward_stats = request_current_epoch_block_reward(rt)?;
        let power_total = request_current_total_power(rt)?;
        let deal_data_vec = request_deal_data(rt, &sectors_deals)?;
        if deal_data_vec.sectors.len() != sectors.len() {
            return Err(actor_error!(
                illegal_state,
                "deal weight request returned {} records, expected {}",
                deal_data_vec.sectors.len(),
                sectors.len()
            ));
        }
        let mut fee_to_burn = TokenAmount::zero();
        let mut needs_cron = false;
        rt.transaction(|state: &mut State, rt| {
            // Aggregate fee applies only when batching.
            if sectors.len() > 1 {
                let aggregate_fee = aggregate_pre_commit_network_fee(sectors.len() as i64, &rt.base_fee());
                // AggregateFee applied to fee debt to consolidate burn with outstanding debts
                state.apply_penalty(&aggregate_fee)
                    .map_err(|e| {
                        actor_error!(
                        illegal_state,
                        "failed to apply penalty: {}",
                        e
                    )
                    })?;
            }
            // available balance already accounts for fee debt so it is correct to call
            // this before RepayDebts. We would have to
            // subtract fee debt explicitly if we called this after.
            let available_balance = state
                .get_available_balance(&rt.current_balance())
                .map_err(|e| {
                    actor_error!(
                        illegal_state,
                        "failed to calculate available balance: {}",
                        e
                    )
                })?;
            fee_to_burn = repay_debts_or_abort(rt, state)?;

            let info = get_miner_info(rt.store(), state)?;

            rt.validate_immediate_caller_is(
                info.control_addresses
                    .iter()
                    .chain(&[info.worker, info.owner]),
            )?;
            let store = rt.store();
            if consensus_fault_active(&info, curr_epoch) {
                return Err(actor_error!(forbidden, "pre-commit not allowed during active consensus fault"));
            }

            let mut chain_infos = Vec::with_capacity(sectors.len());
            let mut total_deposit_required = TokenAmount::zero();
            let mut clean_up_events = Vec::with_capacity(sectors.len());
            let deal_count_max = sector_deals_max(rt.policy(), info.sector_size);

            let sector_weight_for_deposit = qa_power_max(info.sector_size);
            let deposit_req = pre_commit_deposit_for_power(&reward_stats.this_epoch_reward_smoothed, &power_total.quality_adj_power_smoothed, &sector_weight_for_deposit);

            for (i, precommit) in sectors.into_iter().enumerate() {
                // Sector must have the same Window PoSt proof type as the miner's recorded seal type.
                let sector_wpost_proof = precommit.seal_proof
                    .registered_window_post_proof()
                    .map_err(|_e|
                        actor_error!(
                        illegal_argument,
                        "failed to lookup Window PoSt proof type for sector seal proof {}",
                        i64::from(precommit.seal_proof)
                    ))?;
                if sector_wpost_proof != info.window_post_proof_type {
                    return Err(actor_error!(illegal_argument, "sector Window PoSt proof type %d must match miner Window PoSt proof type {} (seal proof type {})", i64::from(sector_wpost_proof), i64::from(info.window_post_proof_type)));
                }
                if precommit.deal_ids.len() as u64 > deal_count_max {
                    return Err(actor_error!(illegal_argument, "too many deals for sector {} > {}", precommit.deal_ids.len(), deal_count_max));
                }

                let deal_data = &deal_data_vec.sectors[i];

                // 1. verify that precommit.unsealed_cid is correct
                // 2. create a new on_chain_precommit

                let commd = match precommit.unsealed_cid {
                    // if the CommD is unknown, use CommD computed by the market
                    None => CompactCommD::new(deal_data.commd),
                    Some(x) => x,
                };
                if commd.0 != deal_data.commd {
                    return Err(actor_error!(illegal_argument, "computed {:?} and passed {:?} CommDs not equal",
                            deal_data.commd, commd));
                }


                let on_chain_precommit = SectorPreCommitInfo {
                    seal_proof: precommit.seal_proof,
                    sector_number: precommit.sector_number,
                    sealed_cid: precommit.sealed_cid,
                    seal_rand_epoch: precommit.seal_rand_epoch,
                    deal_ids: precommit.deal_ids,
                    expiration: precommit.expiration,
                    unsealed_cid: commd,
                };

                // Build on-chain record.
                chain_infos.push(SectorPreCommitOnChainInfo {
                    info: on_chain_precommit,
                    pre_commit_deposit: deposit_req.clone(),
                    pre_commit_epoch: curr_epoch,
                });

                total_deposit_required += &deposit_req;

                // Calculate pre-commit cleanup
                let seal_proof = precommit.seal_proof;
                let msd = max_prove_commit_duration(rt.policy(), seal_proof)
                    .ok_or_else(|| actor_error!(illegal_argument, "no max seal duration set for proof type: {}", i64::from(seal_proof)))?;
                // PreCommitCleanUpDelay > 0 here is critical for the batch verification of proofs. Without it, if a proof arrived exactly on the
                // due epoch, ProveCommitSector would accept it, then the expiry event would remove it, and then
                // ConfirmSectorProofsValid would fail to find it.
                let clean_up_bound = curr_epoch + msd + rt.policy().expired_pre_commit_clean_up_delay;
                clean_up_events.push((clean_up_bound, precommit.sector_number));
            }
            // Batch update actor state.
            if available_balance < total_deposit_required {
                return Err(actor_error!(insufficient_funds, "insufficient funds {} for pre-commit deposit: {}", available_balance, total_deposit_required));
            }
            state.add_pre_commit_deposit(&total_deposit_required)
                .map_err(|e|
                    actor_error!(
                        illegal_state,
                        "failed to add pre-commit deposit {}: {}",
                        total_deposit_required, e
                ))?;
            state.allocate_sector_numbers(store, &sector_numbers, CollisionPolicy::DenyCollisions)
                .map_err(|e|
                    e.wrap("failed to allocate sector numbers")
                )?;
            state.put_precommitted_sectors(store, chain_infos)
                .map_err(|e|
                    e.downcast_default(ExitCode::USR_ILLEGAL_STATE, "failed to write pre-committed sectors")
                )?;
            state.add_pre_commit_clean_ups(rt.policy(), store, clean_up_events)
                .map_err(|e| {
                    e.downcast_default(ExitCode::USR_ILLEGAL_STATE, "failed to add pre-commit expiry to queue")
                })?;
            // Activate miner cron
            needs_cron = !state.deadline_cron_active;
            state.deadline_cron_active = true;
            Ok(())
        })?;
        burn_funds(rt, fee_to_burn)?;
        let state: State = rt.state()?;
        state.check_balance_invariants(&rt.current_balance()).map_err(balance_invariants_broken)?;
        if needs_cron {
            let new_dl_info = state.deadline_info(rt.policy(), curr_epoch);
            enroll_cron_event(
                rt,
                new_dl_info.last(),
                CronEventPayload { event_type: CRON_EVENT_PROVING_DEADLINE },
            )?;
        }
        Ok(())
    }

    /// Checks state of the corresponding sector pre-commitment, then schedules the proof to be verified in bulk
    /// by the power actor.
    /// If valid, the power actor will call ConfirmSectorProofsValid at the end of the same epoch as this message.
    fn prove_commit_sector(
        rt: &mut impl Runtime,
        params: ProveCommitSectorParams,
    ) -> Result<(), ActorError> {
        rt.validate_immediate_caller_accept_any()?;

        if params.sector_number > MAX_SECTOR_NUMBER {
            return Err(actor_error!(illegal_argument, "sector number greater than maximum"));
        }

        let sector_number = params.sector_number;

        let st: State = rt.state()?;
        let precommit = st
            .get_precommitted_sector(rt.store(), sector_number)
            .map_err(|e| {
                e.downcast_default(
                    ExitCode::USR_ILLEGAL_STATE,
                    format!("failed to load pre-committed sector {}", sector_number),
                )
            })?
            .ok_or_else(|| actor_error!(not_found, "no pre-commited sector {}", sector_number))?;

        let max_proof_size = precommit.info.seal_proof.proof_size().map_err(|e| {
            actor_error!(
                illegal_state,
                "failed to determine max proof size for sector {}: {}",
                sector_number,
                e
            )
        })?;
        if params.proof.len() > max_proof_size {
            return Err(actor_error!(
                illegal_argument,
                "sector prove-commit proof of size {} exceeds max size of {}",
                params.proof.len(),
                max_proof_size
            ));
        }

        let msd =
            max_prove_commit_duration(rt.policy(), precommit.info.seal_proof).ok_or_else(|| {
                actor_error!(
                    illegal_state,
                    "no max seal duration set for proof type: {:?}",
                    precommit.info.seal_proof
                )
            })?;
        let prove_commit_due = precommit.pre_commit_epoch + msd;
        if rt.curr_epoch() > prove_commit_due {
            return Err(actor_error!(
                illegal_argument,
                "commitment proof for {} too late at {}, due {}",
                sector_number,
                rt.curr_epoch(),
                prove_commit_due
            ));
        }

        let svi = get_verify_info(
            rt,
            SealVerifyParams {
                sealed_cid: precommit.info.sealed_cid,
                interactive_epoch: precommit.pre_commit_epoch
                    + rt.policy().pre_commit_challenge_delay,
                seal_rand_epoch: precommit.info.seal_rand_epoch,
                proof: params.proof,
                deal_ids: precommit.info.deal_ids.clone(),
                sector_num: precommit.info.sector_number,
                registered_seal_proof: precommit.info.seal_proof,
            },
            precommit.info.unsealed_cid,
        )?;

        rt.send(
            &STORAGE_POWER_ACTOR_ADDR,
            ext::power::SUBMIT_POREP_FOR_BULK_VERIFY_METHOD,
            IpldBlock::serialize_cbor(&svi)?,
            TokenAmount::zero(),
        )?;

        Ok(())
    }

    fn confirm_sector_proofs_valid(
        rt: &mut impl Runtime,
        params: ConfirmSectorProofsParams,
    ) -> Result<(), ActorError> {
        rt.validate_immediate_caller_is(iter::once(&STORAGE_POWER_ACTOR_ADDR))?;

        // This should be enforced by the power actor. We log here just in case
        // something goes wrong.
        if params.sectors.len() > ext::power::MAX_MINER_PROVE_COMMITS_PER_EPOCH {
            warn!(
                "confirmed more prove commits in an epoch than permitted: {} > {}",
                params.sectors.len(),
                ext::power::MAX_MINER_PROVE_COMMITS_PER_EPOCH
            );
        }
        let st: State = rt.state()?;
        let store = rt.store();
        // This skips missing pre-commits.
        let precommited_sectors =
            st.find_precommitted_sectors(store, &params.sectors).map_err(|e| {
                e.downcast_default(
                    ExitCode::USR_ILLEGAL_STATE,
                    "failed to load pre-committed sectors",
                )
            })?;
        confirm_sector_proofs_valid_internal(
            rt,
            precommited_sectors,
            &params.reward_baseline_power,
            &params.reward_smoothed,
            &params.quality_adj_power_smoothed,
        )
    }

    fn check_sector_proven(
        rt: &mut impl Runtime,
        params: CheckSectorProvenParams,
    ) -> Result<(), ActorError> {
        rt.validate_immediate_caller_accept_any()?;

        if params.sector_number > MAX_SECTOR_NUMBER {
            return Err(actor_error!(illegal_argument, "sector number out of range"));
        }

        let st: State = rt.state()?;

        match st.get_sector(rt.store(), params.sector_number) {
            Err(e) => Err(actor_error!(
                illegal_state,
                "failed to load proven sector {}: {}",
                params.sector_number,
                e
            )),
            Ok(None) => Err(actor_error!(not_found, "sector {} not proven", params.sector_number)),
            Ok(Some(_sector)) => Ok(()),
        }
    }

    /// Changes the expiration epoch for a sector to a new, later one.
    /// The sector must not be terminated or faulty.
    /// The sector's power is recomputed for the new expiration.
    /// This method is legacy and should be replaced with calls to extend_sector_expiration2
    fn extend_sector_expiration(
        rt: &mut impl Runtime,
        params: ExtendSectorExpirationParams,
    ) -> Result<(), ActorError> {
        let extend_expiration_inner =
            validate_legacy_extension_declarations(&params.extensions, rt.policy())?;
        Self::extend_sector_expiration_inner(
            rt,
            extend_expiration_inner,
            ExtensionKind::ExtendCommittmentLegacy,
        )
    }

    // Up to date version of extend_sector_expiration that correctly handles simple qap sectors
    // with FIL+ claims. Extension is only allowed if all claim max terms extend past new expiration
    // or claims are dropped.  Power only changes when claims are dropped.
    fn extend_sector_expiration2(
        rt: &mut impl Runtime,
        params: ExtendSectorExpiration2Params,
    ) -> Result<(), ActorError> {
        let extend_expiration_inner = validate_extension_declarations(rt, params.extensions)?;
        Self::extend_sector_expiration_inner(
            rt,
            extend_expiration_inner,
            ExtensionKind::ExtendCommittment,
        )
    }

    fn extend_sector_expiration_inner(
        rt: &mut impl Runtime,
        inner: ExtendExpirationsInner,
        kind: ExtensionKind,
    ) -> Result<(), ActorError> {
        let curr_epoch = rt.curr_epoch();

        /* Loop over sectors and do extension */
        let (power_delta, pledge_delta) = rt.transaction(|state: &mut State, rt| {
            let info = get_miner_info(rt.store(), state)?;
            rt.validate_immediate_caller_is(
                info.control_addresses.iter().chain(&[info.worker, info.owner]),
            )?;

            let mut deadlines =
                state.load_deadlines(rt.store()).map_err(|e| e.wrap("failed to load deadlines"))?;

            // Group declarations by deadline, and remember iteration order.
            //
            let mut decls_by_deadline: Vec<_> = iter::repeat_with(Vec::new)
                .take(rt.policy().wpost_period_deadlines as usize)
                .collect();
            let mut deadlines_to_load = Vec::<u64>::new();
            for decl in &inner.extensions {
                // the deadline indices are already checked.
                let decls = &mut decls_by_deadline[decl.deadline as usize];
                if decls.is_empty() {
                    deadlines_to_load.push(decl.deadline);
                }
                decls.push(decl);
            }

            let mut sectors = Sectors::load(rt.store(), &state.sectors).map_err(|e| {
                e.downcast_default(ExitCode::USR_ILLEGAL_STATE, "failed to load sectors array")
            })?;

            let mut power_delta = PowerPair::zero();
            let mut pledge_delta = TokenAmount::zero();

            for deadline_idx in deadlines_to_load {
                let policy = rt.policy();
                let mut deadline =
                    deadlines.load_deadline(policy, rt.store(), deadline_idx).map_err(|e| {
                        e.downcast_default(
                            ExitCode::USR_ILLEGAL_STATE,
                            format!("failed to load deadline {}", deadline_idx),
                        )
                    })?;

                let mut partitions = deadline.partitions_amt(rt.store()).map_err(|e| {
                    e.downcast_default(
                        ExitCode::USR_ILLEGAL_STATE,
                        format!("failed to load partitions for deadline {}", deadline_idx),
                    )
                })?;

                let quant = state.quant_spec_for_deadline(policy, deadline_idx);

                // Group modified partitions by epoch to which they are extended. Duplicates are ok.
                let mut partitions_by_new_epoch = BTreeMap::<ChainEpoch, Vec<u64>>::new();
                let mut epochs_to_reschedule = Vec::<ChainEpoch>::new();

                for decl in &mut decls_by_deadline[deadline_idx as usize] {
                    let key = PartitionKey { deadline: deadline_idx, partition: decl.partition };

                    let mut partition = partitions
                        .get(decl.partition)
                        .map_err(|e| {
                            e.downcast_default(
                                ExitCode::USR_ILLEGAL_STATE,
                                format!("failed to load partition {:?}", key),
                            )
                        })?
                        .cloned()
                        .ok_or_else(|| actor_error!(not_found, "no such partition {:?}", key))?;

                    let old_sectors = sectors
                        .load_sector(&decl.sectors)
                        .map_err(|e| e.wrap("failed to load sectors"))?;
                    let new_sectors: Vec<SectorOnChainInfo> = old_sectors
                        .iter()
                        .map(|sector| match kind {
                            ExtensionKind::ExtendCommittmentLegacy => {
                                extend_sector_committment_legacy(
                                    rt.policy(),
                                    curr_epoch,
                                    decl.new_expiration,
                                    sector,
                                )
                            }
                            ExtensionKind::ExtendCommittment => match &inner.claims {
                                None => Err(actor_error!(
                                    unspecified,
                                    "extend2 always specifies (potentially empty) claim mapping"
                                )),
                                Some(claim_space_by_sector) => extend_sector_committment(
                                    rt.policy(),
                                    curr_epoch,
                                    decl.new_expiration,
                                    sector,
                                    claim_space_by_sector,
                                ),
                            },
                        })
                        .collect::<Result<_, _>>()?;

                    // Overwrite sector infos.
                    sectors.store(new_sectors.clone()).map_err(|e| {
                        e.downcast_default(
                            ExitCode::USR_ILLEGAL_STATE,
                            format!("failed to update sectors {:?}", decl.sectors),
                        )
                    })?;

                    // Remove old sectors from partition and assign new sectors.
                    let (partition_power_delta, partition_pledge_delta) = partition
                        .replace_sectors(
                            rt.store(),
                            &old_sectors,
                            &new_sectors,
                            info.sector_size,
                            quant,
                        )
                        .map_err(|e| {
                            e.downcast_default(
                                ExitCode::USR_ILLEGAL_STATE,
                                format!("failed to replace sector expirations at {:?}", key),
                            )
                        })?;

                    power_delta += &partition_power_delta;
                    pledge_delta += partition_pledge_delta; // expected to be zero, see note below.

                    partitions.set(decl.partition, partition).map_err(|e| {
                        e.downcast_default(
                            ExitCode::USR_ILLEGAL_STATE,
                            format!("failed to save partition {:?}", key),
                        )
                    })?;

                    // Record the new partition expiration epoch for setting outside this loop
                    // over declarations.
                    let prev_epoch_partitions = partitions_by_new_epoch.entry(decl.new_expiration);
                    let not_exists = matches!(prev_epoch_partitions, Entry::Vacant(_));

                    // Add declaration partition
                    prev_epoch_partitions.or_insert_with(Vec::new).push(decl.partition);
                    if not_exists {
                        // reschedule epoch if the partition for new epoch didn't already exist
                        epochs_to_reschedule.push(decl.new_expiration);
                    }
                }

                deadline.partitions = partitions.flush().map_err(|e| {
                    e.downcast_default(
                        ExitCode::USR_ILLEGAL_STATE,
                        format!("failed to save partitions for deadline {}", deadline_idx),
                    )
                })?;

                // Record partitions in deadline expiration queue
                for epoch in epochs_to_reschedule {
                    let p_idxs = partitions_by_new_epoch.get(&epoch).unwrap();
                    deadline.add_expiration_partitions(rt.store(), epoch, p_idxs, quant).map_err(
                        |e| {
                            e.downcast_default(
                                ExitCode::USR_ILLEGAL_STATE,
                                format!(
                                    "failed to add expiration partitions to \
                                        deadline {} epoch {}",
                                    deadline_idx, epoch
                                ),
                            )
                        },
                    )?;
                }

                deadlines.update_deadline(policy, rt.store(), deadline_idx, &deadline).map_err(
                    |e| {
                        e.downcast_default(
                            ExitCode::USR_ILLEGAL_STATE,
                            format!("failed to save deadline {}", deadline_idx),
                        )
                    },
                )?;
            }

            state.sectors = sectors.amt.flush().map_err(|e| {
                e.downcast_default(ExitCode::USR_ILLEGAL_STATE, "failed to save sectors")
            })?;
            state.save_deadlines(rt.store(), deadlines).map_err(|e| {
                e.downcast_default(ExitCode::USR_ILLEGAL_STATE, "failed to save deadlines")
            })?;

            Ok((power_delta, pledge_delta))
        })?;

        request_update_power(rt, power_delta)?;

        // Note: the pledge delta is expected to be zero, since pledge is not re-calculated for the extension.
        // But in case that ever changes, we can do the right thing here.
        notify_pledge_changed(rt, &pledge_delta)?;
        Ok(())
    }

    /// Marks some sectors as terminated at the present epoch, earlier than their
    /// scheduled termination, and adds these sectors to the early termination queue.
    /// This method then processes up to AddressedSectorsMax sectors and
    /// AddressedPartitionsMax partitions from the early termination queue,
    /// terminating deals, paying fines, and returning pledge collateral. While
    /// sectors remain in this queue:
    ///
    ///  1. The miner will be unable to withdraw funds.
    ///  2. The chain will process up to AddressedSectorsMax sectors and
    ///     AddressedPartitionsMax per epoch until the queue is empty.
    ///
    /// The sectors are immediately ignored for Window PoSt proofs, and should be
    /// masked in the same way as faulty sectors. A miner may not terminate sectors in the
    /// current deadline or the next deadline to be proven.
    ///
    /// This function may be invoked with no new sectors to explicitly process the
    /// next batch of sectors.
    fn terminate_sectors(
        rt: &mut impl Runtime,
        params: TerminateSectorsParams,
    ) -> Result<TerminateSectorsReturn, ActorError> {
        // Note: this cannot terminate pre-committed but un-proven sectors.
        // They must be allowed to expire (and deposit burnt).

        {
            let policy = rt.policy();
            if params.terminations.len() as u64 > policy.declarations_max {
                return Err(actor_error!(
                    illegal_argument,
                    "too many declarations when terminating sectors: {} > {}",
                    params.terminations.len(),
                    policy.declarations_max
                ));
            }
        }

        let mut to_process = DeadlineSectorMap::new();

        for term in params.terminations {
            let deadline = term.deadline;
            let partition = term.partition;

            to_process.add(rt.policy(), deadline, partition, term.sectors).map_err(|e| {
                actor_error!(
                    illegal_argument,
                    "failed to process deadline {}, partition {}: {}",
                    deadline,
                    partition,
                    e
                )
            })?;
        }

        {
            let policy = rt.policy();
            to_process
                .check(policy.addressed_partitions_max, policy.addressed_sectors_max)
                .map_err(|e| {
                    actor_error!(illegal_argument, "cannot process requested parameters: {}", e)
                })?;
        }

        let (had_early_terminations, power_delta) = rt.transaction(|state: &mut State, rt| {
            let had_early_terminations = have_pending_early_terminations(state);

            let info = get_miner_info(rt.store(), state)?;

            rt.validate_immediate_caller_is(
                info.control_addresses.iter().chain(&[info.worker, info.owner]),
            )?;

            let store = rt.store();
            let curr_epoch = rt.curr_epoch();
            let mut power_delta = PowerPair::zero();

            let mut deadlines =
                state.load_deadlines(store).map_err(|e| e.wrap("failed to load deadlines"))?;

            // We're only reading the sectors, so there's no need to save this back.
            // However, we still want to avoid re-loading this array per-partition.
            let sectors = Sectors::load(store, &state.sectors).map_err(|e| {
                e.downcast_default(ExitCode::USR_ILLEGAL_STATE, "failed to load sectors")
            })?;

            for (deadline_idx, partition_sectors) in to_process.iter() {
                // If the deadline is the current or next deadline to prove, don't allow terminating sectors.
                // We assume that deadlines are immutable when being proven.
                if !deadline_is_mutable(
                    rt.policy(),
                    state.current_proving_period_start(rt.policy(), curr_epoch),
                    deadline_idx,
                    curr_epoch,
                ) {
                    return Err(actor_error!(
                        illegal_argument,
                        "cannot terminate sectors in immutable deadline {}",
                        deadline_idx
                    ));
                }

                let quant = state.quant_spec_for_deadline(rt.policy(), deadline_idx);
                let mut deadline =
                    deadlines.load_deadline(rt.policy(), store, deadline_idx).map_err(|e| {
                        e.downcast_default(
                            ExitCode::USR_ILLEGAL_STATE,
                            format!("failed to load deadline {}", deadline_idx),
                        )
                    })?;

                let removed_power = deadline
                    .terminate_sectors(
                        rt.policy(),
                        store,
                        &sectors,
                        curr_epoch,
                        partition_sectors,
                        info.sector_size,
                        quant,
                    )
                    .map_err(|e| {
                        e.downcast_default(
                            ExitCode::USR_ILLEGAL_STATE,
                            format!("failed to terminate sectors in deadline {}", deadline_idx),
                        )
                    })?;

                state.early_terminations.set(deadline_idx);
                power_delta -= &removed_power;

                deadlines.update_deadline(rt.policy(), store, deadline_idx, &deadline).map_err(
                    |e| {
                        e.downcast_default(
                            ExitCode::USR_ILLEGAL_STATE,
                            format!("failed to update deadline {}", deadline_idx),
                        )
                    },
                )?;
            }

            state.save_deadlines(store, deadlines).map_err(|e| {
                e.downcast_default(ExitCode::USR_ILLEGAL_STATE, "failed to save deadlines")
            })?;

            Ok((had_early_terminations, power_delta))
        })?;
        let epoch_reward = request_current_epoch_block_reward(rt)?;
        let pwr_total = request_current_total_power(rt)?;

        // Now, try to process these sectors.
        let more = process_early_terminations(
            rt,
            &epoch_reward.this_epoch_reward_smoothed,
            &pwr_total.quality_adj_power_smoothed,
        )?;

        if more && !had_early_terminations {
            // We have remaining terminations, and we didn't _previously_
            // have early terminations to process, schedule a cron job.
            // NOTE: This isn't quite correct. If we repeatedly fill, empty,
            // fill, and empty, the queue, we'll keep scheduling new cron
            // jobs. However, in practice, that shouldn't be all that bad.
            schedule_early_termination_work(rt)?;
        }
        let state: State = rt.state()?;
        state.check_balance_invariants(&rt.current_balance()).map_err(balance_invariants_broken)?;

        request_update_power(rt, power_delta)?;
        Ok(TerminateSectorsReturn { done: !more })
    }

    fn declare_faults(
        rt: &mut impl Runtime,
        params: DeclareFaultsParams,
    ) -> Result<(), ActorError> {
        {
            let policy = rt.policy();
            if params.faults.len() as u64 > policy.declarations_max {
                return Err(actor_error!(
                    illegal_argument,
                    "too many fault declarations for a single message: {} > {}",
                    params.faults.len(),
                    policy.declarations_max
                ));
            }
        }

        let mut to_process = DeadlineSectorMap::new();

        for term in params.faults {
            let deadline = term.deadline;
            let partition = term.partition;

            to_process.add(rt.policy(), deadline, partition, term.sectors).map_err(|e| {
                actor_error!(
                    illegal_argument,
                    "failed to process deadline {}, partition {}: {}",
                    deadline,
                    partition,
                    e
                )
            })?;
        }

        {
            let policy = rt.policy();
            to_process
                .check(policy.addressed_partitions_max, policy.addressed_sectors_max)
                .map_err(|e| {
                    actor_error!(illegal_argument, "cannot process requested parameters: {}", e)
                })?;
        }

        let power_delta = rt.transaction(|state: &mut State, rt| {
            let info = get_miner_info(rt.store(), state)?;

            rt.validate_immediate_caller_is(
                info.control_addresses.iter().chain(&[info.worker, info.owner]),
            )?;

            let store = rt.store();

            let mut deadlines =
                state.load_deadlines(store).map_err(|e| e.wrap("failed to load deadlines"))?;

            let sectors = Sectors::load(store, &state.sectors).map_err(|e| {
                e.downcast_default(ExitCode::USR_ILLEGAL_STATE, "failed to load sectors array")
            })?;

            let mut new_fault_power_total = PowerPair::zero();
            let curr_epoch = rt.curr_epoch();
            for (deadline_idx, partition_map) in to_process.iter() {
                let policy = rt.policy();
                let target_deadline = declaration_deadline_info(
                    policy,
                    state.current_proving_period_start(policy, curr_epoch),
                    deadline_idx,
                    curr_epoch,
                )
                .map_err(|e| {
                    actor_error!(
                        illegal_argument,
                        "invalid fault declaration deadline {}: {}",
                        deadline_idx,
                        e
                    )
                })?;

                validate_fr_declaration_deadline(&target_deadline).map_err(|e| {
                    actor_error!(
                        illegal_argument,
                        "failed fault declaration at deadline {}: {}",
                        deadline_idx,
                        e
                    )
                })?;

                let mut deadline =
                    deadlines.load_deadline(policy, store, deadline_idx).map_err(|e| {
                        e.downcast_default(
                            ExitCode::USR_ILLEGAL_STATE,
                            format!("failed to load deadline {}", deadline_idx),
                        )
                    })?;

                let fault_expiration_epoch = target_deadline.last() + policy.fault_max_age;

                let deadline_power_delta = deadline
                    .record_faults(
                        store,
                        &sectors,
                        info.sector_size,
                        target_deadline.quant_spec(),
                        fault_expiration_epoch,
                        partition_map,
                    )
                    .map_err(|e| {
                        e.downcast_default(
                            ExitCode::USR_ILLEGAL_STATE,
                            format!("failed to declare faults for deadline {}", deadline_idx),
                        )
                    })?;

                deadlines.update_deadline(policy, store, deadline_idx, &deadline).map_err(|e| {
                    e.downcast_default(
                        ExitCode::USR_ILLEGAL_STATE,
                        format!("failed to store deadline {} partitions", deadline_idx),
                    )
                })?;

                new_fault_power_total += &deadline_power_delta;
            }

            state.save_deadlines(store, deadlines).map_err(|e| {
                e.downcast_default(ExitCode::USR_ILLEGAL_STATE, "failed to save deadlines")
            })?;

            Ok(new_fault_power_total)
        })?;

        // Remove power for new faulty sectors.
        // NOTE: It would be permissible to delay the power loss until the deadline closes, but that would require
        // additional accounting state.
        // https://github.com/filecoin-project/specs-actors/issues/414
        request_update_power(rt, power_delta)?;

        // Payment of penalty for declared faults is deferred to the deadline cron.
        Ok(())
    }

    fn declare_faults_recovered(
        rt: &mut impl Runtime,
        params: DeclareFaultsRecoveredParams,
    ) -> Result<(), ActorError> {
        {
            let policy = rt.policy();
            if params.recoveries.len() as u64 > policy.declarations_max {
                return Err(actor_error!(
                    illegal_argument,
                    "too many recovery declarations for a single message: {} > {}",
                    params.recoveries.len(),
                    policy.declarations_max
                ));
            }
        }

        let mut to_process = DeadlineSectorMap::new();

        for term in params.recoveries {
            let deadline = term.deadline;
            let partition = term.partition;

            to_process.add(rt.policy(), deadline, partition, term.sectors).map_err(|e| {
                actor_error!(
                    illegal_argument,
                    "failed to process deadline {}, partition {}: {}",
                    deadline,
                    partition,
                    e
                )
            })?;
        }

        {
            let policy = rt.policy();
            to_process
                .check(policy.addressed_partitions_max, policy.addressed_sectors_max)
                .map_err(|e| {
                    actor_error!(illegal_argument, "cannot process requested parameters: {}", e)
                })?;
        }

        let fee_to_burn = rt.transaction(|state: &mut State, rt| {
            // Verify unlocked funds cover both InitialPledgeRequirement and FeeDebt
            // and repay fee debt now.
            let fee_to_burn = repay_debts_or_abort(rt, state)?;

            let info = get_miner_info(rt.store(), state)?;

            rt.validate_immediate_caller_is(
                info.control_addresses.iter().chain(&[info.worker, info.owner]),
            )?;

            if consensus_fault_active(&info, rt.curr_epoch()) {
                return Err(actor_error!(
                    forbidden,
                    "recovery not allowed during active consensus fault"
                ));
            }

            let store = rt.store();

            let mut deadlines =
                state.load_deadlines(store).map_err(|e| e.wrap("failed to load deadlines"))?;

            let sectors = Sectors::load(store, &state.sectors).map_err(|e| {
                e.downcast_default(ExitCode::USR_ILLEGAL_STATE, "failed to load sectors array")
            })?;
            let curr_epoch = rt.curr_epoch();
            for (deadline_idx, partition_map) in to_process.iter() {
                let policy = rt.policy();
                let target_deadline = declaration_deadline_info(
                    policy,
                    state.current_proving_period_start(policy, curr_epoch),
                    deadline_idx,
                    curr_epoch,
                )
                .map_err(|e| {
                    actor_error!(
                        illegal_argument,
                        "invalid recovery declaration deadline {}: {}",
                        deadline_idx,
                        e
                    )
                })?;

                validate_fr_declaration_deadline(&target_deadline).map_err(|e| {
                    actor_error!(
                        illegal_argument,
                        "failed recovery declaration at deadline {}: {}",
                        deadline_idx,
                        e
                    )
                })?;

                let mut deadline =
                    deadlines.load_deadline(policy, store, deadline_idx).map_err(|e| {
                        e.downcast_default(
                            ExitCode::USR_ILLEGAL_STATE,
                            format!("failed to load deadline {}", deadline_idx),
                        )
                    })?;

                deadline
                    .declare_faults_recovered(store, &sectors, info.sector_size, partition_map)
                    .map_err(|e| {
                        e.downcast_default(
                            ExitCode::USR_ILLEGAL_STATE,
                            format!("failed to declare recoveries for deadline {}", deadline_idx),
                        )
                    })?;

                deadlines.update_deadline(policy, store, deadline_idx, &deadline).map_err(|e| {
                    e.downcast_default(
                        ExitCode::USR_ILLEGAL_STATE,
                        format!("failed to store deadline {}", deadline_idx),
                    )
                })?;
            }

            state.save_deadlines(store, deadlines).map_err(|e| {
                e.downcast_default(ExitCode::USR_ILLEGAL_STATE, "failed to save deadlines")
            })?;

            Ok(fee_to_burn)
        })?;

        burn_funds(rt, fee_to_burn)?;
        let state: State = rt.state()?;
        state.check_balance_invariants(&rt.current_balance()).map_err(balance_invariants_broken)?;

        // Power is not restored yet, but when the recovered sectors are successfully PoSted.
        Ok(())
    }

    /// Compacts a number of partitions at one deadline by removing terminated sectors, re-ordering the remaining sectors,
    /// and assigning them to new partitions so as to completely fill all but one partition with live sectors.
    /// The addressed partitions are removed from the deadline, and new ones appended.
    /// The final partition in the deadline is always included in the compaction, whether or not explicitly requested.
    /// Removed sectors are removed from state entirely.
    /// May not be invoked if the deadline has any un-processed early terminations.
    fn compact_partitions(
        rt: &mut impl Runtime,
        params: CompactPartitionsParams,
    ) -> Result<(), ActorError> {
        {
            let policy = rt.policy();
            if params.deadline >= policy.wpost_period_deadlines {
                return Err(actor_error!(illegal_argument, "invalid deadline {}", params.deadline));
            }
        }

        let partitions = params.partitions.validate().map_err(|e| {
            actor_error!(illegal_argument, "failed to parse partitions bitfield: {}", e)
        })?;
        let partition_count = partitions.len();

        let params_deadline = params.deadline;

        rt.transaction(|state: &mut State, rt| {
            let info = get_miner_info(rt.store(), state)?;

            rt.validate_immediate_caller_is(
                info.control_addresses.iter().chain(&[info.worker, info.owner]),
            )?;

            let store = rt.store();
            let policy = rt.policy();

            if !deadline_available_for_compaction(
                policy,
                state.current_proving_period_start(policy, rt.curr_epoch()),
                params_deadline,
                rt.curr_epoch(),
            ) {
                return Err(actor_error!(
                    forbidden,
                    "cannot compact deadline {} during its challenge window, \
                    or the prior challenge window,
                    or before {} epochs have passed since its last challenge window ended",
                    params_deadline,
                    policy.wpost_dispute_window
                ));
            }

            let submission_partition_limit =
                load_partitions_sectors_max(policy, info.window_post_partition_sectors);
            if partition_count > submission_partition_limit {
                return Err(actor_error!(
                    illegal_argument,
                    "too many partitions {}, limit {}",
                    partition_count,
                    submission_partition_limit
                ));
            }

            let quant = state.quant_spec_for_deadline(policy, params_deadline);
            let mut deadlines =
                state.load_deadlines(store).map_err(|e| e.wrap("failed to load deadlines"))?;

            let mut deadline =
                deadlines.load_deadline(policy, store, params_deadline).map_err(|e| {
                    e.downcast_default(
                        ExitCode::USR_ILLEGAL_STATE,
                        format!("failed to load deadline {}", params_deadline),
                    )
                })?;

            let (live, dead, removed_power) =
                deadline.remove_partitions(store, partitions, quant).map_err(|e| {
                    e.downcast_default(
                        ExitCode::USR_ILLEGAL_STATE,
                        format!("failed to remove partitions from deadline {}", params_deadline),
                    )
                })?;

            state.delete_sectors(store, &dead).map_err(|e| {
                e.downcast_default(ExitCode::USR_ILLEGAL_STATE, "failed to delete dead sectors")
            })?;

            let sectors = state.load_sector_infos(store, &live).map_err(|e| {
                e.downcast_default(ExitCode::USR_ILLEGAL_STATE, "failed to load moved sectors")
            })?;
            let proven = true;
            let added_power = deadline
                .add_sectors(
                    store,
                    info.window_post_partition_sectors,
                    proven,
                    &sectors,
                    info.sector_size,
                    quant,
                )
                .map_err(|e| {
                    e.downcast_default(
                        ExitCode::USR_ILLEGAL_STATE,
                        "failed to add back moved sectors",
                    )
                })?;

            if removed_power != added_power {
                return Err(actor_error!(
                    illegal_state,
                    "power changed when compacting partitions: was {:?}, is now {:?}",
                    removed_power,
                    added_power
                ));
            }

            deadlines.update_deadline(policy, store, params_deadline, &deadline).map_err(|e| {
                e.downcast_default(
                    ExitCode::USR_ILLEGAL_STATE,
                    format!("failed to update deadline {}", params_deadline),
                )
            })?;

            state.save_deadlines(store, deadlines).map_err(|e| {
                e.downcast_default(
                    ExitCode::USR_ILLEGAL_STATE,
                    format!("failed to save deadline {}", params_deadline),
                )
            })?;

            Ok(())
        })?;

        Ok(())
    }

    /// Compacts sector number allocations to reduce the size of the allocated sector
    /// number bitfield.
    ///
    /// When allocating sector numbers sequentially, or in sequential groups, this
    /// bitfield should remain fairly small. However, if the bitfield grows large
    /// enough such that PreCommitSector fails (or becomes expensive), this method
    /// can be called to mask out (throw away) entire ranges of unused sector IDs.
    /// For example, if sectors 1-99 and 101-200 have been allocated, sector number
    /// 99 can be masked out to collapse these two ranges into one.
    fn compact_sector_numbers(
        rt: &mut impl Runtime,
        params: CompactSectorNumbersParams,
    ) -> Result<(), ActorError> {
        let mask_sector_numbers = params
            .mask_sector_numbers
            .validate()
            .map_err(|e| actor_error!(illegal_argument, "invalid mask bitfield: {}", e))?;

        let last_sector_number = mask_sector_numbers
            .last()
            .ok_or_else(|| actor_error!(illegal_argument, "invalid mask bitfield"))?
            as SectorNumber;

        if last_sector_number > MAX_SECTOR_NUMBER {
            return Err(actor_error!(
                illegal_argument,
                "masked sector number {} exceeded max sector number",
                last_sector_number
            ));
        }

        rt.transaction(|state: &mut State, rt| {
            let info = get_miner_info(rt.store(), state)?;

            rt.validate_immediate_caller_is(
                info.control_addresses.iter().chain(&[info.worker, info.owner]),
            )?;

            state.allocate_sector_numbers(
                rt.store(),
                mask_sector_numbers,
                CollisionPolicy::AllowCollisions,
            )
        })?;

        Ok(())
    }

    /// Locks up some amount of a the miner's unlocked balance (including funds received alongside the invoking message).
    fn apply_rewards(rt: &mut impl Runtime, params: ApplyRewardParams) -> Result<(), ActorError> {
        if params.reward.is_negative() {
            return Err(actor_error!(
                illegal_argument,
                "cannot lock up a negative amount of funds"
            ));
        }
        if params.penalty.is_negative() {
            return Err(actor_error!(
                illegal_argument,
                "cannot penalize a negative amount of funds"
            ));
        }

        let (pledge_delta_total, to_burn) = rt.transaction(|st: &mut State, rt| {
            let mut pledge_delta_total = TokenAmount::zero();

            rt.validate_immediate_caller_is(std::iter::once(&REWARD_ACTOR_ADDR))?;

            let (reward_to_lock, locked_reward_vesting_spec) =
                locked_reward_from_reward(params.reward);

            // This ensures the miner has sufficient funds to lock up amountToLock.
            // This should always be true if reward actor sends reward funds with the message.
            let unlocked_balance = st.get_unlocked_balance(&rt.current_balance()).map_err(|e| {
                actor_error!(illegal_state, "failed to calculate unlocked balance: {}", e)
            })?;

            if unlocked_balance < reward_to_lock {
                return Err(actor_error!(
                    insufficient_funds,
                    "insufficient funds to lock, available: {}, requested: {}",
                    unlocked_balance,
                    reward_to_lock
                ));
            }

            let newly_vested = st
                .add_locked_funds(
                    rt.store(),
                    rt.curr_epoch(),
                    &reward_to_lock,
                    locked_reward_vesting_spec,
                )
                .map_err(|e| {
                    actor_error!(illegal_state, "failed to lock funds in vesting table: {}", e)
                })?;
            pledge_delta_total -= &newly_vested;
            pledge_delta_total += &reward_to_lock;

            st.apply_penalty(&params.penalty)
                .map_err(|e| actor_error!(illegal_state, "failed to apply penalty: {}", e))?;

            // Attempt to repay all fee debt in this call. In most cases the miner will have enough
            // funds in the *reward alone* to cover the penalty. In the rare case a miner incurs more
            // penalty than it can pay for with reward and existing funds, it will go into fee debt.
            let (penalty_from_vesting, penalty_from_balance) = st
                .repay_partial_debt_in_priority_order(
                    rt.store(),
                    rt.curr_epoch(),
                    &rt.current_balance(),
                )
                .map_err(|e| {
                    e.downcast_default(ExitCode::USR_ILLEGAL_STATE, "failed to repay penalty")
                })?;
            pledge_delta_total -= &penalty_from_vesting;
            let to_burn = penalty_from_vesting + penalty_from_balance;
            Ok((pledge_delta_total, to_burn))
        })?;

        notify_pledge_changed(rt, &pledge_delta_total)?;
        burn_funds(rt, to_burn)?;
        let st: State = rt.state()?;
        st.check_balance_invariants(&rt.current_balance()).map_err(balance_invariants_broken)?;
        Ok(())
    }

    fn report_consensus_fault(
        rt: &mut impl Runtime,
        params: ReportConsensusFaultParams,
    ) -> Result<(), ActorError> {
        // Note: only the first report of any fault is processed because it sets the
        // ConsensusFaultElapsed state variable to an epoch after the fault, and reports prior to
        // that epoch are no longer valid
        rt.validate_immediate_caller_accept_any()?;
        let reporter = rt.message().caller();

        let fault = rt
            .verify_consensus_fault(&params.header1, &params.header2, &params.header_extra)
            .map_err(|e| e.downcast_default(ExitCode::USR_ILLEGAL_ARGUMENT, "fault not verified"))?
            .ok_or_else(|| actor_error!(illegal_argument, "No consensus fault found"))?;
        if fault.target != rt.message().receiver() {
            return Err(actor_error!(
                illegal_argument,
                "fault by {} reported to miner {}",
                fault.target,
                rt.message().receiver()
            ));
        }

        // Elapsed since the fault (i.e. since the higher of the two blocks)
        let fault_age = rt.curr_epoch() - fault.epoch;
        if fault_age <= 0 {
            return Err(actor_error!(
                illegal_argument,
                "invalid fault epoch {} ahead of current {}",
                fault.epoch,
                rt.curr_epoch()
            ));
        }

        // Reward reporter with a share of the miner's current balance.
        let reward_stats = request_current_epoch_block_reward(rt)?;

        // The policy amounts we should burn and send to reporter
        // These may differ from actual funds send when miner goes into fee debt
        let this_epoch_reward =
            TokenAmount::from_atto(reward_stats.this_epoch_reward_smoothed.estimate());
        let fault_penalty = consensus_fault_penalty(this_epoch_reward.clone());
        let slasher_reward = reward_for_consensus_slash_report(&this_epoch_reward);

        let mut pledge_delta = TokenAmount::zero();

        let (burn_amount, reward_amount) = rt.transaction(|st: &mut State, rt| {
            let mut info = get_miner_info(rt.store(), st)?;

            // Verify miner hasn't already been faulted
            if fault.epoch < info.consensus_fault_elapsed {
                return Err(actor_error!(
                    forbidden,
                    "fault epoch {} is too old, last exclusion period ended at {}",
                    fault.epoch,
                    info.consensus_fault_elapsed
                ));
            }

            st.apply_penalty(&fault_penalty).map_err(|e| {
                actor_error!(illegal_state, format!("failed to apply penalty: {}", e))
            })?;

            // Pay penalty
            let (penalty_from_vesting, penalty_from_balance) = st
                .repay_partial_debt_in_priority_order(
                    rt.store(),
                    rt.curr_epoch(),
                    &rt.current_balance(),
                )
                .map_err(|e| {
                    e.downcast_default(ExitCode::USR_ILLEGAL_STATE, "failed to pay fees")
                })?;

            let mut burn_amount = &penalty_from_vesting + &penalty_from_balance;
            pledge_delta -= penalty_from_vesting;

            // clamp reward at funds burnt
            let reward_amount = std::cmp::min(&burn_amount, &slasher_reward).clone();
            burn_amount -= &reward_amount;

            info.consensus_fault_elapsed =
                rt.curr_epoch() + rt.policy().consensus_fault_ineligibility_duration;

            st.save_info(rt.store(), &info).map_err(|e| {
                e.downcast_default(ExitCode::USR_SERIALIZATION, "failed to save miner info")
            })?;

            Ok((burn_amount, reward_amount))
        })?;

        if let Err(e) = rt.send(&reporter, METHOD_SEND, None, reward_amount) {
            error!("failed to send reward: {}", e);
        }

        burn_funds(rt, burn_amount)?;
        notify_pledge_changed(rt, &pledge_delta)?;

        let state: State = rt.state()?;
        state.check_balance_invariants(&rt.current_balance()).map_err(balance_invariants_broken)?;
        Ok(())
    }

    fn withdraw_balance(
        rt: &mut impl Runtime,
        params: WithdrawBalanceParams,
    ) -> Result<WithdrawBalanceReturn, ActorError> {
        if params.amount_requested.is_negative() {
            return Err(actor_error!(
                illegal_argument,
                "negative fund requested for withdrawal: {}",
                params.amount_requested
            ));
        }

        let (info, amount_withdrawn, newly_vested, fee_to_burn, state) =
            rt.transaction(|state: &mut State, rt| {
                let mut info = get_miner_info(rt.store(), state)?;

                // Only the owner or the beneficiary is allowed to withdraw the balance.
                rt.validate_immediate_caller_is(&[info.owner, info.beneficiary])?;

                // Ensure we don't have any pending terminations.
                if !state.early_terminations.is_empty() {
                    return Err(actor_error!(
                        forbidden,
                        "cannot withdraw funds while {} deadlines have terminated sectors \
                        with outstanding fees",
                        state.early_terminations.len()
                    ));
                }

                // Unlock vested funds so we can spend them.
                let newly_vested =
                    state.unlock_vested_funds(rt.store(), rt.curr_epoch()).map_err(|e| {
                        e.downcast_default(ExitCode::USR_ILLEGAL_STATE, "Failed to vest fund")
                    })?;

                // available balance already accounts for fee debt so it is correct to call
                // this before RepayDebts. We would have to
                // subtract fee debt explicitly if we called this after.
                let available_balance =
                    state.get_available_balance(&rt.current_balance()).map_err(|e| {
                        actor_error!(
                            illegal_state,
                            format!("failed to calculate available balance: {}", e)
                        )
                    })?;

                // Verify unlocked funds cover both InitialPledgeRequirement and FeeDebt
                // and repay fee debt now.
                let fee_to_burn = repay_debts_or_abort(rt, state)?;
                let mut amount_withdrawn =
                    std::cmp::min(&available_balance, &params.amount_requested);
                if amount_withdrawn.is_negative() {
                    return Err(actor_error!(
                        illegal_state,
                        "negative amount to withdraw: {}",
                        amount_withdrawn
                    ));
                }
                if info.beneficiary != info.owner {
                    // remaining_quota always zero and positive
                    let remaining_quota = info.beneficiary_term.available(rt.curr_epoch());
                    if remaining_quota.is_zero() {
                        return Err(actor_error!(
                            forbidden,
                            "beneficiary expiration of epoch {} passed or quota of {} depleted with {} used",
                            info.beneficiary_term.expiration,
                            info.beneficiary_term.quota,
                            info.beneficiary_term.used_quota
                        ));
                    }
                    amount_withdrawn = std::cmp::min(amount_withdrawn, &remaining_quota);
                    if amount_withdrawn.is_positive() {
                        info.beneficiary_term.used_quota += amount_withdrawn;
                        state.save_info(rt.store(), &info).map_err(|e| {
                            e.downcast_default(
                                ExitCode::USR_ILLEGAL_STATE,
                                "failed to save miner info",
                            )
                        })?;
                    }
                    Ok((info, amount_withdrawn.clone(), newly_vested, fee_to_burn, state.clone()))
                } else {
                    Ok((info, amount_withdrawn.clone(), newly_vested, fee_to_burn, state.clone()))
                }
            })?;

        if amount_withdrawn.is_positive() {
            rt.send(&info.beneficiary, METHOD_SEND, None, amount_withdrawn.clone())?;
        }

        burn_funds(rt, fee_to_burn)?;
        notify_pledge_changed(rt, &newly_vested.neg())?;

        state.check_balance_invariants(&rt.current_balance()).map_err(balance_invariants_broken)?;
        Ok(WithdrawBalanceReturn { amount_withdrawn })
    }

    /// Proposes or confirms a change of beneficiary address.
    /// A proposal must be submitted by the owner, and takes effect after approval of both the proposed beneficiary and current beneficiary,
    /// if applicable, any current beneficiary that has time and quota remaining.
    //// See FIP-0029, https://github.com/filecoin-project/FIPs/blob/master/FIPS/fip-0029.md
    fn change_beneficiary(
        rt: &mut impl Runtime,
        params: ChangeBeneficiaryParams,
    ) -> Result<(), ActorError> {
        rt.validate_immediate_caller_accept_any()?;
        let caller = rt.message().caller();
        let new_beneficiary =
            Address::new_id(rt.resolve_address(&params.new_beneficiary).ok_or_else(|| {
                actor_error!(
                    illegal_argument,
                    "unable to resolve address: {}",
                    params.new_beneficiary
                )
            })?);

        rt.transaction(|state: &mut State, rt| {
            let mut info = get_miner_info(rt.store(), state)?;
            if caller == info.owner {
                // This is a ChangeBeneficiary proposal when the caller is Owner
                if new_beneficiary != info.owner {
                    // When beneficiary is not owner, just check quota in params,
                    // Expiration maybe an expiration value, but wouldn't cause problem, just the new beneficiary never get any benefit
                    if !params.new_quota.is_positive() {
                        return Err(actor_error!(
                            illegal_argument,
                            "beneficial quota {} must bigger than zero",
                            params.new_quota
                        ));
                    }
                } else {
                    // Expiration/quota must set to 0 while change beneficiary to owner
                    if !params.new_quota.is_zero() {
                        return Err(actor_error!(
                            illegal_argument,
                            "owner beneficial quota {} must be zero",
                            params.new_quota
                        ));
                    }

                    if params.new_expiration != 0 {
                        return Err(actor_error!(
                            illegal_argument,
                            "owner beneficial expiration {} must be zero",
                            params.new_expiration
                        ));
                    }
                }

                let mut pending_beneficiary_term = PendingBeneficiaryChange::new(
                    new_beneficiary,
                    params.new_quota,
                    params.new_expiration,
                );
                if info.beneficiary_term.available(rt.curr_epoch()).is_zero() {
                    // Set current beneficiary to approved when current beneficiary is not effective
                    pending_beneficiary_term.approved_by_beneficiary = true;
                }
                info.pending_beneficiary_term = Some(pending_beneficiary_term);
            } else if let Some(pending_term) = &info.pending_beneficiary_term {
                if caller != info.beneficiary && caller != pending_term.new_beneficiary {
                    return Err(actor_error!(
                        forbidden,
                        "message caller {} is neither proposal beneficiary{} nor current beneficiary{}",
                        caller,
                        params.new_beneficiary,
                        info.beneficiary
                    ));
                }

                if pending_term.new_beneficiary != new_beneficiary {
                    return Err(actor_error!(
                        illegal_argument,
                        "new beneficiary address must be equal expect {}, but got {}",
                        pending_term.new_beneficiary,
                        params.new_beneficiary
                    ));
                }
                if pending_term.new_quota != params.new_quota {
                    return Err(actor_error!(
                        illegal_argument,
                        "new beneficiary quota must be equal expect {}, but got {}",
                        pending_term.new_quota,
                        params.new_quota
                    ));
                }
                if pending_term.new_expiration != params.new_expiration {
                    return Err(actor_error!(
                        illegal_argument,
                        "new beneficiary expire date must be equal expect {}, but got {}",
                        pending_term.new_expiration,
                        params.new_expiration
                    ));
                }
            } else {
                return Err(actor_error!(forbidden, "No changeBeneficiary proposal exists"));
            }

            if let Some(pending_term) = info.pending_beneficiary_term.as_mut() {
                if caller == info.beneficiary {
                    pending_term.approved_by_beneficiary = true
                }

                if caller == new_beneficiary {
                    pending_term.approved_by_nominee = true
                }

                if pending_term.approved_by_beneficiary && pending_term.approved_by_nominee {
                    //approved by both beneficiary and nominee
                    if new_beneficiary != info.beneficiary {
                        //if beneficiary changes, reset used_quota to zero
                        info.beneficiary_term.used_quota = TokenAmount::zero();
                    }
                    info.beneficiary = new_beneficiary;
                    info.beneficiary_term.quota = pending_term.new_quota.clone();
                    info.beneficiary_term.expiration = pending_term.new_expiration;
                    // clear the pending proposal
                    info.pending_beneficiary_term = None;
                }
            }

            state.save_info(rt.store(), &info).map_err(|e| {
                e.downcast_default(ExitCode::USR_ILLEGAL_STATE, "failed to save miner info")
            })?;
            Ok(())
        })
    }

    // GetBeneficiary retrieves the currently active and proposed beneficiary information.
    // This method is for use by other actors (such as those acting as beneficiaries),
    // and to abstract the state representation for clients.
    fn get_beneficiary(rt: &mut impl Runtime) -> Result<GetBeneficiaryReturn, ActorError> {
        rt.validate_immediate_caller_accept_any()?;
        let info = rt.transaction(|state: &mut State, rt| get_miner_info(rt.store(), state))?;

        Ok(GetBeneficiaryReturn {
            active: ActiveBeneficiary {
                beneficiary: info.beneficiary,
                term: info.beneficiary_term,
            },
            proposed: info.pending_beneficiary_term,
        })
    }

    fn repay_debt(rt: &mut impl Runtime) -> Result<(), ActorError> {
        let (from_vesting, from_balance, state) = rt.transaction(|state: &mut State, rt| {
            let info = get_miner_info(rt.store(), state)?;
            rt.validate_immediate_caller_is(
                info.control_addresses.iter().chain(&[info.worker, info.owner]),
            )?;

            // Repay as much fee debt as possible.
            let (from_vesting, from_balance) = state
                .repay_partial_debt_in_priority_order(
                    rt.store(),
                    rt.curr_epoch(),
                    &rt.current_balance(),
                )
                .map_err(|e| {
                    e.downcast_default(ExitCode::USR_ILLEGAL_STATE, "failed to unlock fee debt")
                })?;

            Ok((from_vesting, from_balance, state.clone()))
        })?;

        let burn_amount = from_balance + &from_vesting;
        notify_pledge_changed(rt, &from_vesting.neg())?;
        burn_funds(rt, burn_amount)?;

        state.check_balance_invariants(&rt.current_balance()).map_err(balance_invariants_broken)?;
        Ok(())
    }

    fn on_deferred_cron_event(
        rt: &mut impl Runtime,
        params: DeferredCronEventParams,
    ) -> Result<(), ActorError> {
        rt.validate_immediate_caller_is(std::iter::once(&STORAGE_POWER_ACTOR_ADDR))?;

        let payload: CronEventPayload = from_slice(&params.event_payload).map_err(|e| {
            actor_error!(
                illegal_state,
                format!("failed to unmarshal miner cron payload into expected structure: {}", e)
            )
        })?;

        match payload.event_type {
            CRON_EVENT_PROVING_DEADLINE => handle_proving_deadline(
                rt,
                &params.reward_smoothed,
                &params.quality_adj_power_smoothed,
            )?,
            CRON_EVENT_PROCESS_EARLY_TERMINATIONS => {
                if process_early_terminations(
                    rt,
                    &params.reward_smoothed,
                    &params.quality_adj_power_smoothed,
                )? {
                    schedule_early_termination_work(rt)?
                }
            }
            _ => {
                error!("onDeferredCronEvent invalid event type: {}", payload.event_type);
            }
        };
        let state: State = rt.state()?;
        state.check_balance_invariants(&rt.current_balance()).map_err(balance_invariants_broken)?;
        Ok(())
    }
}

#[derive(Debug, PartialEq, Clone)]
struct SectorPreCommitInfoInner {
    pub seal_proof: RegisteredSealProof,
    pub sector_number: SectorNumber,
    /// CommR
    pub sealed_cid: Cid,
    pub seal_rand_epoch: ChainEpoch,
    pub deal_ids: Vec<DealID>,
    pub expiration: ChainEpoch,
    /// CommD
    pub unsealed_cid: Option<CompactCommD>,
}

/// ReplicaUpdate param with Option<Cid> for CommD
/// None means unknown
pub struct ReplicaUpdateInner {
    pub sector_number: SectorNumber,
    pub deadline: u64,
    pub partition: u64,
    pub new_sealed_cid: Cid,
    /// None means unknown
    pub new_unsealed_cid: Option<Cid>,
    pub deals: Vec<DealID>,
    pub update_proof_type: RegisteredUpdateProof,
    pub replica_proof: Vec<u8>,
}

enum ExtensionKind {
    // handle only legacy sectors
    ExtendCommittmentLegacy,
    // handle both Simple QAP and legacy sectors
    // TODO: when landing https://github.com/filecoin-project/builtin-actors/pull/518
    // ExtendProofValidity
    ExtendCommittment,
}

// ExtendSectorExpiration param
struct ExtendExpirationsInner {
    extensions: Vec<ValidatedExpirationExtension>,
    // Map from sector being extended to (check, maintain)
    // `check` is the space of active claims, checked to ensure all claims are checked
    // `maintain` is the space of claims to maintain
    // maintain <= check with equality in the case no claims are dropped
    claims: Option<BTreeMap<SectorNumber, (u64, u64)>>,
}

#[derive(Clone, Debug, PartialEq)]
pub struct ValidatedExpirationExtension {
    pub deadline: u64,
    pub partition: u64,
    pub sectors: BitField,
    pub new_expiration: ChainEpoch,
}

#[allow(clippy::too_many_arguments)] // validate mut prevents implementing From
impl From<ExpirationExtension2> for ValidatedExpirationExtension {
    fn from(e2: ExpirationExtension2) -> Self {
        let mut sectors = BitField::new();
        for sc in e2.sectors_with_claims {
            sectors.set(sc.sector_number)
        }
        sectors |= &e2.sectors;

        Self {
            deadline: e2.deadline,
            partition: e2.partition,
            sectors,
            new_expiration: e2.new_expiration,
        }
    }
}

fn validate_legacy_extension_declarations(
    extensions: &[ExpirationExtension],
    policy: &Policy,
) -> Result<ExtendExpirationsInner, ActorError> {
    let vec_validated = extensions
        .iter()
        .map(|decl| {
            if decl.deadline >= policy.wpost_period_deadlines {
                return Err(actor_error!(
                    illegal_argument,
                    "deadline {} not in range 0..{}",
                    decl.deadline,
                    policy.wpost_period_deadlines
                ));
            }

            Ok(ValidatedExpirationExtension {
                deadline: decl.deadline,
                partition: decl.partition,
                sectors: decl.sectors.clone(),
                new_expiration: decl.new_expiration,
            })
        })
        .collect::<Result<_, _>>()?;

    Ok(ExtendExpirationsInner { extensions: vec_validated, claims: None })
}

fn validate_extension_declarations(
    rt: &mut impl Runtime,
    extensions: Vec<ExpirationExtension2>,
) -> Result<ExtendExpirationsInner, ActorError> {
    let mut claim_space_by_sector = BTreeMap::<SectorNumber, (u64, u64)>::new();

    for decl in &extensions {
        let policy = rt.policy();
        if decl.deadline >= policy.wpost_period_deadlines {
            return Err(actor_error!(
                illegal_argument,
                "deadline {} not in range 0..{}",
                decl.deadline,
                policy.wpost_period_deadlines
            ));
        }

        for sc in &decl.sectors_with_claims {
            let mut drop_claims = sc.drop_claims.clone();
            let mut all_claim_ids = sc.maintain_claims.clone();
            all_claim_ids.append(&mut drop_claims);
            let claims = get_claims(rt, &all_claim_ids)
                .with_context(|| format!("failed to get claims for sector {}", sc.sector_number))?;
            let first_drop = sc.maintain_claims.len();

            for (i, claim) in claims.iter().enumerate() {
                // check provider and sector matches
                if claim.provider != rt.message().receiver().id().unwrap() {
                    return Err(actor_error!(illegal_argument, "failed to validate declaration sector={}, claim={}, expected claim provider to be {} but found {} ", sc.sector_number, all_claim_ids[i], rt.message().receiver().id().unwrap(), claim.provider));
                }
                if claim.sector != sc.sector_number {
                    return Err(actor_error!(illegal_argument, "failed to validate declaration sector={}, claim={} expected claim sector number to be {} but found {} ", sc.sector_number, all_claim_ids[i], sc.sector_number, claim.sector));
                }

                // If we are not dropping check expiration does not exceed term max
                let mut maintain_delta: u64 = 0;
                if i < first_drop {
                    if decl.new_expiration > claim.term_start + claim.term_max {
                        return Err(actor_error!(forbidden, "failed to validate declaration sector={}, claim={} claim only allows extension to {} but declared new expiration is {}", sc.sector_number, sc.maintain_claims[i], claim.term_start + claim.term_max, decl.new_expiration));
                    }
                    maintain_delta = claim.size.0
                }

                claim_space_by_sector
                    .entry(sc.sector_number)
                    .and_modify(|(check, maintain)| {
                        *check += claim.size.0;
                        *maintain += maintain_delta;
                    })
                    .or_insert((claim.size.0, maintain_delta));
            }
        }
    }
    Ok(ExtendExpirationsInner {
        extensions: extensions.into_iter().map(|e2| e2.into()).collect(),
        claims: Some(claim_space_by_sector),
    })
}

fn extend_sector_committment(
    policy: &Policy,
    curr_epoch: ChainEpoch,
    new_expiration: ChainEpoch,
    sector: &SectorOnChainInfo,
    claim_space_by_sector: &BTreeMap<SectorNumber, (u64, u64)>,
) -> Result<SectorOnChainInfo, ActorError> {
    validate_extended_expiration(policy, curr_epoch, new_expiration, sector)?;

    // all simple_qa_power sectors with VerifiedDealWeight > 0 MUST check all claims
    if sector.simple_qa_power {
        extend_simple_qap_sector(policy, new_expiration, curr_epoch, sector, claim_space_by_sector)
    } else {
        extend_non_simple_qap_sector(new_expiration, curr_epoch, sector)
    }
}

fn extend_sector_committment_legacy(
    policy: &Policy,
    curr_epoch: ChainEpoch,
    new_expiration: ChainEpoch,
    sector: &SectorOnChainInfo,
) -> Result<SectorOnChainInfo, ActorError> {
    validate_extended_expiration(policy, curr_epoch, new_expiration, sector)?;

    // it is an error to do legacy sector expiration on simple-qa power sectors with deal weight
    if sector.simple_qa_power
        && (sector.verified_deal_weight > BigInt::zero() || sector.deal_weight > BigInt::zero())
    {
        return Err(actor_error!(
            forbidden,
            "cannot use legacy sector extension for simple qa power with deal weight {}",
            sector.sector_number
        ));
    }
    extend_non_simple_qap_sector(new_expiration, curr_epoch, sector)
}

fn validate_extended_expiration(
    policy: &Policy,
    curr_epoch: ChainEpoch,
    new_expiration: ChainEpoch,
    sector: &SectorOnChainInfo,
) -> Result<(), ActorError> {
    if !can_extend_seal_proof_type(sector.seal_proof) {
        return Err(actor_error!(
            forbidden,
            "cannot extend expiration for sector {} with unsupported \
            seal type {:?}",
            sector.sector_number,
            sector.seal_proof
        ));
    }
    // This can happen if the sector should have already expired, but hasn't
    // because the end of its deadline hasn't passed yet.
    if sector.expiration < curr_epoch {
        return Err(actor_error!(
            forbidden,
            "cannot extend expiration for expired sector {} at {}",
            sector.sector_number,
            sector.expiration
        ));
    }

    if new_expiration < sector.expiration {
        return Err(actor_error!(
            illegal_argument,
            "cannot reduce sector {} expiration to {} from {}",
            sector.sector_number,
            new_expiration,
            sector.expiration
        ));
    }

    validate_expiration(policy, curr_epoch, sector.activation, new_expiration, sector.seal_proof)?;
    Ok(())
}

fn extend_simple_qap_sector(
    policy: &Policy,
    new_expiration: ChainEpoch,
    curr_epoch: ChainEpoch,
    sector: &SectorOnChainInfo,
    claim_space_by_sector: &BTreeMap<SectorNumber, (u64, u64)>,
) -> Result<SectorOnChainInfo, ActorError> {
    let mut new_sector = sector.clone();
    if sector.verified_deal_weight > BigInt::zero() {
        let old_duration = sector.expiration - sector.activation;
        let deal_space = &sector.deal_weight / old_duration;
        let old_verified_deal_space = &sector.verified_deal_weight / old_duration;
        let (expected_verified_deal_space, new_verified_deal_space) = match claim_space_by_sector
            .get(&sector.sector_number)
        {
            None => {
                return Err(actor_error!(
                        illegal_argument,
                        "claim missing from declaration for sector {} with non-zero verified deal weight {}",
                        sector.sector_number,
                        &sector.verified_deal_weight
                    ));
            }
            Some(space) => space,
        };
        // claims must be completely accounted for
        if BigInt::from(*expected_verified_deal_space as i64) != old_verified_deal_space {
            return Err(actor_error!(illegal_argument, "declared verified deal space in claims ({}) does not match verified deal space ({}) for sector {}", expected_verified_deal_space, old_verified_deal_space, sector.sector_number));
        }
        // claim dropping is restricted to extensions at the end of a sector's life

        let dropping_claims = expected_verified_deal_space != new_verified_deal_space;
        if dropping_claims && sector.expiration - curr_epoch > policy.end_of_life_claim_drop_period
        {
            return Err(actor_error!(
                forbidden,
                "attempt to drop claims with {} epochs > end of life claim drop period {} remaining",
                sector.expiration - curr_epoch,
                policy.end_of_life_claim_drop_period
            ));
        }

        new_sector.expiration = new_expiration;
        // update deal weights to account for new duration
        new_sector.deal_weight = deal_space * (new_sector.expiration - new_sector.activation);
        new_sector.verified_deal_weight = BigInt::from(*new_verified_deal_space)
            * (new_sector.expiration - new_sector.activation);
    } else {
        new_sector.expiration = new_expiration
    }
    Ok(new_sector)
}

fn extend_non_simple_qap_sector(
    new_expiration: ChainEpoch,
    curr_epoch: ChainEpoch,
    sector: &SectorOnChainInfo,
) -> Result<SectorOnChainInfo, ActorError> {
    let mut new_sector = sector.clone();
    // Remove "spent" deal weights for non simple_qa_power sectors with deal weight > 0
    let new_deal_weight = (&sector.deal_weight * (sector.expiration - curr_epoch))
        .div_floor(&BigInt::from(sector.expiration - sector.activation));

    let new_verified_deal_weight = (&sector.verified_deal_weight
        * (sector.expiration - curr_epoch))
        .div_floor(&BigInt::from(sector.expiration - sector.activation));

    new_sector.expiration = new_expiration;
    new_sector.deal_weight = new_deal_weight;
    new_sector.verified_deal_weight = new_verified_deal_weight;
    Ok(new_sector)
}

// TODO: We're using the current power+epoch reward. Technically, we
// should use the power/reward at the time of termination.
// https://github.com/filecoin-project/specs-actors/v6/pull/648
fn process_early_terminations(
    rt: &mut impl Runtime,
    reward_smoothed: &FilterEstimate,
    quality_adj_power_smoothed: &FilterEstimate,
) -> Result</* more */ bool, ActorError> {
    let (result, more, deals_to_terminate, penalty, pledge_delta) =
        rt.transaction(|state: &mut State, rt| {
            let store = rt.store();
            let policy = rt.policy();

            let (result, more) = state
                .pop_early_terminations(
                    policy,
                    store,
                    policy.addressed_partitions_max,
                    policy.addressed_sectors_max,
                )
                .map_err(|e| {
                    e.downcast_default(
                        ExitCode::USR_ILLEGAL_STATE,
                        "failed to pop early terminations",
                    )
                })?;

            // Nothing to do, don't waste any time.
            // This can happen if we end up processing early terminations
            // before the cron callback fires.
            if result.is_empty() {
                info!("no early terminations (maybe cron callback hasn't happened yet?)");
                return Ok((result, more, Vec::new(), TokenAmount::zero(), TokenAmount::zero()));
            }

            let info = get_miner_info(rt.store(), state)?;
            let sectors = Sectors::load(store, &state.sectors).map_err(|e| {
                e.downcast_default(ExitCode::USR_ILLEGAL_STATE, "failed to load sectors array")
            })?;

            let mut total_initial_pledge = TokenAmount::zero();
            let mut deals_to_terminate =
                Vec::<ext::market::OnMinerSectorsTerminateParams>::with_capacity(
                    result.sectors.len(),
                );
            let mut penalty = TokenAmount::zero();

            for (epoch, sector_numbers) in result.iter() {
                let sectors = sectors
                    .load_sector(sector_numbers)
                    .map_err(|e| e.wrap("failed to load sector infos"))?;

                penalty += termination_penalty(
                    info.sector_size,
                    epoch,
                    reward_smoothed,
                    quality_adj_power_smoothed,
                    &sectors,
                );

                // estimate ~one deal per sector.
                let mut deal_ids = Vec::<DealID>::with_capacity(sectors.len());
                for sector in sectors {
                    deal_ids.extend(sector.deal_ids);
                    total_initial_pledge += sector.initial_pledge;
                }

                let params = ext::market::OnMinerSectorsTerminateParams { epoch, deal_ids };
                deals_to_terminate.push(params);
            }

            // Pay penalty
            state
                .apply_penalty(&penalty)
                .map_err(|e| actor_error!(illegal_state, "failed to apply penalty: {}", e))?;

            // Remove pledge requirement.
            let mut pledge_delta = -total_initial_pledge;
            state.add_initial_pledge(&pledge_delta).map_err(|e| {
                actor_error!(illegal_state, "failed to add initial pledge {}: {}", pledge_delta, e)
            })?;

            // Use unlocked pledge to pay down outstanding fee debt
            let (penalty_from_vesting, penalty_from_balance) = state
                .repay_partial_debt_in_priority_order(
                    rt.store(),
                    rt.curr_epoch(),
                    &rt.current_balance(),
                )
                .map_err(|e| {
                    e.downcast_default(ExitCode::USR_ILLEGAL_STATE, "failed to repay penalty")
                })?;

            penalty = &penalty_from_vesting + penalty_from_balance;
            pledge_delta -= penalty_from_vesting;

            Ok((result, more, deals_to_terminate, penalty, pledge_delta))
        })?;

    // We didn't do anything, abort.
    if result.is_empty() {
        info!("no early terminations");
        return Ok(more);
    }

    // Burn penalty.
    log::debug!(
        "storage provider {} penalized {} for sector termination",
        rt.message().receiver(),
        penalty
    );
    burn_funds(rt, penalty)?;

    // Return pledge.
    notify_pledge_changed(rt, &pledge_delta)?;

    // Terminate deals.
    for params in deals_to_terminate {
        request_terminate_deals(rt, params.epoch, params.deal_ids)?;
    }

    // reschedule cron worker, if necessary.
    Ok(more)
}

/// Invoked at the end of the last epoch for each proving deadline.
fn handle_proving_deadline(
    rt: &mut impl Runtime,
    reward_smoothed: &FilterEstimate,
    quality_adj_power_smoothed: &FilterEstimate,
) -> Result<(), ActorError> {
    let curr_epoch = rt.curr_epoch();

    let mut had_early_terminations = false;

    let mut power_delta_total = PowerPair::zero();
    let mut penalty_total = TokenAmount::zero();
    let mut pledge_delta_total = TokenAmount::zero();
    let mut continue_cron = false;

    let state: State = rt.transaction(|state: &mut State, rt| {
        let policy = rt.policy();
        // Vest locked funds.
        // This happens first so that any subsequent penalties are taken
        // from locked vesting funds before funds free this epoch.
        let newly_vested = state
            .unlock_vested_funds(rt.store(), rt.curr_epoch())
            .map_err(|e| e.downcast_default(ExitCode::USR_ILLEGAL_STATE, "failed to vest funds"))?;

        pledge_delta_total -= newly_vested;

        // Process pending worker change if any
        let mut info = get_miner_info(rt.store(), state)?;
        process_pending_worker(&mut info, rt, state)?;

        let deposit_to_burn = state
            .cleanup_expired_pre_commits(policy, rt.store(), rt.curr_epoch())
            .map_err(|e| {
                e.downcast_default(
                    ExitCode::USR_ILLEGAL_STATE,
                    "failed to expire pre-committed sectors",
                )
            })?;
        state
            .apply_penalty(&deposit_to_burn)
            .map_err(|e| actor_error!(illegal_state, "failed to apply penalty: {}", e))?;

        log::debug!(
            "storage provider {} penalized {} for expired pre commits",
            rt.message().receiver(),
            deposit_to_burn
        );

        // Record whether or not we _had_ early terminations in the queue before this method.
        // That way, don't re-schedule a cron callback if one is already scheduled.
        had_early_terminations = have_pending_early_terminations(state);

        let result = state.advance_deadline(policy, rt.store(), rt.curr_epoch()).map_err(|e| {
            e.downcast_default(ExitCode::USR_ILLEGAL_STATE, "failed to advance deadline")
        })?;

        // Faults detected by this missed PoSt pay no penalty, but sectors that were already faulty
        // and remain faulty through this deadline pay the fault fee.
        let penalty_target = pledge_penalty_for_continued_fault(
            reward_smoothed,
            quality_adj_power_smoothed,
            &result.previously_faulty_power.qa,
        );

        power_delta_total += &result.power_delta;
        pledge_delta_total += &result.pledge_delta;

        state
            .apply_penalty(&penalty_target)
            .map_err(|e| actor_error!(illegal_state, "failed to apply penalty: {}", e))?;

        log::debug!(
            "storage provider {} penalized {} for continued fault",
            rt.message().receiver(),
            penalty_target
        );

        let (penalty_from_vesting, penalty_from_balance) = state
            .repay_partial_debt_in_priority_order(
                rt.store(),
                rt.curr_epoch(),
                &rt.current_balance(),
            )
            .map_err(|e| {
                e.downcast_default(ExitCode::USR_ILLEGAL_STATE, "failed to unlock penalty")
            })?;

        penalty_total = &penalty_from_vesting + penalty_from_balance;
        pledge_delta_total -= penalty_from_vesting;

        continue_cron = state.continue_deadline_cron();
        if !continue_cron {
            state.deadline_cron_active = false;
        }

        Ok(state.clone())
    })?;

    // Remove power for new faults, and burn penalties.
    request_update_power(rt, power_delta_total)?;
    burn_funds(rt, penalty_total)?;
    notify_pledge_changed(rt, &pledge_delta_total)?;

    // Schedule cron callback for next deadline's last epoch.
    if continue_cron {
        let new_deadline_info = state.deadline_info(rt.policy(), curr_epoch + 1);
        enroll_cron_event(
            rt,
            new_deadline_info.last(),
            CronEventPayload { event_type: CRON_EVENT_PROVING_DEADLINE },
        )?;
    } else {
        info!("miner {} going inactive, deadline cron discontinued", rt.message().receiver())
    }

    // Record whether or not we _have_ early terminations now.
    let has_early_terminations = have_pending_early_terminations(&state);

    // If we didn't have pending early terminations before, but we do now,
    // handle them at the next epoch.
    if !had_early_terminations && has_early_terminations {
        // First, try to process some of these terminations.
        if process_early_terminations(rt, reward_smoothed, quality_adj_power_smoothed)? {
            // If that doesn't work, just defer till the next epoch.
            schedule_early_termination_work(rt)?;
        }

        // Note: _don't_ process early terminations if we had a cron
        // callback already scheduled. In that case, we'll already have
        // processed AddressedSectorsMax terminations this epoch.
    }

    Ok(())
}

fn validate_expiration(
    policy: &Policy,
    curr_epoch: ChainEpoch,
    activation: ChainEpoch,
    expiration: ChainEpoch,
    seal_proof: RegisteredSealProof,
) -> Result<(), ActorError> {
    // Expiration must be after activation. Check this explicitly to avoid an underflow below.
    if expiration <= activation {
        return Err(actor_error!(
            illegal_argument,
            "sector expiration {} must be after activation {}",
            expiration,
            activation
        ));
    }

    // expiration cannot be less than minimum after activation
    if expiration - activation < policy.min_sector_expiration {
        return Err(actor_error!(
            illegal_argument,
            "invalid expiration {}, total sector lifetime ({}) must exceed {} after activation {}",
            expiration,
            expiration - activation,
            policy.min_sector_expiration,
            activation
        ));
    }

    // expiration cannot exceed MaxSectorExpirationExtension from now
    if expiration > curr_epoch + policy.max_sector_expiration_extension {
        return Err(actor_error!(
            illegal_argument,
            "invalid expiration {}, cannot be more than {} past current epoch {}",
            expiration,
            policy.max_sector_expiration_extension,
            curr_epoch
        ));
    }

    // total sector lifetime cannot exceed SectorMaximumLifetime for the sector's seal proof
    let max_lifetime = seal_proof_sector_maximum_lifetime(seal_proof).ok_or_else(|| {
        actor_error!(illegal_argument, "unrecognized seal proof type {:?}", seal_proof)
    })?;
    if expiration - activation > max_lifetime {
        return Err(actor_error!(
        illegal_argument,
        "invalid expiration {}, total sector lifetime ({}) cannot exceed {} after activation {}",
        expiration,
        expiration - activation,
        max_lifetime,
        activation
    ));
    }

    Ok(())
}

fn enroll_cron_event(
    rt: &mut impl Runtime,
    event_epoch: ChainEpoch,
    cb: CronEventPayload,
) -> Result<(), ActorError> {
    let payload = serialize(&cb, "cron payload")?;
    let ser_params =
        IpldBlock::serialize_cbor(&ext::power::EnrollCronEventParams { event_epoch, payload })?;
    rt.send(
        &STORAGE_POWER_ACTOR_ADDR,
        ext::power::ENROLL_CRON_EVENT_METHOD,
        ser_params,
        TokenAmount::zero(),
    )?;

    Ok(())
}

fn request_update_power(rt: &mut impl Runtime, delta: PowerPair) -> Result<(), ActorError> {
    if delta.is_zero() {
        return Ok(());
    }

    let delta_clone = delta.clone();

    rt.send(
        &STORAGE_POWER_ACTOR_ADDR,
        ext::power::UPDATE_CLAIMED_POWER_METHOD,
        IpldBlock::serialize_cbor(&ext::power::UpdateClaimedPowerParams {
            raw_byte_delta: delta.raw,
            quality_adjusted_delta: delta.qa,
        })?,
        TokenAmount::zero(),
    )
    .map_err(|e| e.wrap(format!("failed to update power with {:?}", delta_clone)))?;

    Ok(())
}

fn request_terminate_deals(
    rt: &mut impl Runtime,
    epoch: ChainEpoch,
    deal_ids: Vec<DealID>,
) -> Result<(), ActorError> {
    const MAX_LENGTH: usize = 8192;

    for chunk in deal_ids.chunks(MAX_LENGTH) {
        rt.send(
            &STORAGE_MARKET_ACTOR_ADDR,
            ext::market::ON_MINER_SECTORS_TERMINATE_METHOD,
            IpldBlock::serialize_cbor(&ext::market::OnMinerSectorsTerminateParamsRef {
                epoch,
                deal_ids: chunk,
            })?,
            TokenAmount::zero(),
        )?;
    }

    Ok(())
}

fn schedule_early_termination_work(rt: &mut impl Runtime) -> Result<(), ActorError> {
    info!("scheduling early terminations with cron...");
    enroll_cron_event(
        rt,
        rt.curr_epoch() + 1,
        CronEventPayload { event_type: CRON_EVENT_PROCESS_EARLY_TERMINATIONS },
    )
}

fn have_pending_early_terminations(state: &State) -> bool {
    let no_early_terminations = state.early_terminations.is_empty();
    !no_early_terminations
}

// returns true if valid, false if invalid, error if failed to validate either way!
fn verify_windowed_post(
    rt: &impl Runtime,
    challenge_epoch: ChainEpoch,
    sectors: &[SectorOnChainInfo],
    proofs: Vec<PoStProof>,
) -> Result<bool, ActorError> {
    let miner_actor_id: u64 = if let Payload::ID(i) = rt.message().receiver().payload() {
        *i
    } else {
        return Err(actor_error!(
            illegal_state,
            "runtime provided bad receiver address {}",
            rt.message().receiver()
        ));
    };

    // Regenerate challenge randomness, which must match that generated for the proof.
    let entropy = serialize(&rt.message().receiver(), "address for window post challenge")?;
    let randomness = rt.get_randomness_from_beacon(
        DomainSeparationTag::WindowedPoStChallengeSeed,
        challenge_epoch,
        &entropy,
    )?;

    let challenged_sectors = sectors
        .iter()
        .map(|s| SectorInfo {
            proof: s.seal_proof,
            sector_number: s.sector_number,
            sealed_cid: s.sealed_cid,
        })
        .collect();

    // get public inputs
    let pv_info = WindowPoStVerifyInfo {
        randomness: Randomness(randomness.into()),
        proofs,
        challenged_sectors,
        prover: miner_actor_id,
    };

    // verify the post proof
    let result = rt.verify_post(&pv_info);
    Ok(result.is_ok())
}

fn get_verify_info(
    rt: &mut impl Runtime,
    params: SealVerifyParams,
    unsealed_cid: CompactCommD,
) -> Result<SealVerifyInfo, ActorError> {
    if rt.curr_epoch() <= params.interactive_epoch {
        return Err(actor_error!(forbidden, "too early to prove sector"));
    }

    let miner_actor_id: u64 = if let Payload::ID(i) = rt.message().receiver().payload() {
        *i
    } else {
        return Err(actor_error!(
            illegal_state,
            "runtime provided non ID receiver address {}",
            rt.message().receiver()
        ));
    };
    let entropy = serialize(&rt.message().receiver(), "address for get verify info")?;
    let randomness = rt.get_randomness_from_tickets(
        DomainSeparationTag::SealRandomness,
        params.seal_rand_epoch,
        &entropy,
    )?;
    let interactive_randomness = rt.get_randomness_from_beacon(
        DomainSeparationTag::InteractiveSealChallengeSeed,
        params.interactive_epoch,
        &entropy,
    )?;

    let commd = unsealed_cid.get_cid(params.registered_seal_proof)?;

    Ok(SealVerifyInfo {
        registered_proof: params.registered_seal_proof,
        sector_id: SectorID { miner: miner_actor_id, number: params.sector_num },
        deal_ids: params.deal_ids,
        interactive_randomness: Randomness(interactive_randomness.into()),
        proof: params.proof,
        randomness: Randomness(randomness.into()),
        sealed_cid: params.sealed_cid,
        unsealed_cid: commd,
    })
}

fn request_deal_data(
    rt: &mut impl Runtime,
    sectors: &[ext::market::SectorDeals],
) -> Result<ext::market::VerifyDealsForActivationReturn, ActorError> {
    // Short-circuit if there are no deals in any of the sectors.
    let mut deal_count = 0;
    for sector in sectors {
        deal_count += sector.deal_ids.len();
    }
    if deal_count == 0 {
        return Ok(ext::market::VerifyDealsForActivationReturn {
            sectors: vec![Default::default(); sectors.len()],
        });
    }

    let serialized = rt.send(
        &STORAGE_MARKET_ACTOR_ADDR,
        ext::market::VERIFY_DEALS_FOR_ACTIVATION_METHOD,
        IpldBlock::serialize_cbor(&ext::market::VerifyDealsForActivationParamsRef { sectors })?,
        TokenAmount::zero(),
    )?;

    Ok(serialized.deserialize()?)
}

/// Requests the current epoch target block reward from the reward actor.
/// return value includes reward, smoothed estimate of reward, and baseline power
fn request_current_epoch_block_reward(
    rt: &mut impl Runtime,
) -> Result<ThisEpochRewardReturn, ActorError> {
    let ret = rt
        .send(
            &REWARD_ACTOR_ADDR,
            ext::reward::THIS_EPOCH_REWARD_METHOD,
            Default::default(),
            TokenAmount::zero(),
        )
        .map_err(|e| e.wrap("failed to check epoch baseline power"))?;

    let ret: ThisEpochRewardReturn = deserialize(&ret, "epoch reward response")?;
    Ok(ret)
}

/// Requests the current network total power and pledge from the power actor.
fn request_current_total_power(
    rt: &mut impl Runtime,
) -> Result<ext::power::CurrentTotalPowerReturn, ActorError> {
    let ret = rt
        .send(
            &STORAGE_POWER_ACTOR_ADDR,
            ext::power::CURRENT_TOTAL_POWER_METHOD,
            Default::default(),
            TokenAmount::zero(),
        )
        .map_err(|e| e.wrap("failed to check current power"))?;

    let power: ext::power::CurrentTotalPowerReturn = deserialize(&ret, "total power response")?;
    Ok(power)
}

/// Resolves an address to an ID address and verifies that it is address of an account actor with an associated BLS key.
/// The worker must be BLS since the worker key will be used alongside a BLS-VRF.
fn resolve_worker_address(rt: &mut impl Runtime, raw: Address) -> Result<ActorID, ActorError> {
    let resolved = rt
        .resolve_address(&raw)
        .ok_or_else(|| actor_error!(illegal_argument, "unable to resolve address: {}", raw))?;

    let worker_code = rt
        .get_actor_code_cid(&resolved)
        .ok_or_else(|| actor_error!(illegal_argument, "no code for address: {}", resolved))?;
    if rt.resolve_builtin_actor_type(&worker_code) != Some(Type::Account) {
        return Err(actor_error!(
            illegal_argument,
            "worker actor type must be an account, was {}",
            worker_code
        ));
    }

    if raw.protocol() != Protocol::BLS {
        let ret = rt.send(
            &Address::new_id(resolved),
            ext::account::PUBKEY_ADDRESS_METHOD,
            None,
            TokenAmount::zero(),
        )?;
        let pub_key: Address = deserialize(&ret, "address response")?;
        if pub_key.protocol() != Protocol::BLS {
            return Err(actor_error!(
                illegal_argument,
                "worker account {} must have BLS pubkey, was {}",
                resolved,
                pub_key.protocol()
            ));
        }
    }
    Ok(resolved)
}

fn burn_funds(rt: &mut impl Runtime, amount: TokenAmount) -> Result<(), ActorError> {
    log::debug!("storage provder {} burning {}", rt.message().receiver(), amount);
    if amount.is_positive() {
        rt.send(&BURNT_FUNDS_ACTOR_ADDR, METHOD_SEND, None, amount)?;
    }
    Ok(())
}

fn notify_pledge_changed(
    rt: &mut impl Runtime,
    pledge_delta: &TokenAmount,
) -> Result<(), ActorError> {
    if !pledge_delta.is_zero() {
        rt.send(
            &STORAGE_POWER_ACTOR_ADDR,
            ext::power::UPDATE_PLEDGE_TOTAL_METHOD,
            IpldBlock::serialize_cbor(pledge_delta)?,
            TokenAmount::zero(),
        )?;
    }
    Ok(())
}

fn get_claims(
    rt: &mut impl Runtime,
    ids: &Vec<ext::verifreg::ClaimID>,
) -> Result<Vec<ext::verifreg::Claim>, ActorError> {
    let params = ext::verifreg::GetClaimsParams {
        provider: rt.message().receiver().id().unwrap(),
        claim_ids: ids.clone(),
    };
    let ret_raw = rt.send(
        &VERIFIED_REGISTRY_ACTOR_ADDR,
        ext::verifreg::GET_CLAIMS_METHOD as u64,
        IpldBlock::serialize_cbor(&params)?,
        TokenAmount::zero(),
    )?;
    let claims_ret: ext::verifreg::GetClaimsReturn = deserialize(&ret_raw, "get claims return")?;
    if (claims_ret.batch_info.success_count as usize) < ids.len() {
        return Err(actor_error!(illegal_argument, "invalid claims"));
    }
    Ok(claims_ret.claims)
}

/// Assigns proving period offset randomly in the range [0, WPoStProvingPeriod) by hashing
/// the actor's address and current epoch.
fn assign_proving_period_offset(
    policy: &Policy,
    addr: Address,
    current_epoch: ChainEpoch,
    blake2b: impl FnOnce(&[u8]) -> [u8; 32],
) -> anyhow::Result<ChainEpoch> {
    let mut my_addr = serialize_vec(&addr, "address")?;
    my_addr.write_i64::<BigEndian>(current_epoch)?;

    let digest = blake2b(&my_addr);

    let mut offset: u64 = BigEndian::read_u64(&digest);
    offset %= policy.wpost_proving_period as u64;

    // Conversion from i64 to u64 is safe because it's % WPOST_PROVING_PERIOD which is i64
    Ok(offset as ChainEpoch)
}

/// Computes the epoch at which a proving period should start such that it is greater than the current epoch, and
/// has a defined offset from being an exact multiple of WPoStProvingPeriod.
/// A miner is exempt from Winow PoSt until the first full proving period starts.
fn current_proving_period_start(
    policy: &Policy,
    current_epoch: ChainEpoch,
    offset: ChainEpoch,
) -> ChainEpoch {
    let curr_modulus = current_epoch % policy.wpost_proving_period;

    let period_progress = if curr_modulus >= offset {
        curr_modulus - offset
    } else {
        policy.wpost_proving_period - (offset - curr_modulus)
    };

    current_epoch - period_progress
}

fn current_deadline_index(
    policy: &Policy,
    current_epoch: ChainEpoch,
    period_start: ChainEpoch,
) -> u64 {
    ((current_epoch - period_start) / policy.wpost_challenge_window) as u64
}

/// Computes deadline information for a fault or recovery declaration.
/// If the deadline has not yet elapsed, the declaration is taken as being for the current proving period.
/// If the deadline has elapsed, it's instead taken as being for the next proving period after the current epoch.
fn declaration_deadline_info(
    policy: &Policy,
    period_start: ChainEpoch,
    deadline_idx: u64,
    current_epoch: ChainEpoch,
) -> anyhow::Result<DeadlineInfo> {
    if deadline_idx >= policy.wpost_period_deadlines {
        return Err(anyhow!(
            "invalid deadline {}, must be < {}",
            deadline_idx,
            policy.wpost_period_deadlines
        ));
    }

    let deadline =
        new_deadline_info(policy, period_start, deadline_idx, current_epoch).next_not_elapsed();
    Ok(deadline)
}

/// Checks that a fault or recovery declaration at a specific deadline is outside the exclusion window for the deadline.
fn validate_fr_declaration_deadline(deadline: &DeadlineInfo) -> anyhow::Result<()> {
    if deadline.fault_cutoff_passed() {
        Err(anyhow!("late fault or recovery declaration"))
    } else {
        Ok(())
    }
}

/// Validates that a partition contains the given sectors.
fn validate_partition_contains_sectors(
    partition: &Partition,
    sectors: &BitField,
) -> anyhow::Result<()> {
    // Check that the declared sectors are actually assigned to the partition.
    if partition.sectors.contains_all(sectors) {
        Ok(())
    } else {
        Err(anyhow!("not all sectors are assigned to the partition"))
    }
}

fn termination_penalty(
    sector_size: SectorSize,
    current_epoch: ChainEpoch,
    reward_estimate: &FilterEstimate,
    network_qa_power_estimate: &FilterEstimate,
    sectors: &[SectorOnChainInfo],
) -> TokenAmount {
    let mut total_fee = TokenAmount::zero();

    for sector in sectors {
        let sector_power = qa_power_for_sector(sector_size, sector);
        let fee = pledge_penalty_for_termination(
            &sector.expected_day_reward,
            current_epoch - sector.activation,
            &sector.expected_storage_pledge,
            network_qa_power_estimate,
            &sector_power,
            reward_estimate,
            &sector.replaced_day_reward,
            sector.replaced_sector_age,
        );
        total_fee += fee;
    }

    total_fee
}

fn consensus_fault_active(info: &MinerInfo, curr_epoch: ChainEpoch) -> bool {
    // For penalization period to last for exactly finality epochs
    // consensus faults are active until currEpoch exceeds ConsensusFaultElapsed
    curr_epoch <= info.consensus_fault_elapsed
}

pub fn power_for_sector(sector_size: SectorSize, sector: &SectorOnChainInfo) -> PowerPair {
    PowerPair {
        raw: BigInt::from(sector_size as u64),
        qa: qa_power_for_sector(sector_size, sector),
    }
}

/// Returns the sum of the raw byte and quality-adjusted power for sectors.
pub fn power_for_sectors(sector_size: SectorSize, sectors: &[SectorOnChainInfo]) -> PowerPair {
    let qa = sectors.iter().map(|s| qa_power_for_sector(sector_size, s)).sum();

    PowerPair { raw: BigInt::from(sector_size as u64) * BigInt::from(sectors.len()), qa }
}

fn get_miner_info<BS>(store: &BS, state: &State) -> Result<MinerInfo, ActorError>
where
    BS: Blockstore,
{
    state
        .get_info(store)
        .map_err(|e| e.downcast_default(ExitCode::USR_ILLEGAL_STATE, "could not read miner info"))
}

fn process_pending_worker(
    info: &mut MinerInfo,
    rt: &impl Runtime,
    state: &mut State,
) -> Result<(), ActorError> {
    let pending_worker_key = if let Some(k) = &info.pending_worker_key {
        k
    } else {
        return Ok(());
    };

    if rt.curr_epoch() < pending_worker_key.effective_at {
        return Ok(());
    }

    info.worker = pending_worker_key.new_worker;
    info.pending_worker_key = None;

    state
        .save_info(rt.store(), info)
        .map_err(|e| e.downcast_default(ExitCode::USR_ILLEGAL_STATE, "failed to save miner info"))
}

/// Repays all fee debt and then verifies that the miner has amount needed to cover
/// the pledge requirement after burning all fee debt.  If not aborts.
/// Returns an amount that must be burnt by the actor.
/// Note that this call does not compute recent vesting so reported unlocked balance
/// may be slightly lower than the true amount. Computing vesting here would be
/// almost always redundant since vesting is quantized to ~daily units.  Vesting
/// will be at most one proving period old if computed in the cron callback.
fn repay_debts_or_abort(rt: &impl Runtime, state: &mut State) -> Result<TokenAmount, ActorError> {
    let res = state.repay_debts(&rt.current_balance()).map_err(|e| {
        e.downcast_default(ExitCode::USR_ILLEGAL_STATE, "unlocked balance can not repay fee debt")
    })?;
    info!("RepayDebtsOrAbort was called and succeeded");
    Ok(res)
}

fn check_control_addresses(policy: &Policy, control_addrs: &[Address]) -> Result<(), ActorError> {
    if control_addrs.len() > policy.max_control_addresses {
        return Err(actor_error!(
            illegal_argument,
            "control addresses length {} exceeds max control addresses length {}",
            control_addrs.len(),
            policy.max_control_addresses
        ));
    }

    Ok(())
}

fn check_valid_post_proof_type(
    policy: &Policy,
    proof_type: RegisteredPoStProof,
) -> Result<(), ActorError> {
    if policy.valid_post_proof_type.contains(&proof_type) {
        Ok(())
    } else {
        Err(actor_error!(
            illegal_argument,
            "proof type {:?} not allowed for new miner actors",
            proof_type
        ))
    }
}

fn check_peer_info(
    policy: &Policy,
    peer_id: &[u8],
    multiaddrs: &[BytesDe],
) -> Result<(), ActorError> {
    if peer_id.len() > policy.max_peer_id_length {
        return Err(actor_error!(
            illegal_argument,
            "peer ID size of {} exceeds maximum size of {}",
            peer_id.len(),
            policy.max_peer_id_length
        ));
    }

    let mut total_size = 0;
    for ma in multiaddrs {
        if ma.0.is_empty() {
            return Err(actor_error!(illegal_argument, "invalid empty multiaddr"));
        }
        total_size += ma.0.len();
    }

    if total_size > policy.max_multiaddr_data {
        return Err(actor_error!(
            illegal_argument,
            "multiaddr size of {} exceeds maximum of {}",
            total_size,
            policy.max_multiaddr_data
        ));
    }

    Ok(())
}

fn confirm_sector_proofs_valid_internal(
    rt: &mut impl Runtime,
    pre_commits: Vec<SectorPreCommitOnChainInfo>,
    this_epoch_baseline_power: &BigInt,
    this_epoch_reward_smoothed: &FilterEstimate,
    quality_adj_power_smoothed: &FilterEstimate,
) -> Result<(), ActorError> {
    // get network stats from other actors
    let circulating_supply = rt.total_fil_circ_supply();

    // Ideally, we'd combine some of these operations, but at least we have
    // a constant number of them.
    let activation = rt.curr_epoch();
    // Pre-commits for new sectors.
    let mut valid_pre_commits = Vec::default();

    for pre_commit in pre_commits {
        match activate_deals_and_claim_allocations(
            rt,
            pre_commit.clone().info.deal_ids,
            pre_commit.info.expiration,
            pre_commit.info.sector_number,
        )? {
            None => {
                info!(
                    "failed to activate deals on sector {}, dropping from prove commit set",
                    pre_commit.info.sector_number,
                );
                continue;
            }
            Some(deal_spaces) => valid_pre_commits.push((pre_commit, deal_spaces)),
        };
    }

    // When all prove commits have failed abort early
    if valid_pre_commits.is_empty() {
        return Err(actor_error!(illegal_argument, "all prove commits failed to validate"));
    }

    let (total_pledge, newly_vested) = rt.transaction(|state: &mut State, rt| {
        let policy = rt.policy();
        let store = rt.store();
        let info = get_miner_info(store, state)?;

        let mut new_sector_numbers = Vec::<SectorNumber>::with_capacity(valid_pre_commits.len());
        let mut deposit_to_unlock = TokenAmount::zero();
        let mut new_sectors = Vec::<SectorOnChainInfo>::new();
        let mut total_pledge = TokenAmount::zero();

        for (pre_commit, deal_spaces) in valid_pre_commits {
            // compute initial pledge
            let duration = pre_commit.info.expiration - activation;

            // This should have been caught in precommit, but don't let other sectors fail because of it.
            if duration < policy.min_sector_expiration {
                warn!(
                    "precommit {} has lifetime {} less than minimum {}. ignoring",
                    pre_commit.info.sector_number, duration, policy.min_sector_expiration,
                );
                continue;
            }

            let deal_weight = deal_spaces.deal_space * duration;
            let verified_deal_weight = deal_spaces.verified_deal_space * duration;

            let power = qa_power_for_weight(
                info.sector_size,
                duration,
                &deal_weight,
                &verified_deal_weight,
            );

            let day_reward = expected_reward_for_power(
                this_epoch_reward_smoothed,
                quality_adj_power_smoothed,
                &power,
                fil_actors_runtime::EPOCHS_IN_DAY,
            );

            // The storage pledge is recorded for use in computing the penalty if this sector is terminated
            // before its declared expiration.
            // It's not capped to 1 FIL, so can exceed the actual initial pledge requirement.
            let storage_pledge = expected_reward_for_power(
                this_epoch_reward_smoothed,
                quality_adj_power_smoothed,
                &power,
                INITIAL_PLEDGE_PROJECTION_PERIOD,
            );

            let initial_pledge = initial_pledge_for_power(
                &power,
                this_epoch_baseline_power,
                this_epoch_reward_smoothed,
                quality_adj_power_smoothed,
                &circulating_supply,
            );

            deposit_to_unlock += &pre_commit.pre_commit_deposit;
            total_pledge += &initial_pledge;

            let new_sector_info = SectorOnChainInfo {
                sector_number: pre_commit.info.sector_number,
                seal_proof: pre_commit.info.seal_proof,
                sealed_cid: pre_commit.info.sealed_cid,
                deal_ids: pre_commit.info.deal_ids,
                expiration: pre_commit.info.expiration,
                activation,
                deal_weight,
                verified_deal_weight,
                initial_pledge,
                expected_day_reward: day_reward,
                expected_storage_pledge: storage_pledge,
                replaced_sector_age: ChainEpoch::zero(),
                replaced_day_reward: TokenAmount::zero(),
                sector_key_cid: None,
                simple_qa_power: true,
            };

            new_sector_numbers.push(new_sector_info.sector_number);
            new_sectors.push(new_sector_info);
        }

        state.put_sectors(store, new_sectors.clone()).map_err(|e| {
            e.downcast_default(ExitCode::USR_ILLEGAL_STATE, "failed to put new sectors")
        })?;

        state.delete_precommitted_sectors(store, &new_sector_numbers).map_err(|e| {
            e.downcast_default(ExitCode::USR_ILLEGAL_STATE, "failed to delete precommited sectors")
        })?;

        state
            .assign_sectors_to_deadlines(
                policy,
                store,
                rt.curr_epoch(),
                new_sectors,
                info.window_post_partition_sectors,
                info.sector_size,
            )
            .map_err(|e| {
                e.downcast_default(
                    ExitCode::USR_ILLEGAL_STATE,
                    "failed to assign new sectors to deadlines",
                )
            })?;

        let newly_vested = TokenAmount::zero();

        // Unlock deposit for successful proofs, make it available for lock-up as initial pledge.
        state
            .add_pre_commit_deposit(&(-deposit_to_unlock))
            .map_err(|e| actor_error!(illegal_state, "failed to add precommit deposit: {}", e))?;

        let unlocked_balance = state.get_unlocked_balance(&rt.current_balance()).map_err(|e| {
            actor_error!(illegal_state, "failed to calculate unlocked balance: {}", e)
        })?;
        if unlocked_balance < total_pledge {
            return Err(actor_error!(
                insufficient_funds,
                "insufficient funds for aggregate initial pledge requirement {}, available: {}",
                total_pledge,
                unlocked_balance
            ));
        }

        state
            .add_initial_pledge(&total_pledge)
            .map_err(|e| actor_error!(illegal_state, "failed to add initial pledge: {}", e))?;

        state.check_balance_invariants(&rt.current_balance()).map_err(balance_invariants_broken)?;

        Ok((total_pledge, newly_vested))
    })?;

    // Request pledge update for activated sector.
    notify_pledge_changed(rt, &(total_pledge - newly_vested))?;

    Ok(())
}

// activate deals with builtin market and claim allocations with verified registry actor
// returns an error in case of a fatal programmer error
// returns Ok(None) in case deal activation or verified allocation claim fails
fn activate_deals_and_claim_allocations(
    rt: &mut impl Runtime,
    deal_ids: Vec<DealID>,
    sector_expiry: ChainEpoch,
    sector_number: SectorNumber,
) -> Result<Option<crate::ext::market::DealSpaces>, ActorError> {
    if deal_ids.is_empty() {
        return Ok(Some(ext::market::DealSpaces::default()));
    }
    // Check (and activate) storage deals associated to sector. Abort if checks failed.
    let activate_raw = rt.send(
        &STORAGE_MARKET_ACTOR_ADDR,
        ext::market::ACTIVATE_DEALS_METHOD,
        IpldBlock::serialize_cbor(&ext::market::ActivateDealsParams { deal_ids, sector_expiry })?,
        TokenAmount::zero(),
    );
    let activate_res: ext::market::ActivateDealsResult = match activate_raw {
        Ok(res) => res.deserialize()?,
        Err(e) => {
            info!("error activating deals on sector {}: {}", sector_number, e.msg());
            return Ok(None);
        }
    };

    // If deal activation includes verified deals claim allocations
    if activate_res.verified_infos.is_empty() {
        return Ok(Some(ext::market::DealSpaces {
            deal_space: activate_res.nonverified_deal_space,
            ..Default::default()
        }));
    }
    let sector_claims = activate_res
        .verified_infos
        .iter()
        .map(|info| ext::verifreg::SectorAllocationClaim {
            client: info.client,
            allocation_id: info.allocation_id,
            data: info.data,
            size: info.size,
            sector: sector_number,
            sector_expiry,
        })
        .collect();

    let claim_raw = rt.send(
        &VERIFIED_REGISTRY_ACTOR_ADDR,
        ext::verifreg::CLAIM_ALLOCATIONS_METHOD,
        IpldBlock::serialize_cbor(&ext::verifreg::ClaimAllocationsParams {
            sectors: sector_claims,
            all_or_nothing: true,
        })?,
        TokenAmount::zero(),
    );
    let claim_res: ext::verifreg::ClaimAllocationsReturn = match claim_raw {
        Ok(res) => res.deserialize()?,
        Err(e) => {
            info!("error claiming allocation on sector {}: {}", sector_number, e.msg());
            return Ok(None);
        }
    };
    Ok(Some(ext::market::DealSpaces {
        deal_space: activate_res.nonverified_deal_space,
        verified_deal_space: claim_res.claimed_space,
    }))
}

// XXX: probably better to push this one level down into state
fn balance_invariants_broken(e: Error) -> ActorError {
    ActorError::unchecked(
        ERR_BALANCE_INVARIANTS_BROKEN,
        format!("balance invariants broken: {}", e),
    )
}

impl ActorCode for Actor {
<<<<<<< HEAD
    fn invoke_method<RT>(
        rt: &mut RT,
        method: MethodNum,
        params: &RawBytes,
    ) -> Result<RawBytes, ActorError>
    where
        RT: Runtime,
        RT::Blockstore: Clone,
    {
        restrict_internal_api(rt, method)?;
        match FromPrimitive::from_u64(method) {
            Some(Method::Constructor) => {
                Self::constructor(rt, cbor::deserialize_params(params)?)?;
                Ok(RawBytes::default())
            }
            Some(Method::ControlAddresses) => {
                let res = Self::control_addresses(rt)?;
                Ok(RawBytes::serialize(&res)?)
            }
            Some(Method::ChangeWorkerAddress) | Some(Method::ChangeWorkerAddressExported) => {
                Self::change_worker_address(rt, cbor::deserialize_params(params)?)?;
                Ok(RawBytes::default())
            }
            Some(Method::ChangePeerID) | Some(Method::ChangePeerIDExported) => {
                Self::change_peer_id(rt, cbor::deserialize_params(params)?)?;
                Ok(RawBytes::default())
            }
            Some(Method::SubmitWindowedPoSt) => {
                Self::submit_windowed_post(rt, cbor::deserialize_params(params)?)?;
                Ok(RawBytes::default())
            }
            Some(Method::PreCommitSector) => {
                Self::pre_commit_sector(rt, cbor::deserialize_params(params)?)?;
                Ok(RawBytes::default())
            }
            Some(Method::ProveCommitSector) => {
                Self::prove_commit_sector(rt, cbor::deserialize_params(params)?)?;
                Ok(RawBytes::default())
            }
            Some(Method::ExtendSectorExpiration) => {
                Self::extend_sector_expiration(rt, cbor::deserialize_params(params)?)?;
                Ok(RawBytes::default())
            }
            Some(Method::TerminateSectors) => {
                let ret = Self::terminate_sectors(rt, cbor::deserialize_params(params)?)?;
                Ok(RawBytes::serialize(ret)?)
            }
            Some(Method::DeclareFaults) => {
                Self::declare_faults(rt, cbor::deserialize_params(params)?)?;
                Ok(RawBytes::default())
            }
            Some(Method::DeclareFaultsRecovered) => {
                Self::declare_faults_recovered(rt, cbor::deserialize_params(params)?)?;
                Ok(RawBytes::default())
            }
            Some(Method::OnDeferredCronEvent) => {
                Self::on_deferred_cron_event(rt, cbor::deserialize_params(params)?)?;
                Ok(RawBytes::default())
            }
            Some(Method::CheckSectorProven) => {
                Self::check_sector_proven(rt, cbor::deserialize_params(params)?)?;
                Ok(RawBytes::default())
            }
            Some(Method::ApplyRewards) => {
                Self::apply_rewards(rt, cbor::deserialize_params(params)?)?;
                Ok(RawBytes::default())
            }
            Some(Method::ReportConsensusFault) => {
                Self::report_consensus_fault(rt, cbor::deserialize_params(params)?)?;
                Ok(RawBytes::default())
            }
            Some(Method::WithdrawBalance) | Some(Method::WithdrawBalanceExported) => {
                let res = Self::withdraw_balance(rt, cbor::deserialize_params(params)?)?;
                Ok(RawBytes::serialize(&res)?)
            }
            Some(Method::ConfirmSectorProofsValid) => {
                Self::confirm_sector_proofs_valid(rt, cbor::deserialize_params(params)?)?;
                Ok(RawBytes::default())
            }
            Some(Method::ChangeMultiaddrs) | Some(Method::ChangeMultiaddrsExported) => {
                Self::change_multiaddresses(rt, cbor::deserialize_params(params)?)?;
                Ok(RawBytes::default())
            }
            Some(Method::CompactPartitions) => {
                Self::compact_partitions(rt, cbor::deserialize_params(params)?)?;
                Ok(RawBytes::default())
            }
            Some(Method::CompactSectorNumbers) => {
                Self::compact_sector_numbers(rt, cbor::deserialize_params(params)?)?;
                Ok(RawBytes::default())
            }
            Some(Method::ConfirmChangeWorkerAddress)
            | Some(Method::ConfirmChangeWorkerAddressExported) => {
                Self::confirm_change_worker_address(rt)?;
                Ok(RawBytes::default())
            }
            Some(Method::RepayDebt) | Some(Method::RepayDebtExported) => {
                Self::repay_debt(rt)?;
                Ok(RawBytes::default())
            }
            Some(Method::ChangeOwnerAddress) | Some(Method::ChangeOwnerAddressExported) => {
                Self::change_owner_address(rt, cbor::deserialize_params(params)?)?;
                Ok(RawBytes::default())
            }
            Some(Method::DisputeWindowedPoSt) => {
                Self::dispute_windowed_post(rt, cbor::deserialize_params(params)?)?;
                Ok(RawBytes::default())
            }
            Some(Method::PreCommitSectorBatch) => {
                Self::pre_commit_sector_batch(rt, cbor::deserialize_params(params)?)?;
                Ok(RawBytes::default())
            }
            Some(Method::ProveCommitAggregate) => {
                Self::prove_commit_aggregate(rt, cbor::deserialize_params(params)?)?;
                Ok(RawBytes::default())
            }
            Some(Method::ProveReplicaUpdates) => {
                let res = Self::prove_replica_updates(rt, cbor::deserialize_params(params)?)?;
                Ok(RawBytes::serialize(res)?)
            }
            Some(Method::PreCommitSectorBatch2) => {
                Self::pre_commit_sector_batch2(rt, cbor::deserialize_params(params)?)?;
                Ok(RawBytes::default())
            }
            Some(Method::ProveReplicaUpdates2) => {
                let res = Self::prove_replica_updates2(rt, cbor::deserialize_params(params)?)?;
                Ok(RawBytes::serialize(res)?)
            }
            Some(Method::ChangeBeneficiary) | Some(Method::ChangeBenificiaryExported) => {
                Self::change_beneficiary(rt, cbor::deserialize_params(params)?)?;
                Ok(RawBytes::default())
            }
            Some(Method::GetBeneficiary) | Some(Method::GetBeneficiaryExported) => {
                let res = Self::get_beneficiary(rt)?;
                Ok(RawBytes::serialize(res)?)
            }
            Some(Method::ExtendSectorExpiration2) => {
                Self::extend_sector_expiration2(rt, cbor::deserialize_params(params)?)?;
                Ok(RawBytes::default())
            }
            None => Err(actor_error!(unhandled_message, "Invalid method")),
            Some(Method::GetOwnerExported) => {
                let res = Self::get_owner(rt)?;
                Ok(RawBytes::serialize(res)?)
            }
            Some(Method::IsControllingAddressExported) => {
                let res = Self::is_controlling_address(rt, cbor::deserialize_params(params)?)?;
                Ok(RawBytes::serialize(res)?)
            }
            Some(Method::GetSectorSizeExported) => {
                let res = Self::get_sector_size(rt)?;
                Ok(RawBytes::serialize(res)?)
            }
            Some(Method::GetAvailableBalanceExported) => {
                let res = Self::get_available_balance(rt)?;
                Ok(RawBytes::serialize(res)?)
            }
            Some(Method::GetVestingFundsExported) => {
                let res = Self::get_vesting_funds(rt)?;
                Ok(RawBytes::serialize(res)?)
            }
            Some(Method::GetPeerIDExported) => {
                let res = Self::get_peer_id(rt)?;
                Ok(RawBytes::serialize(res)?)
            }
            Some(Method::GetMultiaddrsExported) => {
                let res = Self::get_multiaddresses(rt)?;
                Ok(RawBytes::serialize(res)?)
            }
        }
=======
    type Methods = Method;
    actor_dispatch! {
        Constructor => constructor,
        ControlAddresses => control_addresses,
        ChangeWorkerAddress => change_worker_address,
        ChangePeerID => change_peer_id,
        SubmitWindowedPoSt => submit_windowed_post,
        PreCommitSector => pre_commit_sector,
        ProveCommitSector => prove_commit_sector,
        ExtendSectorExpiration => extend_sector_expiration,
        TerminateSectors => terminate_sectors,
        DeclareFaults => declare_faults,
        DeclareFaultsRecovered => declare_faults_recovered,
        OnDeferredCronEvent => on_deferred_cron_event,
        CheckSectorProven => check_sector_proven,
        ApplyRewards => apply_rewards,
        ReportConsensusFault => report_consensus_fault,
        WithdrawBalance => withdraw_balance,
        ConfirmSectorProofsValid => confirm_sector_proofs_valid,
        ChangeMultiaddrs => change_multiaddresses,
        CompactPartitions => compact_partitions,
        CompactSectorNumbers => compact_sector_numbers,
        ConfirmUpdateWorkerKey => confirm_update_worker_key,
        RepayDebt => repay_debt,
        ChangeOwnerAddress => change_owner_address,
        DisputeWindowedPoSt => dispute_windowed_post,
        PreCommitSectorBatch => pre_commit_sector_batch,
        ProveCommitAggregate => prove_commit_aggregate,
        ProveReplicaUpdates => prove_replica_updates,
        PreCommitSectorBatch2 => pre_commit_sector_batch2,
        ProveReplicaUpdates2 => prove_replica_updates2,
        ChangeBeneficiary => change_beneficiary,
        GetBeneficiary => get_beneficiary,
        ExtendSectorExpiration2 => extend_sector_expiration2,
>>>>>>> 18f89bef
    }
}

#[cfg(test)]
mod internal_tests;<|MERGE_RESOLUTION|>--- conflicted
+++ resolved
@@ -41,13 +41,8 @@
 use fil_actors_runtime::runtime::builtins::Type;
 use fil_actors_runtime::runtime::{ActorCode, DomainSeparationTag, Policy, Runtime};
 use fil_actors_runtime::{
-<<<<<<< HEAD
-    actor_error, cbor, restrict_internal_api, ActorContext, ActorDowncast, ActorError,
+    actor_dispatch, actor_error, restrict_internal_api, ActorContext, ActorDowncast, ActorError,
     BURNT_FUNDS_ACTOR_ADDR, INIT_ACTOR_ADDR, REWARD_ACTOR_ADDR, STORAGE_MARKET_ACTOR_ADDR,
-=======
-    actor_dispatch, actor_error, ActorContext, ActorDowncast, ActorError, BURNT_FUNDS_ACTOR_ADDR,
-    CALLER_TYPES_SIGNABLE, INIT_ACTOR_ADDR, REWARD_ACTOR_ADDR, STORAGE_MARKET_ACTOR_ADDR,
->>>>>>> 18f89bef
     STORAGE_POWER_ACTOR_ADDR, VERIFIED_REGISTRY_ACTOR_ADDR,
 };
 use fvm_ipld_encoding::ipld_block::IpldBlock;
@@ -138,7 +133,7 @@
     ConfirmChangeWorkerAddressExported = frc42_dispatch::method_hash!("ConfirmChangeWorkerAddress"),
     RepayDebtExported = frc42_dispatch::method_hash!("RepayDebt"),
     ChangeOwnerAddressExported = frc42_dispatch::method_hash!("ChangeOwnerAddress"),
-    ChangeBenificiaryExported = frc42_dispatch::method_hash!("ChangeBeneficiary"),
+    ChangeBeneficiaryExported = frc42_dispatch::method_hash!("ChangeBeneficiary"),
     GetBeneficiaryExported = frc42_dispatch::method_hash!("GetBeneficiary"),
     GetOwnerExported = frc42_dispatch::method_hash!("GetOwner"),
     IsControllingAddressExported = frc42_dispatch::method_hash!("IsControllingAddress"),
@@ -4947,184 +4942,14 @@
 }
 
 impl ActorCode for Actor {
-<<<<<<< HEAD
-    fn invoke_method<RT>(
-        rt: &mut RT,
-        method: MethodNum,
-        params: &RawBytes,
-    ) -> Result<RawBytes, ActorError>
-    where
-        RT: Runtime,
-        RT::Blockstore: Clone,
-    {
-        restrict_internal_api(rt, method)?;
-        match FromPrimitive::from_u64(method) {
-            Some(Method::Constructor) => {
-                Self::constructor(rt, cbor::deserialize_params(params)?)?;
-                Ok(RawBytes::default())
-            }
-            Some(Method::ControlAddresses) => {
-                let res = Self::control_addresses(rt)?;
-                Ok(RawBytes::serialize(&res)?)
-            }
-            Some(Method::ChangeWorkerAddress) | Some(Method::ChangeWorkerAddressExported) => {
-                Self::change_worker_address(rt, cbor::deserialize_params(params)?)?;
-                Ok(RawBytes::default())
-            }
-            Some(Method::ChangePeerID) | Some(Method::ChangePeerIDExported) => {
-                Self::change_peer_id(rt, cbor::deserialize_params(params)?)?;
-                Ok(RawBytes::default())
-            }
-            Some(Method::SubmitWindowedPoSt) => {
-                Self::submit_windowed_post(rt, cbor::deserialize_params(params)?)?;
-                Ok(RawBytes::default())
-            }
-            Some(Method::PreCommitSector) => {
-                Self::pre_commit_sector(rt, cbor::deserialize_params(params)?)?;
-                Ok(RawBytes::default())
-            }
-            Some(Method::ProveCommitSector) => {
-                Self::prove_commit_sector(rt, cbor::deserialize_params(params)?)?;
-                Ok(RawBytes::default())
-            }
-            Some(Method::ExtendSectorExpiration) => {
-                Self::extend_sector_expiration(rt, cbor::deserialize_params(params)?)?;
-                Ok(RawBytes::default())
-            }
-            Some(Method::TerminateSectors) => {
-                let ret = Self::terminate_sectors(rt, cbor::deserialize_params(params)?)?;
-                Ok(RawBytes::serialize(ret)?)
-            }
-            Some(Method::DeclareFaults) => {
-                Self::declare_faults(rt, cbor::deserialize_params(params)?)?;
-                Ok(RawBytes::default())
-            }
-            Some(Method::DeclareFaultsRecovered) => {
-                Self::declare_faults_recovered(rt, cbor::deserialize_params(params)?)?;
-                Ok(RawBytes::default())
-            }
-            Some(Method::OnDeferredCronEvent) => {
-                Self::on_deferred_cron_event(rt, cbor::deserialize_params(params)?)?;
-                Ok(RawBytes::default())
-            }
-            Some(Method::CheckSectorProven) => {
-                Self::check_sector_proven(rt, cbor::deserialize_params(params)?)?;
-                Ok(RawBytes::default())
-            }
-            Some(Method::ApplyRewards) => {
-                Self::apply_rewards(rt, cbor::deserialize_params(params)?)?;
-                Ok(RawBytes::default())
-            }
-            Some(Method::ReportConsensusFault) => {
-                Self::report_consensus_fault(rt, cbor::deserialize_params(params)?)?;
-                Ok(RawBytes::default())
-            }
-            Some(Method::WithdrawBalance) | Some(Method::WithdrawBalanceExported) => {
-                let res = Self::withdraw_balance(rt, cbor::deserialize_params(params)?)?;
-                Ok(RawBytes::serialize(&res)?)
-            }
-            Some(Method::ConfirmSectorProofsValid) => {
-                Self::confirm_sector_proofs_valid(rt, cbor::deserialize_params(params)?)?;
-                Ok(RawBytes::default())
-            }
-            Some(Method::ChangeMultiaddrs) | Some(Method::ChangeMultiaddrsExported) => {
-                Self::change_multiaddresses(rt, cbor::deserialize_params(params)?)?;
-                Ok(RawBytes::default())
-            }
-            Some(Method::CompactPartitions) => {
-                Self::compact_partitions(rt, cbor::deserialize_params(params)?)?;
-                Ok(RawBytes::default())
-            }
-            Some(Method::CompactSectorNumbers) => {
-                Self::compact_sector_numbers(rt, cbor::deserialize_params(params)?)?;
-                Ok(RawBytes::default())
-            }
-            Some(Method::ConfirmChangeWorkerAddress)
-            | Some(Method::ConfirmChangeWorkerAddressExported) => {
-                Self::confirm_change_worker_address(rt)?;
-                Ok(RawBytes::default())
-            }
-            Some(Method::RepayDebt) | Some(Method::RepayDebtExported) => {
-                Self::repay_debt(rt)?;
-                Ok(RawBytes::default())
-            }
-            Some(Method::ChangeOwnerAddress) | Some(Method::ChangeOwnerAddressExported) => {
-                Self::change_owner_address(rt, cbor::deserialize_params(params)?)?;
-                Ok(RawBytes::default())
-            }
-            Some(Method::DisputeWindowedPoSt) => {
-                Self::dispute_windowed_post(rt, cbor::deserialize_params(params)?)?;
-                Ok(RawBytes::default())
-            }
-            Some(Method::PreCommitSectorBatch) => {
-                Self::pre_commit_sector_batch(rt, cbor::deserialize_params(params)?)?;
-                Ok(RawBytes::default())
-            }
-            Some(Method::ProveCommitAggregate) => {
-                Self::prove_commit_aggregate(rt, cbor::deserialize_params(params)?)?;
-                Ok(RawBytes::default())
-            }
-            Some(Method::ProveReplicaUpdates) => {
-                let res = Self::prove_replica_updates(rt, cbor::deserialize_params(params)?)?;
-                Ok(RawBytes::serialize(res)?)
-            }
-            Some(Method::PreCommitSectorBatch2) => {
-                Self::pre_commit_sector_batch2(rt, cbor::deserialize_params(params)?)?;
-                Ok(RawBytes::default())
-            }
-            Some(Method::ProveReplicaUpdates2) => {
-                let res = Self::prove_replica_updates2(rt, cbor::deserialize_params(params)?)?;
-                Ok(RawBytes::serialize(res)?)
-            }
-            Some(Method::ChangeBeneficiary) | Some(Method::ChangeBenificiaryExported) => {
-                Self::change_beneficiary(rt, cbor::deserialize_params(params)?)?;
-                Ok(RawBytes::default())
-            }
-            Some(Method::GetBeneficiary) | Some(Method::GetBeneficiaryExported) => {
-                let res = Self::get_beneficiary(rt)?;
-                Ok(RawBytes::serialize(res)?)
-            }
-            Some(Method::ExtendSectorExpiration2) => {
-                Self::extend_sector_expiration2(rt, cbor::deserialize_params(params)?)?;
-                Ok(RawBytes::default())
-            }
-            None => Err(actor_error!(unhandled_message, "Invalid method")),
-            Some(Method::GetOwnerExported) => {
-                let res = Self::get_owner(rt)?;
-                Ok(RawBytes::serialize(res)?)
-            }
-            Some(Method::IsControllingAddressExported) => {
-                let res = Self::is_controlling_address(rt, cbor::deserialize_params(params)?)?;
-                Ok(RawBytes::serialize(res)?)
-            }
-            Some(Method::GetSectorSizeExported) => {
-                let res = Self::get_sector_size(rt)?;
-                Ok(RawBytes::serialize(res)?)
-            }
-            Some(Method::GetAvailableBalanceExported) => {
-                let res = Self::get_available_balance(rt)?;
-                Ok(RawBytes::serialize(res)?)
-            }
-            Some(Method::GetVestingFundsExported) => {
-                let res = Self::get_vesting_funds(rt)?;
-                Ok(RawBytes::serialize(res)?)
-            }
-            Some(Method::GetPeerIDExported) => {
-                let res = Self::get_peer_id(rt)?;
-                Ok(RawBytes::serialize(res)?)
-            }
-            Some(Method::GetMultiaddrsExported) => {
-                let res = Self::get_multiaddresses(rt)?;
-                Ok(RawBytes::serialize(res)?)
-            }
-        }
-=======
     type Methods = Method;
     actor_dispatch! {
         Constructor => constructor,
         ControlAddresses => control_addresses,
         ChangeWorkerAddress => change_worker_address,
+        ChangeWorkerAddressExported => change_worker_address,
         ChangePeerID => change_peer_id,
+        ChangePeerIDExported=> change_peer_id,
         SubmitWindowedPoSt => submit_windowed_post,
         PreCommitSector => pre_commit_sector,
         ProveCommitSector => prove_commit_sector,
@@ -5137,13 +4962,18 @@
         ApplyRewards => apply_rewards,
         ReportConsensusFault => report_consensus_fault,
         WithdrawBalance => withdraw_balance,
+        WithdrawBalanceExported => withdraw_balance,
         ConfirmSectorProofsValid => confirm_sector_proofs_valid,
         ChangeMultiaddrs => change_multiaddresses,
+        ChangeMultiaddrsExported => change_multiaddresses,
         CompactPartitions => compact_partitions,
         CompactSectorNumbers => compact_sector_numbers,
-        ConfirmUpdateWorkerKey => confirm_update_worker_key,
+        ConfirmChangeWorkerAddress => confirm_change_worker_address,
+        ConfirmChangeWorkerAddressExported => confirm_change_worker_address,
         RepayDebt => repay_debt,
+        RepayDebtExported => repay_debt,
         ChangeOwnerAddress => change_owner_address,
+        ChangeOwnerAddressExported => change_owner_address,
         DisputeWindowedPoSt => dispute_windowed_post,
         PreCommitSectorBatch => pre_commit_sector_batch,
         ProveCommitAggregate => prove_commit_aggregate,
@@ -5151,9 +4981,17 @@
         PreCommitSectorBatch2 => pre_commit_sector_batch2,
         ProveReplicaUpdates2 => prove_replica_updates2,
         ChangeBeneficiary => change_beneficiary,
+        ChangeBeneficiaryExported => change_beneficiary,
         GetBeneficiary => get_beneficiary,
+        GetBeneficiaryExported => get_beneficiary,
         ExtendSectorExpiration2 => extend_sector_expiration2,
->>>>>>> 18f89bef
+        GetOwnerExported => get_owner,
+        IsControllingAddressExported => is_controlling_address,
+        GetSectorSizeExported => get_sector_size,
+        GetAvailableBalanceExported => get_available_balance,
+        GetVestingFundsExported => get_vesting_funds,
+        GetPeerIDExported => get_peer_id,
+        GetMultiaddrsExported => get_multiaddresses,
     }
 }
 
