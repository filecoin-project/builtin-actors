// Copyright 2019-2022 ChainSafe Systems
// SPDX-License-Identifier: Apache-2.0, MIT

use std::collections::btree_map::Entry;
use std::collections::BTreeMap;
use std::iter;
use std::ops::Neg;

use anyhow::{anyhow, Error};
use byteorder::{BigEndian, ByteOrder, WriteBytesExt};
use cid::Cid;
use fvm_ipld_bitfield::{BitField, Validate};
use fvm_ipld_blockstore::Blockstore;
use fvm_ipld_encoding::{from_slice, BytesDe, CborStore};
use fvm_shared::address::{Address, Payload, Protocol};
use fvm_shared::bigint::{BigInt, Integer};
use fvm_shared::clock::ChainEpoch;
use fvm_shared::deal::DealID;
use fvm_shared::econ::TokenAmount;
use fvm_shared::error::*;
use fvm_shared::randomness::*;
use fvm_shared::reward::ThisEpochRewardReturn;
use fvm_shared::sector::*;
use fvm_shared::smooth::FilterEstimate;
use fvm_shared::{ActorID, MethodNum, METHOD_CONSTRUCTOR, METHOD_SEND};
use itertools::Itertools;
use log::{error, info, warn};
use multihash::Code::Blake2b256;
use num_derive::FromPrimitive;
use num_traits::{FromPrimitive, Zero};

pub use beneficiary::*;
pub use bitfield_queue::*;
pub use commd::*;
pub use deadline_assignment::*;
pub use deadline_info::*;
pub use deadline_state::*;
pub use deadlines::*;
pub use expiration_queue::*;
use fil_actors_runtime::cbor::{serialize, serialize_vec};
use fil_actors_runtime::runtime::builtins::Type;
use fil_actors_runtime::runtime::{ActorCode, DomainSeparationTag, Policy, Runtime};
use fil_actors_runtime::{
<<<<<<< HEAD
    actor_dispatch, actor_error, restrict_internal_api, ActorContext, ActorDowncast, ActorError,
    BURNT_FUNDS_ACTOR_ADDR, INIT_ACTOR_ADDR, REWARD_ACTOR_ADDR, STORAGE_MARKET_ACTOR_ADDR,
    STORAGE_POWER_ACTOR_ADDR, VERIFIED_REGISTRY_ACTOR_ADDR,
=======
    actor_dispatch, actor_error, deserialize_block, restrict_internal_api, ActorContext,
    ActorDowncast, ActorError, BURNT_FUNDS_ACTOR_ADDR, INIT_ACTOR_ADDR, REWARD_ACTOR_ADDR,
    STORAGE_MARKET_ACTOR_ADDR, STORAGE_POWER_ACTOR_ADDR, VERIFIED_REGISTRY_ACTOR_ADDR,
>>>>>>> 04b1d0d8
};
use fvm_ipld_encoding::ipld_block::IpldBlock;
pub use monies::*;
pub use partition_state::*;
pub use policy::*;
pub use sector_map::*;
pub use sectors::*;
pub use state::*;
pub use termination::*;
pub use types::*;
pub use vesting_state::*;

// The following errors are particular cases of illegal state.
// They're not expected to ever happen, but if they do, distinguished codes can help us
// diagnose the problem.

#[cfg(feature = "fil-actor")]
fil_actors_runtime::wasm_trampoline!(Actor);

mod beneficiary;
mod bitfield_queue;
mod commd;
mod deadline_assignment;
mod deadline_info;
mod deadline_state;
mod deadlines;
mod expiration_queue;
#[doc(hidden)]
pub mod ext;
mod monies;
mod partition_state;
mod policy;
mod sector_map;
mod sectors;
mod state;
mod termination;
pub mod testing;
mod types;
mod vesting_state;

// The first 1000 actor-specific codes are left open for user error, i.e. things that might
// actually happen without programming error in the actor code.

// * Updated to specs-actors commit: 17d3c602059e5c48407fb3c34343da87e6ea6586 (v0.9.12)

/// Storage Miner actor methods available
#[derive(FromPrimitive)]
#[repr(u64)]
pub enum Method {
    Constructor = METHOD_CONSTRUCTOR,
    ControlAddresses = 2,
    ChangeWorkerAddress = 3,
    ChangePeerID = 4,
    SubmitWindowedPoSt = 5,
    PreCommitSector = 6,
    ProveCommitSector = 7,
    ExtendSectorExpiration = 8,
    TerminateSectors = 9,
    DeclareFaults = 10,
    DeclareFaultsRecovered = 11,
    OnDeferredCronEvent = 12,
    CheckSectorProven = 13,
    ApplyRewards = 14,
    ReportConsensusFault = 15,
    WithdrawBalance = 16,
    ConfirmSectorProofsValid = 17,
    ChangeMultiaddrs = 18,
    CompactPartitions = 19,
    CompactSectorNumbers = 20,
    ConfirmChangeWorkerAddress = 21,
    RepayDebt = 22,
    ChangeOwnerAddress = 23,
    DisputeWindowedPoSt = 24,
    PreCommitSectorBatch = 25,
    ProveCommitAggregate = 26,
    ProveReplicaUpdates = 27,
    PreCommitSectorBatch2 = 28,
    ProveReplicaUpdates2 = 29,
    ChangeBeneficiary = 30,
    GetBeneficiary = 31,
    ExtendSectorExpiration2 = 32,
    // Method numbers derived from FRC-0042 standards
    ChangeWorkerAddressExported = frc42_dispatch::method_hash!("ChangeWorkerAddress"),
    ChangePeerIDExported = frc42_dispatch::method_hash!("ChangePeerID"),
    WithdrawBalanceExported = frc42_dispatch::method_hash!("WithdrawBalance"),
    ChangeMultiaddrsExported = frc42_dispatch::method_hash!("ChangeMultiaddrs"),
    ConfirmChangeWorkerAddressExported = frc42_dispatch::method_hash!("ConfirmChangeWorkerAddress"),
    RepayDebtExported = frc42_dispatch::method_hash!("RepayDebt"),
    ChangeOwnerAddressExported = frc42_dispatch::method_hash!("ChangeOwnerAddress"),
    ChangeBeneficiaryExported = frc42_dispatch::method_hash!("ChangeBeneficiary"),
    GetBeneficiaryExported = frc42_dispatch::method_hash!("GetBeneficiary"),
    GetOwnerExported = frc42_dispatch::method_hash!("GetOwner"),
    IsControllingAddressExported = frc42_dispatch::method_hash!("IsControllingAddress"),
    GetSectorSizeExported = frc42_dispatch::method_hash!("GetSectorSize"),
    GetAvailableBalanceExported = frc42_dispatch::method_hash!("GetAvailableBalance"),
    GetVestingFundsExported = frc42_dispatch::method_hash!("GetVestingFunds"),
    GetPeerIDExported = frc42_dispatch::method_hash!("GetPeerID"),
    GetMultiaddrsExported = frc42_dispatch::method_hash!("GetMultiaddrs"),
}

pub const ERR_BALANCE_INVARIANTS_BROKEN: ExitCode = ExitCode::new(1000);

/// Miner Actor
/// here in order to update the Power Actor to v3.
pub struct Actor;

impl Actor {
    pub fn constructor(
        rt: &mut impl Runtime,
        params: MinerConstructorParams,
    ) -> Result<(), ActorError> {
        rt.validate_immediate_caller_is(std::iter::once(&INIT_ACTOR_ADDR))?;

        check_control_addresses(rt.policy(), &params.control_addresses)?;
        check_peer_info(rt.policy(), &params.peer_id, &params.multi_addresses)?;
        check_valid_post_proof_type(rt.policy(), params.window_post_proof_type)?;

        let owner = rt.resolve_address(&params.owner).ok_or_else(|| {
            actor_error!(illegal_argument, "unable to resolve owner address: {}", params.owner)
        })?;

        let worker = resolve_worker_address(rt, params.worker)?;
        let control_addresses: Vec<_> = params
            .control_addresses
            .into_iter()
            .map(|address| {
                rt.resolve_address(&address).ok_or_else(|| {
                    actor_error!(illegal_argument, "unable to resolve control address: {}", address)
                })
            })
            .collect::<Result<_, _>>()?;

        let policy = rt.policy();
        let current_epoch = rt.curr_epoch();
        let blake2b = |b: &[u8]| rt.hash_blake2b(b);
        let offset =
            assign_proving_period_offset(policy, rt.message().receiver(), current_epoch, blake2b)
                .map_err(|e| {
                e.downcast_default(
                    ExitCode::USR_SERIALIZATION,
                    "failed to assign proving period offset",
                )
            })?;

        let period_start = current_proving_period_start(policy, current_epoch, offset);
        if period_start > current_epoch {
            return Err(actor_error!(
                illegal_state,
                "computed proving period start {} after current epoch {}",
                period_start,
                current_epoch
            ));
        }

        let deadline_idx = current_deadline_index(policy, current_epoch, period_start);
        if deadline_idx >= policy.wpost_period_deadlines {
            return Err(actor_error!(
                illegal_state,
                "computed proving deadline index {} invalid",
                deadline_idx
            ));
        }

        let info = MinerInfo::new(
            owner,
            worker,
            control_addresses,
            params.peer_id,
            params.multi_addresses,
            params.window_post_proof_type,
        )?;
        let info_cid = rt.store().put_cbor(&info, Blake2b256).map_err(|e| {
            e.downcast_default(ExitCode::USR_ILLEGAL_STATE, "failed to construct illegal state")
        })?;

        let st =
            State::new(policy, rt.store(), info_cid, period_start, deadline_idx).map_err(|e| {
                e.downcast_default(ExitCode::USR_ILLEGAL_STATE, "failed to construct state")
            })?;
        rt.create(&st)?;

        Ok(())
    }

    /// Returns the "controlling" addresses: the owner, the worker, and all control addresses
    fn control_addresses(rt: &mut impl Runtime) -> Result<GetControlAddressesReturn, ActorError> {
        rt.validate_immediate_caller_accept_any()?;
        let state: State = rt.state()?;
        let info = get_miner_info(rt.store(), &state)?;
        Ok(GetControlAddressesReturn {
            owner: info.owner,
            worker: info.worker,
            control_addresses: info.control_addresses,
        })
    }

    /// Returns the owner address, as well as the proposed new owner (if any).
    fn get_owner(rt: &mut impl Runtime) -> Result<GetOwnerReturn, ActorError> {
        rt.validate_immediate_caller_accept_any()?;
        let state: State = rt.state()?;
        let info = get_miner_info(rt.store(), &state)?;
        Ok(GetOwnerReturn { owner: info.owner, proposed: info.pending_owner_address })
    }

    /// Returns whether the provided address is "controlling".
    /// The "controlling" addresses are the Owner, the Worker, and all Control Addresses.
    fn is_controlling_address(
        rt: &mut impl Runtime,
        params: IsControllingAddressParam,
    ) -> Result<IsControllingAddressReturn, ActorError> {
        rt.validate_immediate_caller_accept_any()?;
        let input = match rt.resolve_address(&params.address) {
            Some(a) => Address::new_id(a),
            None => return Ok(IsControllingAddressReturn { is_controlling: false }),
        };
        let state: State = rt.state()?;
        let info = get_miner_info(rt.store(), &state)?;
        let is_controlling = info
            .control_addresses
            .iter()
            .chain(&[info.worker, info.owner])
            .into_iter()
            .any(|a| *a == input);

        Ok(IsControllingAddressReturn { is_controlling })
    }

    /// Returns the miner's sector size.
    fn get_sector_size(rt: &mut impl Runtime) -> Result<GetSectorSizeReturn, ActorError> {
        rt.validate_immediate_caller_accept_any()?;
        let state: State = rt.state()?;
        let sector_size = get_miner_info(rt.store(), &state)?.sector_size;
        Ok(GetSectorSizeReturn { sector_size })
    }

    /// Returns the available balance of this miner.
    /// This is calculated as actor balance - (vesting funds + pre-commit deposit + ip requirement + fee debt)
    /// Can go negative if the miner is in IP debt.
    fn get_available_balance(
        rt: &mut impl Runtime,
    ) -> Result<GetAvailableBalanceReturn, ActorError> {
        rt.validate_immediate_caller_accept_any()?;
        let state: State = rt.state()?;
        let available_balance =
            state.get_available_balance(&rt.current_balance()).map_err(|e| {
                actor_error!(illegal_state, "failed to calculate available balance: {}", e)
            })?;
        Ok(GetAvailableBalanceReturn { available_balance })
    }

    /// Returns the funds vesting in this miner as a list of (vesting_epoch, vesting_amount) tuples.
    fn get_vesting_funds(rt: &mut impl Runtime) -> Result<GetVestingFundsReturn, ActorError> {
        rt.validate_immediate_caller_accept_any()?;
        let state: State = rt.state()?;
        let vesting_funds = state
            .load_vesting_funds(rt.store())
            .map_err(|e| actor_error!(illegal_state, "failed to load vesting funds: {}", e))?;
        let ret = vesting_funds.funds.into_iter().map(|v| (v.epoch, v.amount)).collect_vec();
        Ok(GetVestingFundsReturn { vesting_funds: ret })
    }

    /// Will ALWAYS overwrite the existing control addresses with the control addresses passed in the params.
    /// If an empty addresses vector is passed, the control addresses will be cleared.
    /// A worker change will be scheduled if the worker passed in the params is different from the existing worker.
    fn change_worker_address(
        rt: &mut impl Runtime,
        params: ChangeWorkerAddressParams,
    ) -> Result<(), ActorError> {
        check_control_addresses(rt.policy(), &params.new_control_addresses)?;

        let new_worker = Address::new_id(resolve_worker_address(rt, params.new_worker)?);
        let control_addresses: Vec<Address> = params
            .new_control_addresses
            .into_iter()
            .map(|address| {
                rt.resolve_address(&address).ok_or_else(|| {
                    actor_error!(illegal_argument, "unable to resolve control address: {}", address)
                })
            })
            .map(|id_result| id_result.map(Address::new_id))
            .collect::<Result<_, _>>()?;

        rt.transaction(|state: &mut State, rt| {
            let mut info = get_miner_info(rt.store(), state)?;

            // Only the Owner is allowed to change the new_worker and control addresses.
            rt.validate_immediate_caller_is(std::iter::once(&info.owner))?;

            // save the new control addresses
            info.control_addresses = control_addresses;

            // save new_worker addr key change request
            if new_worker != info.worker && info.pending_worker_key.is_none() {
                info.pending_worker_key = Some(WorkerKeyChange {
                    new_worker,
                    effective_at: rt.curr_epoch() + rt.policy().worker_key_change_delay,
                })
            }

            state.save_info(rt.store(), &info).map_err(|e| {
                e.downcast_default(ExitCode::USR_ILLEGAL_STATE, "could not save miner info")
            })?;

            Ok(())
        })?;

        Ok(())
    }

    /// Triggers a worker address change if a change has been requested and its effective epoch has arrived.
    fn confirm_change_worker_address(rt: &mut impl Runtime) -> Result<(), ActorError> {
        rt.transaction(|state: &mut State, rt| {
            let mut info = get_miner_info(rt.store(), state)?;

            rt.validate_immediate_caller_is(std::iter::once(&info.owner))?;

            process_pending_worker(&mut info, rt, state)?;

            Ok(())
        })
    }

    /// Proposes or confirms a change of owner address.
    /// If invoked by the current owner, proposes a new owner address for confirmation. If the proposed address is the
    /// current owner address, revokes any existing proposal.
    /// If invoked by the previously proposed address, with the same proposal, changes the current owner address to be
    /// that proposed address.
    fn change_owner_address(rt: &mut impl Runtime, params: Address) -> Result<(), ActorError> {
        let new_address = params;
        // * Cannot match go checking for undef address, does go impl allow this to be
        // * deserialized over the wire? If so, a workaround will be needed

        if !matches!(new_address.protocol(), Protocol::ID) {
            return Err(actor_error!(illegal_argument, "owner address must be an ID address"));
        }

        rt.transaction(|state: &mut State, rt| {
            let mut info = get_miner_info(rt.store(), state)?;

            if rt.message().caller() == info.owner || info.pending_owner_address.is_none() {
                rt.validate_immediate_caller_is(std::iter::once(&info.owner))?;
                info.pending_owner_address = Some(new_address);
            } else {
                let pending_address = info.pending_owner_address.unwrap();
                rt.validate_immediate_caller_is(std::iter::once(&pending_address))?;
                if new_address != pending_address {
                    return Err(actor_error!(
                        illegal_argument,
                        "expected confirmation of {} got {}",
                        pending_address,
                        new_address
                    ));
                }

                // Change beneficiary address to new owner if current beneficiary address equal to old owner address
                if info.beneficiary == info.owner {
                    info.beneficiary = pending_address;
                }
                // Cancel pending beneficiary term change when the owner changes
                info.pending_beneficiary_term = None;

                // Set the new owner address
                info.owner = pending_address;
            }

            // Clear any no-op change
            if let Some(p_addr) = info.pending_owner_address {
                if p_addr == info.owner {
                    info.pending_owner_address = None;
                }
            }

            state.save_info(rt.store(), &info).map_err(|e| {
                e.downcast_default(ExitCode::USR_ILLEGAL_STATE, "failed to save miner info")
            })?;

            Ok(())
        })
    }

    /// Returns the Peer ID for this miner.
    fn get_peer_id(rt: &mut impl Runtime) -> Result<GetPeerIDReturn, ActorError> {
        rt.validate_immediate_caller_accept_any()?;
        let state: State = rt.state()?;
        let peer_id = get_miner_info(rt.store(), &state)?.peer_id;
        Ok(GetPeerIDReturn { peer_id })
    }

    fn change_peer_id(rt: &mut impl Runtime, params: ChangePeerIDParams) -> Result<(), ActorError> {
        let policy = rt.policy();
        check_peer_info(policy, &params.new_id, &[])?;

        rt.transaction(|state: &mut State, rt| {
            let mut info = get_miner_info(rt.store(), state)?;

            rt.validate_immediate_caller_is(
                info.control_addresses.iter().chain(&[info.worker, info.owner]),
            )?;

            info.peer_id = params.new_id;
            state.save_info(rt.store(), &info).map_err(|e| {
                e.downcast_default(ExitCode::USR_ILLEGAL_STATE, "could not save miner info")
            })?;

            Ok(())
        })?;
        Ok(())
    }

    /// Returns the multiaddresses set for this miner.
    fn get_multiaddresses(rt: &mut impl Runtime) -> Result<GetMultiaddrsReturn, ActorError> {
        rt.validate_immediate_caller_accept_any()?;
        let state: State = rt.state()?;
        let multi_addrs = get_miner_info(rt.store(), &state)?.multi_address;
        Ok(GetMultiaddrsReturn { multi_addrs })
    }

    fn change_multiaddresses(
        rt: &mut impl Runtime,
        params: ChangeMultiaddrsParams,
    ) -> Result<(), ActorError> {
        let policy = rt.policy();
        check_peer_info(policy, &[], &params.new_multi_addrs)?;

        rt.transaction(|state: &mut State, rt| {
            let mut info = get_miner_info(rt.store(), state)?;

            rt.validate_immediate_caller_is(
                info.control_addresses.iter().chain(&[info.worker, info.owner]),
            )?;

            info.multi_address = params.new_multi_addrs;
            state.save_info(rt.store(), &info).map_err(|e| {
                e.downcast_default(ExitCode::USR_ILLEGAL_STATE, "could not save miner info")
            })?;

            Ok(())
        })?;
        Ok(())
    }

    /// Invoked by miner's worker address to submit their fallback post
    fn submit_windowed_post(
        rt: &mut impl Runtime,
        mut params: SubmitWindowedPoStParams,
    ) -> Result<(), ActorError> {
        let current_epoch = rt.curr_epoch();

        {
            let policy = rt.policy();
            if params.proofs.len() != 1 {
                return Err(actor_error!(
                    illegal_argument,
                    "expected exactly one proof, got {}",
                    params.proofs.len()
                ));
            }

            if check_valid_post_proof_type(policy, params.proofs[0].post_proof).is_err() {
                return Err(actor_error!(
                    illegal_argument,
                    "proof type {:?} not allowed",
                    params.proofs[0].post_proof
                ));
            }

            if params.deadline >= policy.wpost_period_deadlines {
                return Err(actor_error!(
                    illegal_argument,
                    "invalid deadline {} of {}",
                    params.deadline,
                    policy.wpost_period_deadlines
                ));
            }

            if params.chain_commit_rand.0.len() > RANDOMNESS_LENGTH {
                return Err(actor_error!(
                    illegal_argument,
                    "expected at most {} bytes of randomness, got {}",
                    RANDOMNESS_LENGTH,
                    params.chain_commit_rand.0.len()
                ));
            }
        }

        let post_result = rt.transaction(|state: &mut State, rt| {
            let info = get_miner_info(rt.store(), state)?;

            let max_proof_size = info.window_post_proof_type.proof_size().map_err(|e| {
                actor_error!(illegal_state, "failed to determine max window post proof size: {}", e)
            })?;

            rt.validate_immediate_caller_is(
                info.control_addresses.iter().chain(&[info.worker, info.owner]),
            )?;

            // Verify that the miner has passed exactly 1 proof.
            if params.proofs.len() != 1 {
                return Err(actor_error!(
                    illegal_argument,
                    "expected exactly one proof, got {}",
                    params.proofs.len()
                ));
            }

            // Make sure the miner is using the correct proof type.
            if params.proofs[0].post_proof != info.window_post_proof_type {
                return Err(actor_error!(
                    illegal_argument,
                    "expected proof of type {:?}, got {:?}",
                    params.proofs[0].post_proof,
                    info.window_post_proof_type
                ));
            }

            // Make sure the proof size doesn't exceed the max. We could probably check for an exact match, but this is safer.
            let max_size = max_proof_size * params.partitions.len();
            if params.proofs[0].proof_bytes.len() > max_size {
                return Err(actor_error!(
                    illegal_argument,
                    "expected proof to be smaller than {} bytes",
                    max_size
                ));
            }

            // Validate that the miner didn't try to prove too many partitions at once.
            let submission_partition_limit =
                load_partitions_sectors_max(rt.policy(), info.window_post_partition_sectors);
            if params.partitions.len() as u64 > submission_partition_limit {
                return Err(actor_error!(
                    illegal_argument,
                    "too many partitions {}, limit {}",
                    params.partitions.len(),
                    submission_partition_limit
                ));
            }
            let current_deadline = state.deadline_info(rt.policy(), current_epoch);

            // Check that the miner state indicates that the current proving deadline has started.
            // This should only fail if the cron actor wasn't invoked, and matters only in case that it hasn't been
            // invoked for a whole proving period, and hence the missed PoSt submissions from the prior occurrence
            // of this deadline haven't been processed yet.
            if !current_deadline.is_open() {
                return Err(actor_error!(
                    illegal_state,
                    "proving period {} not yet open at {}",
                    current_deadline.period_start,
                    current_epoch
                ));
            }

            // The miner may only submit a proof for the current deadline.
            if params.deadline != current_deadline.index {
                return Err(actor_error!(
                    illegal_argument,
                    "invalid deadline {} at epoch {}, expected {}",
                    params.deadline,
                    current_epoch,
                    current_deadline.index
                ));
            }

            // Verify that the PoSt was committed to the chain at most
            // WPoStChallengeLookback+WPoStChallengeWindow in the past.
            if params.chain_commit_epoch < current_deadline.challenge {
                return Err(actor_error!(
                    illegal_argument,
                    "expected chain commit epoch {} to be after {}",
                    params.chain_commit_epoch,
                    current_deadline.challenge
                ));
            }

            if params.chain_commit_epoch >= current_epoch {
                return Err(actor_error!(
                    illegal_argument,
                    "chain commit epoch {} must be less than the current epoch {}",
                    params.chain_commit_epoch,
                    current_epoch
                ));
            }

            // Verify the chain commit randomness
            let comm_rand = rt.get_randomness_from_tickets(
                DomainSeparationTag::PoStChainCommit,
                params.chain_commit_epoch,
                &[],
            )?;
            if Randomness(comm_rand.into()) != params.chain_commit_rand {
                return Err(actor_error!(illegal_argument, "post commit randomness mismatched"));
            }

            let sectors = Sectors::load(rt.store(), &state.sectors).map_err(|e| {
                e.downcast_default(ExitCode::USR_ILLEGAL_STATE, "failed to load sectors")
            })?;

            let mut deadlines =
                state.load_deadlines(rt.store()).map_err(|e| e.wrap("failed to load deadlines"))?;

            let mut deadline =
                deadlines.load_deadline(rt.policy(), rt.store(), params.deadline).map_err(|e| {
                    e.downcast_default(
                        ExitCode::USR_ILLEGAL_STATE,
                        format!("failed to load deadline {}", params.deadline),
                    )
                })?;

            // Record proven sectors/partitions, returning updates to power and the final set of sectors
            // proven/skipped.
            //
            // NOTE: This function does not actually check the proofs but does assume that they're correct. Instead,
            // it snapshots the deadline's state and the submitted proofs at the end of the challenge window and
            // allows third-parties to dispute these proofs.
            //
            // While we could perform _all_ operations at the end of challenge window, we do as we can here to avoid
            // overloading cron.
            let policy = rt.policy();
            let fault_expiration = current_deadline.last() + policy.fault_max_age;
            let post_result = deadline
                .record_proven_sectors(
                    rt.store(),
                    &sectors,
                    info.sector_size,
                    current_deadline.quant_spec(),
                    fault_expiration,
                    &mut params.partitions,
                )
                .map_err(|e| {
                    e.downcast_default(
                        ExitCode::USR_ILLEGAL_STATE,
                        format!(
                            "failed to process post submission for deadline {}",
                            params.deadline
                        ),
                    )
                })?;

            // Make sure we actually proved something.
            let proven_sectors = &post_result.sectors - &post_result.ignored_sectors;
            if proven_sectors.is_empty() {
                // Abort verification if all sectors are (now) faults. There's nothing to prove.
                // It's not rational for a miner to submit a Window PoSt marking *all* non-faulty sectors as skipped,
                // since that will just cause them to pay a penalty at deadline end that would otherwise be zero
                // if they had *not* declared them.
                return Err(actor_error!(
                    illegal_argument,
                    "cannot prove partitions with no active sectors"
                ));
            }
            // If we're not recovering power, record the proof for optimistic verification.
            if post_result.recovered_power.is_zero() {
                deadline
                    .record_post_proofs(rt.store(), &post_result.partitions, &params.proofs)
                    .map_err(|e| {
                        e.downcast_default(
                            ExitCode::USR_ILLEGAL_STATE,
                            "failed to record proof for optimistic verification",
                        )
                    })?
            } else {
                // Load sector infos for proof, substituting a known-good sector for known-faulty sectors.
                // Note: this is slightly sub-optimal, loading info for the recovering sectors again after they were already
                // loaded above.
                let sector_infos = sectors
                    .load_for_proof(&post_result.sectors, &post_result.ignored_sectors)
                    .map_err(|e| {
                        e.downcast_default(
                            ExitCode::USR_ILLEGAL_STATE,
                            "failed to load sectors for post verification",
                        )
                    })?;
                if !verify_windowed_post(
                    rt,
                    current_deadline.challenge,
                    &sector_infos,
                    params.proofs,
                )
                .map_err(|e| e.wrap("window post failed"))?
                {
                    return Err(actor_error!(illegal_argument, "invalid post was submitted"));
                }
            }

            let deadline_idx = params.deadline;
            deadlines.update_deadline(policy, rt.store(), params.deadline, &deadline).map_err(
                |e| {
                    e.downcast_default(
                        ExitCode::USR_ILLEGAL_STATE,
                        format!("failed to update deadline {}", deadline_idx),
                    )
                },
            )?;

            state.save_deadlines(rt.store(), deadlines).map_err(|e| {
                e.downcast_default(ExitCode::USR_ILLEGAL_STATE, "failed to save deadlines")
            })?;

            Ok(post_result)
        })?;

        // Restore power for recovered sectors. Remove power for new faults.
        // NOTE: It would be permissible to delay the power loss until the deadline closes, but that would require
        // additional accounting state.
        // https://github.com/filecoin-project/specs-actors/issues/414
        request_update_power(rt, post_result.power_delta)?;

        let state: State = rt.state()?;
        state.check_balance_invariants(&rt.current_balance()).map_err(balance_invariants_broken)?;

        Ok(())
    }
    /// Checks state of the corresponding sector pre-commitments and verifies aggregate proof of replication
    /// of these sectors. If valid, the sectors' deals are activated, sectors are assigned a deadline and charged pledge
    /// and precommit state is removed.
    fn prove_commit_aggregate(
        rt: &mut impl Runtime,
        params: ProveCommitAggregateParams,
    ) -> Result<(), ActorError> {
        let sector_numbers = params.sector_numbers.validate().map_err(|e| {
            actor_error!(illegal_state, "Failed to validate bitfield for aggregated sectors: {}", e)
        })?;
        let agg_sectors_count = sector_numbers.len();

        {
            let policy = rt.policy();
            if agg_sectors_count > policy.max_aggregated_sectors {
                return Err(actor_error!(
                    illegal_argument,
                    "too many sectors addressed, addressed {} want <= {}",
                    agg_sectors_count,
                    policy.max_aggregated_sectors
                ));
            } else if agg_sectors_count < policy.min_aggregated_sectors {
                return Err(actor_error!(
                    illegal_argument,
                    "too few sectors addressed, addressed {} want >= {}",
                    agg_sectors_count,
                    policy.min_aggregated_sectors
                ));
            }

            if params.aggregate_proof.len() > policy.max_aggregated_proof_size {
                return Err(actor_error!(
                    illegal_argument,
                    "sector prove-commit proof of size {} exceeds max size of {}",
                    params.aggregate_proof.len(),
                    policy.max_aggregated_proof_size
                ));
            }
        }
        let state: State = rt.state()?;
        let info = get_miner_info(rt.store(), &state)?;
        rt.validate_immediate_caller_is(
            info.control_addresses.iter().chain(&[info.worker, info.owner]),
        )?;
        let store = rt.store();
        let precommits =
            state.get_all_precommitted_sectors(store, sector_numbers).map_err(|e| {
                e.downcast_default(ExitCode::USR_ILLEGAL_STATE, "failed to get precommits")
            })?;

        // validate each precommit
        let mut precommits_to_confirm = Vec::new();
        for (i, precommit) in precommits.iter().enumerate() {
            let msd = max_prove_commit_duration(rt.policy(), precommit.info.seal_proof)
                .ok_or_else(|| {
                    actor_error!(
                        illegal_state,
                        "no max seal duration for proof type: {}",
                        i64::from(precommit.info.seal_proof)
                    )
                })?;
            let prove_commit_due = precommit.pre_commit_epoch + msd;
            if rt.curr_epoch() > prove_commit_due {
                log::warn!(
                    "skipping commitment for sector {}, too late at {}, due {}",
                    precommit.info.sector_number,
                    rt.curr_epoch(),
                    prove_commit_due,
                )
            } else {
                precommits_to_confirm.push(precommit.clone());
            }
            // All seal proof types should match
            if i >= 1 {
                let prev_seal_proof = precommits[i - 1].info.seal_proof;
                if prev_seal_proof != precommit.info.seal_proof {
                    return Err(actor_error!(
                        illegal_state,
                        "aggregate contains mismatched seal proofs {} and {}",
                        i64::from(prev_seal_proof),
                        i64::from(precommit.info.seal_proof)
                    ));
                }
            }
        }
        let mut svis = Vec::with_capacity(precommits.len());
        let miner_actor_id: u64 = if let Payload::ID(i) = rt.message().receiver().payload() {
            *i
        } else {
            return Err(actor_error!(
                illegal_state,
                "runtime provided non-ID receiver address {}",
                rt.message().receiver()
            ));
        };
        let receiver_bytes =
            serialize_vec(&rt.message().receiver(), "address for seal verification challenge")?;

        for precommit in precommits.iter() {
            let interactive_epoch =
                precommit.pre_commit_epoch + rt.policy().pre_commit_challenge_delay;
            if rt.curr_epoch() <= interactive_epoch {
                return Err(actor_error!(
                    forbidden,
                    "too early to prove sector {}",
                    precommit.info.sector_number
                ));
            }
            let sv_info_randomness = rt.get_randomness_from_tickets(
                DomainSeparationTag::SealRandomness,
                precommit.info.seal_rand_epoch,
                &receiver_bytes,
            )?;
            let sv_info_interactive_randomness = rt.get_randomness_from_beacon(
                DomainSeparationTag::InteractiveSealChallengeSeed,
                interactive_epoch,
                &receiver_bytes,
            )?;

            let unsealed_cid = precommit.info.unsealed_cid.get_cid(precommit.info.seal_proof)?;

            let svi = AggregateSealVerifyInfo {
                sector_number: precommit.info.sector_number,
                randomness: Randomness(sv_info_randomness.into()),
                interactive_randomness: Randomness(sv_info_interactive_randomness.into()),
                sealed_cid: precommit.info.sealed_cid,
                unsealed_cid,
            };
            svis.push(svi);
        }

        let seal_proof = precommits[0].info.seal_proof;
        if precommits.is_empty() {
            return Err(actor_error!(
                illegal_state,
                "bitfield non-empty but zero precommits read from state"
            ));
        }
        rt.verify_aggregate_seals(&AggregateSealVerifyProofAndInfos {
            miner: miner_actor_id,
            seal_proof,
            aggregate_proof: RegisteredAggregateProof::SnarkPackV2,
            proof: params.aggregate_proof,
            infos: svis,
        })
        .map_err(|e| {
            e.downcast_default(ExitCode::USR_ILLEGAL_ARGUMENT, "aggregate seal verify failed")
        })?;

        let rew = request_current_epoch_block_reward(rt)?;
        let pwr = request_current_total_power(rt)?;
        confirm_sector_proofs_valid_internal(
            rt,
            precommits_to_confirm.clone(),
            &rew.this_epoch_baseline_power,
            &rew.this_epoch_reward_smoothed,
            &pwr.quality_adj_power_smoothed,
        )?;

        // Compute and burn the aggregate network fee. We need to re-load the state as
        // confirmSectorProofsValid can change it.
        let state: State = rt.state()?;
        let aggregate_fee =
            aggregate_prove_commit_network_fee(precommits_to_confirm.len() as i64, &rt.base_fee());
        let unlocked_balance = state
            .get_unlocked_balance(&rt.current_balance())
            .map_err(|_e| actor_error!(illegal_state, "failed to determine unlocked balance"))?;
        if unlocked_balance < aggregate_fee {
            return Err(actor_error!(
                insufficient_funds,
                "remaining unlocked funds after prove-commit {} are insufficient to pay aggregation fee of {}",
                unlocked_balance,
                aggregate_fee
            ));
        }
        burn_funds(rt, aggregate_fee)?;
        state.check_balance_invariants(&rt.current_balance()).map_err(balance_invariants_broken)?;
        Ok(())
    }

    fn prove_replica_updates<RT>(
        rt: &mut RT,
        params: ProveReplicaUpdatesParams,
    ) -> Result<BitField, ActorError>
    where
        // + Clone because we messed up and need to keep a copy around between transactions.
        // https://github.com/filecoin-project/builtin-actors/issues/133
        RT::Blockstore: Clone,
        RT: Runtime,
    {
        // In this entry point, the unsealed CID is computed from deals via the market actor.
        // A future entry point will take the unsealed CID as parameter
        let updates = params
            .updates
            .into_iter()
            .map(|ru| ReplicaUpdateInner {
                sector_number: ru.sector_number,
                deadline: ru.deadline,
                partition: ru.partition,
                new_sealed_cid: ru.new_sealed_cid,
                new_unsealed_cid: None,
                deals: ru.deals,
                update_proof_type: ru.update_proof_type,
                replica_proof: ru.replica_proof,
            })
            .collect();
        Self::prove_replica_updates_inner(rt, updates)
    }

    fn prove_replica_updates2<RT>(
        rt: &mut RT,
        params: ProveReplicaUpdatesParams2,
    ) -> Result<BitField, ActorError>
    where
        // + Clone because we messed up and need to keep a copy around between transactions.
        // https://github.com/filecoin-project/builtin-actors/issues/133
        RT::Blockstore: Blockstore + Clone,
        RT: Runtime,
    {
        let updates = params
            .updates
            .into_iter()
            .map(|ru| ReplicaUpdateInner {
                sector_number: ru.sector_number,
                deadline: ru.deadline,
                partition: ru.partition,
                new_sealed_cid: ru.new_sealed_cid,
                new_unsealed_cid: Some(ru.new_unsealed_cid),
                deals: ru.deals,
                update_proof_type: ru.update_proof_type,
                replica_proof: ru.replica_proof,
            })
            .collect();
        Self::prove_replica_updates_inner(rt, updates)
    }
    fn prove_replica_updates_inner<RT>(
        rt: &mut RT,
        updates: Vec<ReplicaUpdateInner>,
    ) -> Result<BitField, ActorError>
    where
        // + Clone because we messed up and need to keep a copy around between transactions.
        // https://github.com/filecoin-project/builtin-actors/issues/133
        RT::Blockstore: Blockstore + Clone,
        RT: Runtime,
    {
        // Validate inputs

        if updates.len() > rt.policy().prove_replica_updates_max_size {
            return Err(actor_error!(
                illegal_argument,
                "too many updates ({} > {})",
                updates.len(),
                rt.policy().prove_replica_updates_max_size
            ));
        }

        let state: State = rt.state()?;
        let info = get_miner_info(rt.store(), &state)?;

        rt.validate_immediate_caller_is(
            info.control_addresses.iter().chain(&[info.owner, info.worker]),
        )?;

        let sector_store = rt.store().clone();
        let mut sectors = Sectors::load(&sector_store, &state.sectors).map_err(|e| {
            e.downcast_default(ExitCode::USR_ILLEGAL_STATE, "failed to load sectors array")
        })?;

        let mut power_delta = PowerPair::zero();
        let mut pledge_delta = TokenAmount::zero();

        struct UpdateAndSectorInfo<'a> {
            update: &'a ReplicaUpdateInner,
            sector_info: SectorOnChainInfo,
            deal_spaces: ext::market::DealSpaces,
        }

        let mut sectors_deals = Vec::<ext::market::SectorDeals>::new();
        let mut sectors_data_spec = Vec::<ext::market::SectorDataSpec>::new();
        let mut validated_updates = Vec::<UpdateAndSectorInfo>::new();
        let mut sector_numbers = BitField::new();
        for update in updates.iter() {
            let set = sector_numbers.get(update.sector_number);
            if set {
                info!("duplicate sector being updated {}, skipping", update.sector_number,);
                continue;
            }

            if sector_numbers.try_set(update.sector_number).is_err() {
                info!("invalid sector number, skipping");
                continue;
            }

            if update.replica_proof.len() > 4096 {
                info!(
                    "update proof is too large ({}), skipping sector {}",
                    update.replica_proof.len(),
                    update.sector_number,
                );
                continue;
            }

            if update.deals.is_empty() {
                info!("must have deals to update, skipping sector {}", update.sector_number,);
                continue;
            }

            if update.deals.len() as u64 > sector_deals_max(rt.policy(), info.sector_size) {
                info!("more deals than policy allows, skipping sector {}", update.sector_number,);
                continue;
            }

            if update.deadline >= rt.policy().wpost_period_deadlines {
                info!(
                    "deadline {} not in range 0..{}, skipping sector {}",
                    update.deadline,
                    rt.policy().wpost_period_deadlines,
                    update.sector_number
                );
                continue;
            }

            // Skip checking if CID is defined because it cannot be so in Rust

            if !is_sealed_sector(&update.new_sealed_cid) {
                info!(
                    "new sealed CID had wrong prefix {}, skipping sector {}",
                    update.new_sealed_cid, update.sector_number
                );
                continue;
            }

            // If the deadline is the current or next deadline to prove, don't allow updating sectors.
            // We assume that deadlines are immutable when being proven.
            if !deadline_is_mutable(
                rt.policy(),
                state.current_proving_period_start(rt.policy(), rt.curr_epoch()),
                update.deadline,
                rt.curr_epoch(),
            ) {
                info!(
                    "cannot upgrade sectors in immutable deadline {}, skipping sector {}",
                    update.deadline, update.sector_number
                );
                continue;
            }

            if !state
                .check_sector_active(
                    rt.policy(),
                    rt.store(),
                    update.deadline,
                    update.partition,
                    update.sector_number,
                    true,
                )
                .map_err(|_| actor_error!(illegal_argument, "error checking sector health"))?
            {
                info!("sector isn't healthy, skipping sector {}", update.sector_number);
                continue;
            }

            let res = Sectors::must_get(&sectors, update.sector_number);
            let sector_info = if let Ok(value) = res {
                value
            } else {
                info!("failed to get sector, skipping sector {}", update.sector_number);
                continue;
            };

            if !sector_info.deal_ids.is_empty() {
                info!("cannot update sector with deals, skipping sector {}", update.sector_number);
                continue;
            }

            let deal_spaces = match activate_deals_and_claim_allocations(
                rt,
                update.deals.clone(),
                sector_info.expiration,
                sector_info.sector_number,
            )? {
                Some(deal_spaces) => deal_spaces,
                None => {
                    info!(
                        "failed to activate deals on sector {}, skipping from replica update set",
                        update.sector_number
                    );
                    continue;
                }
            };

            let expiration = sector_info.expiration;
            let seal_proof = sector_info.seal_proof;
            validated_updates.push(UpdateAndSectorInfo { update, sector_info, deal_spaces });

            sectors_deals.push(ext::market::SectorDeals {
                sector_type: seal_proof,
                deal_ids: update.deals.clone(),
                sector_expiry: expiration,
            });
            sectors_data_spec.push(ext::market::SectorDataSpec {
                sector_type: seal_proof,
                deal_ids: update.deals.clone(),
            });
        }

        if validated_updates.is_empty() {
            return Err(actor_error!(illegal_argument, "no valid updates"));
        }

        // Errors past this point cause the prove_replica_updates call to fail (no more skipping sectors)

        let deal_data = request_deal_data(rt, &sectors_deals)?;
        if deal_data.sectors.len() != validated_updates.len() {
            return Err(actor_error!(
                illegal_state,
                "deal weight request returned {} records, expected {}",
                deal_data.sectors.len(),
                validated_updates.len()
            ));
        }

        struct UpdateWithDetails<'a> {
            update: &'a ReplicaUpdateInner,
            sector_info: &'a SectorOnChainInfo,
            deal_spaces: &'a ext::market::DealSpaces,
            full_unsealed_cid: Cid,
        }

        // Group declarations by deadline
        let mut decls_by_deadline = BTreeMap::<u64, Vec<UpdateWithDetails>>::new();
        let mut deadlines_to_load = Vec::<u64>::new();
        for (with_sector_info, deal_data) in validated_updates.iter().zip(deal_data.sectors.iter())
        {
            let computed_commd = CompactCommD::new(deal_data.commd)
                .get_cid(with_sector_info.sector_info.seal_proof)?;
            if let Some(ref declared_commd) = with_sector_info.update.new_unsealed_cid {
                if !declared_commd.eq(&computed_commd) {
                    info!(
                        "unsealed CID does not match with deals: expected {}, got {}, sector: {}",
                        computed_commd, declared_commd, with_sector_info.update.sector_number
                    );
                }
            }
            let dl = with_sector_info.update.deadline;
            if !decls_by_deadline.contains_key(&dl) {
                deadlines_to_load.push(dl);
            }

            decls_by_deadline.entry(dl).or_default().push(UpdateWithDetails {
                update: with_sector_info.update,
                sector_info: &with_sector_info.sector_info,
                deal_spaces: &with_sector_info.deal_spaces,
                full_unsealed_cid: computed_commd,
            });
        }

        let rew = request_current_epoch_block_reward(rt)?;
        let pow = request_current_total_power(rt)?;

        let succeeded_sectors = rt.transaction(|state: &mut State, rt| {
            let mut succeeded = Vec::new();
            let mut deadlines = state
                .load_deadlines(rt.store())?;

            let mut new_sectors = Vec::with_capacity(validated_updates.len());
            for &dl_idx in deadlines_to_load.iter() {
                let mut deadline = deadlines
                    .load_deadline(rt.policy(), rt.store(), dl_idx)
                    .map_err(|e|
                        e.downcast_default(
                            ExitCode::USR_ILLEGAL_STATE,
                            format!("failed to load deadline {}", dl_idx),
                        )
                    )?;

                let mut partitions = deadline
                    .partitions_amt(rt.store())
                    .map_err(|e|
                        e.downcast_default(
                            ExitCode::USR_ILLEGAL_STATE,
                            format!("failed to load partitions for deadline {}", dl_idx),
                        )
                    )?;

                let quant = state.quant_spec_for_deadline(rt.policy(), dl_idx);

                for with_details in &decls_by_deadline[&dl_idx] {
                    let update_proof_type = with_details.sector_info.seal_proof
                        .registered_update_proof()
                        .map_err(|_|
                            actor_error!(
                                illegal_state,
                                "couldn't load update proof type"
                            )
                        )?;
                    if with_details.update.update_proof_type != update_proof_type {
                        return Err(actor_error!(
                            illegal_argument,
                            format!("unsupported update proof type {}", i64::from(with_details.update.update_proof_type))
                        ));
                    }

                    rt.verify_replica_update(
                        &ReplicaUpdateInfo {
                            update_proof_type,
                            new_sealed_cid: with_details.update.new_sealed_cid,
                            old_sealed_cid: with_details.sector_info.sealed_cid,
                            new_unsealed_cid: with_details.full_unsealed_cid,
                            proof: with_details.update.replica_proof.clone(),
                        }
                    )
                        .map_err(|e|
                            e.downcast_default(
                                ExitCode::USR_ILLEGAL_ARGUMENT,
                                format!("failed to verify replica proof for sector {}", with_details.sector_info.sector_number),
                            )
                        )?;

                    let mut new_sector_info = with_details.sector_info.clone();

                    new_sector_info.simple_qa_power = true;
                    new_sector_info.sealed_cid = with_details.update.new_sealed_cid;
                    new_sector_info.sector_key_cid = match new_sector_info.sector_key_cid {
                        None => Some(with_details.sector_info.sealed_cid),
                        Some(x) => Some(x),
                    };
                    // Skip checking if CID is defined because it cannot be so in Rust

                    new_sector_info.deal_ids = with_details.update.deals.clone();
                    new_sector_info.activation = rt.curr_epoch();

                    let duration = new_sector_info.expiration - new_sector_info.activation;

                    new_sector_info.deal_weight = with_details.deal_spaces.deal_space.clone() * duration;
                    new_sector_info.verified_deal_weight = with_details.deal_spaces.verified_deal_space.clone() * duration;

                    // compute initial pledge
                    let qa_pow = qa_power_for_weight(
                        info.sector_size,
                        duration,
                        &new_sector_info.deal_weight,
                        &new_sector_info.verified_deal_weight,
                    );

                    new_sector_info.replaced_day_reward = with_details.sector_info.expected_day_reward.clone();
                    new_sector_info.expected_day_reward = expected_reward_for_power(
                        &rew.this_epoch_reward_smoothed,
                        &pow.quality_adj_power_smoothed,
                        &qa_pow,
                        fil_actors_runtime::network::EPOCHS_IN_DAY,
                    );
                    new_sector_info.expected_storage_pledge = expected_reward_for_power(
                        &rew.this_epoch_reward_smoothed,
                        &pow.quality_adj_power_smoothed,
                        &qa_pow,
                        INITIAL_PLEDGE_PROJECTION_PERIOD,
                    );
                    new_sector_info.replaced_sector_age =
                        ChainEpoch::max(0, rt.curr_epoch() - with_details.sector_info.activation);

                    let initial_pledge_at_upgrade = initial_pledge_for_power(
                        &qa_pow,
                        &rew.this_epoch_baseline_power,
                        &rew.this_epoch_reward_smoothed,
                        &pow.quality_adj_power_smoothed,
                        &rt.total_fil_circ_supply(),
                    );

                    if initial_pledge_at_upgrade > with_details.sector_info.initial_pledge {
                        let deficit = &initial_pledge_at_upgrade - &with_details.sector_info.initial_pledge;

                        let unlocked_balance = state
                            .get_unlocked_balance(&rt.current_balance())
                            .map_err(|_|
                                actor_error!(illegal_state, "failed to calculate unlocked balance")
                            )?;
                        if unlocked_balance < deficit {
                            return Err(actor_error!(
                                insufficient_funds,
                                "insufficient funds for new initial pledge requirement {}, available: {}, skipping sector {}",
                                deficit,
                                unlocked_balance,
                                with_details.sector_info.sector_number
                            ));
                        }

                        state.add_initial_pledge(&deficit).map_err(|_e|
                            actor_error!(
                                illegal_state,
                                "failed to add initial pledge"
                            )
                        )?;

                        new_sector_info.initial_pledge = initial_pledge_at_upgrade;
                    }

                    let mut partition = partitions
                        .get(with_details.update.partition)
                        .map_err(|e|
                            e.downcast_default(
                                ExitCode::USR_ILLEGAL_STATE,
                                format!("failed to load deadline {} partition {}", with_details.update.deadline, with_details.update.partition),
                            )
                        )?
                        .cloned()
                        .ok_or_else(|| actor_error!(not_found, "no such deadline {} partition {}", dl_idx, with_details.update.partition))?;

                    let (partition_power_delta, partition_pledge_delta) = partition
                        .replace_sectors(rt.store(),
                                         &[with_details.sector_info.clone()],
                                         &[new_sector_info.clone()],
                                         info.sector_size,
                                         quant,
                        )
                        .map_err(|e| {
                            e.downcast_default(
                                ExitCode::USR_ILLEGAL_STATE,
                                format!("failed to replace sector at deadline {} partition {}", with_details.update.deadline, with_details.update.partition),
                            )
                        })?;

                    power_delta += &partition_power_delta;
                    pledge_delta += &partition_pledge_delta;

                    partitions
                        .set(with_details.update.partition, partition)
                        .map_err(|e| {
                            e.downcast_default(
                                ExitCode::USR_ILLEGAL_STATE,
                                format!("failed to save deadline {} partition {}", with_details.update.deadline, with_details.update.partition),
                            )
                        })?;

                    succeeded.push(new_sector_info.sector_number);
                    new_sectors.push(new_sector_info);
                }

                deadline.partitions = partitions.flush().map_err(|e| {
                    e.downcast_default(
                        ExitCode::USR_ILLEGAL_STATE,
                        format!("failed to save partitions for deadline {}", dl_idx),
                    )
                })?;

                deadlines
                    .update_deadline(rt.policy(), rt.store(), dl_idx, &deadline)
                    .map_err(|e| {
                        e.downcast_default(
                            ExitCode::USR_ILLEGAL_STATE,
                            format!("failed to save deadline {}", dl_idx),
                        )
                    })?;
            }

            let success_len = succeeded.len();
            if success_len != validated_updates.len() {
                return Err(actor_error!(
                    illegal_state,
                    "unexpected success_len {} != {}",
                    success_len,
                    validated_updates.len()
                ));
            }
            if new_sectors.len() != validated_updates.len() {
                return Err(actor_error!(
                    illegal_state,
                    "unexpected new_sectors len {} != {}",
                    new_sectors.len(),
                    validated_updates.len()
                ));
            }

            // Overwrite sector infos.
            sectors.store(new_sectors).map_err(|e| {
                e.downcast_default(
                    ExitCode::USR_ILLEGAL_STATE,
                    "failed to update sector infos",
                )
            })?;

            state.sectors = sectors.amt.flush().map_err(|e| {
                e.downcast_default(ExitCode::USR_ILLEGAL_STATE, "failed to save sectors")
            })?;
            state.save_deadlines(rt.store(), deadlines).map_err(|e| {
                e.downcast_default(ExitCode::USR_ILLEGAL_STATE, "failed to save deadlines")
            })?;

            BitField::try_from_bits(succeeded).map_err(|_| {
                actor_error!(illegal_argument; "invalid sector number")
            })
        })?;

        notify_pledge_changed(rt, &pledge_delta)?;
        request_update_power(rt, power_delta)?;

        Ok(succeeded_sectors)
    }

    fn dispute_windowed_post(
        rt: &mut impl Runtime,
        params: DisputeWindowedPoStParams,
    ) -> Result<(), ActorError> {
        rt.validate_immediate_caller_accept_any()?;
        let reporter = rt.message().caller();

        {
            let policy = rt.policy();
            if params.deadline >= policy.wpost_period_deadlines {
                return Err(actor_error!(
                    illegal_argument,
                    "invalid deadline {} of {}",
                    params.deadline,
                    policy.wpost_period_deadlines
                ));
            }
        }
        let current_epoch = rt.curr_epoch();

        // Note: these are going to be slightly inaccurate as time
        // will have moved on from when the post was actually
        // submitted.
        //
        // However, these are estimates _anyways_.
        let epoch_reward = request_current_epoch_block_reward(rt)?;
        let power_total = request_current_total_power(rt)?;

        let (pledge_delta, mut to_burn, power_delta, to_reward) =
            rt.transaction(|st: &mut State, rt| {
                let policy = rt.policy();
                let dl_info = st.deadline_info(policy, current_epoch);

                if !deadline_available_for_optimistic_post_dispute(
                    policy,
                    dl_info.period_start,
                    params.deadline,
                    current_epoch,
                ) {
                    return Err(actor_error!(
                        forbidden,
                        "can only dispute window posts during the dispute window\
                    ({} epochs after the challenge window closes)",
                        policy.wpost_dispute_window
                    ));
                }

                let info = get_miner_info(rt.store(), st)?;
                // --- check proof ---

                // Find the proving period start for the deadline in question.
                let mut pp_start = dl_info.period_start;
                if dl_info.index < params.deadline as u64 {
                    pp_start -= policy.wpost_proving_period
                }
                let target_deadline =
                    new_deadline_info(policy, pp_start, params.deadline, current_epoch);
                // Load the target deadline
                let mut deadlines_current = st
                    .load_deadlines(rt.store())
                    .map_err(|e| e.wrap("failed to load deadlines"))?;

                let mut dl_current = deadlines_current
                    .load_deadline(policy, rt.store(), params.deadline)
                    .map_err(|e| {
                        e.downcast_default(ExitCode::USR_ILLEGAL_STATE, "failed to load deadline")
                    })?;

                // Take the post from the snapshot for dispute.
                // This operation REMOVES the PoSt from the snapshot so
                // it can't be disputed again. If this method fails,
                // this operation must be rolled back.
                let (partitions, proofs) =
                    dl_current.take_post_proofs(rt.store(), params.post_index).map_err(|e| {
                        e.downcast_default(
                            ExitCode::USR_ILLEGAL_STATE,
                            "failed to load proof for dispute",
                        )
                    })?;

                // Load the partition info we need for the dispute.
                let mut dispute_info = dl_current
                    .load_partitions_for_dispute(rt.store(), partitions)
                    .map_err(|e| {
                        e.downcast_default(
                            ExitCode::USR_ILLEGAL_STATE,
                            "failed to load partition for dispute",
                        )
                    })?;

                // This includes power that is no longer active (e.g., due to sector terminations).
                // It must only be used for penalty calculations, not power adjustments.
                let penalised_power = dispute_info.disputed_power.clone();

                // Load sectors for the dispute.
                let sectors =
                    Sectors::load(rt.store(), &dl_current.sectors_snapshot).map_err(|e| {
                        e.downcast_default(
                            ExitCode::USR_ILLEGAL_STATE,
                            "failed to load sectors array",
                        )
                    })?;
                let sector_infos = sectors
                    .load_for_proof(&dispute_info.all_sector_nos, &dispute_info.ignored_sector_nos)
                    .map_err(|e| {
                        e.downcast_default(
                            ExitCode::USR_ILLEGAL_STATE,
                            "failed to load sectors to dispute window post",
                        )
                    })?;

                // Check proof, we fail if validation succeeds.
                if verify_windowed_post(rt, target_deadline.challenge, &sector_infos, proofs)? {
                    return Err(actor_error!(illegal_argument, "failed to dispute valid post"));
                } else {
                    info!("Successfully disputed post- window post was invalid");
                }

                // Ok, now we record faults. This always works because
                // we don't allow compaction/moving sectors during the
                // challenge window.
                //
                // However, some of these sectors may have been
                // terminated. That's fine, we'll skip them.
                let fault_expiration_epoch = target_deadline.last() + policy.fault_max_age;
                let power_delta = dl_current
                    .record_faults(
                        rt.store(),
                        &sectors,
                        info.sector_size,
                        quant_spec_for_deadline(policy, &target_deadline),
                        fault_expiration_epoch,
                        &mut dispute_info.disputed_sectors,
                    )
                    .map_err(|e| {
                        e.downcast_default(ExitCode::USR_ILLEGAL_STATE, "failed to declare faults")
                    })?;

                deadlines_current
                    .update_deadline(policy, rt.store(), params.deadline, &dl_current)
                    .map_err(|e| {
                        e.downcast_default(
                            ExitCode::USR_ILLEGAL_STATE,
                            format!("failed to update deadline {}", params.deadline),
                        )
                    })?;

                st.save_deadlines(rt.store(), deadlines_current).map_err(|e| {
                    e.downcast_default(ExitCode::USR_ILLEGAL_STATE, "failed to save deadlines")
                })?;

                // --- penalties ---

                // Calculate the base penalty.
                let penalty_base = pledge_penalty_for_invalid_windowpost(
                    &epoch_reward.this_epoch_reward_smoothed,
                    &power_total.quality_adj_power_smoothed,
                    &penalised_power.qa,
                );

                // Calculate the target reward.
                let reward_target =
                    reward_for_disputed_window_post(info.window_post_proof_type, penalised_power);

                // Compute the target penalty by adding the
                // base penalty to the target reward. We don't
                // take reward out of the penalty as the miner
                // could end up receiving a substantial
                // portion of their fee back as a reward.
                let penalty_target = &penalty_base + &reward_target;
                st.apply_penalty(&penalty_target)
                    .map_err(|e| actor_error!(illegal_state, "failed to apply penalty {}", e))?;
                let (penalty_from_vesting, penalty_from_balance) = st
                    .repay_partial_debt_in_priority_order(
                        rt.store(),
                        current_epoch,
                        &rt.current_balance(),
                    )
                    .map_err(|e| {
                        e.downcast_default(ExitCode::USR_ILLEGAL_STATE, "failed to pay debt")
                    })?;

                let to_burn = &penalty_from_vesting + &penalty_from_balance;

                // Now, move as much of the target reward as
                // we can from the burn to the reward.
                let to_reward = std::cmp::min(&to_burn, &reward_target);
                let to_burn = &to_burn - to_reward;
                let pledge_delta = penalty_from_vesting.neg();

                Ok((pledge_delta, to_burn, power_delta, to_reward.clone()))
            })?;

        request_update_power(rt, power_delta)?;
        if !to_reward.is_zero() {
            if let Err(e) = rt.send(&reporter, METHOD_SEND, None, to_reward.clone()) {
                error!("failed to send reward: {}", e);
                to_burn += to_reward;
            }
        }

        burn_funds(rt, to_burn)?;
        notify_pledge_changed(rt, &pledge_delta)?;

        let st: State = rt.state()?;
        st.check_balance_invariants(&rt.current_balance()).map_err(balance_invariants_broken)?;
        Ok(())
    }

    /// Pledges to seal and commit a single sector.
    /// See PreCommitSectorBatch for details.
    fn pre_commit_sector(
        rt: &mut impl Runtime,
        params: PreCommitSectorParams,
    ) -> Result<(), ActorError> {
        Self::pre_commit_sector_batch(rt, PreCommitSectorBatchParams { sectors: vec![params] })
    }

    /// Pledges the miner to seal and commit some new sectors.
    /// The caller specifies sector numbers, sealed sector data CIDs, seal randomness epoch, expiration, and the IDs
    /// of any storage deals contained in the sector data. The storage deal proposals must be already submitted
    /// to the storage market actor.
    /// A pre-commitment may specify an existing committed-capacity sector that the committed sector will replace
    /// when proven.
    /// This method calculates the sector's power, locks a pre-commit deposit for the sector, stores information about the
    /// sector in state and waits for it to be proven or expire.
    fn pre_commit_sector_batch(
        rt: &mut impl Runtime,
        params: PreCommitSectorBatchParams,
    ) -> Result<(), ActorError> {
        let sectors = params
            .sectors
            .into_iter()
            .map(|spci| {
                if spci.replace_capacity {
                    Err(actor_error!(
                        forbidden,
                        "cc upgrade through precommit discontinued, use ProveReplicaUpdate"
                    ))
                } else {
                    Ok(SectorPreCommitInfoInner {
                        seal_proof: spci.seal_proof,
                        sector_number: spci.sector_number,
                        sealed_cid: spci.sealed_cid,
                        seal_rand_epoch: spci.seal_rand_epoch,
                        deal_ids: spci.deal_ids,
                        expiration: spci.expiration,
                        // This entry point computes the unsealed CID from deals via the market.
                        // A future one will accept it directly as a parameter.
                        unsealed_cid: None,
                    })
                }
            })
            .collect::<Result<_, _>>()?;
        Self::pre_commit_sector_batch_inner(rt, sectors)
    }

    /// Pledges the miner to seal and commit some new sectors.
    /// The caller specifies sector numbers, sealed sector CIDs, unsealed sector CID, seal randomness epoch, expiration, and the IDs
    /// of any storage deals contained in the sector data. The storage deal proposals must be already submitted
    /// to the storage market actor.
    /// This method calculates the sector's power, locks a pre-commit deposit for the sector, stores information about the
    /// sector in state and waits for it to be proven or expire.
    fn pre_commit_sector_batch2(
        rt: &mut impl Runtime,
        params: PreCommitSectorBatchParams2,
    ) -> Result<(), ActorError> {
        Self::pre_commit_sector_batch_inner(
            rt,
            params
                .sectors
                .into_iter()
                .map(|spci| SectorPreCommitInfoInner {
                    seal_proof: spci.seal_proof,
                    sector_number: spci.sector_number,
                    sealed_cid: spci.sealed_cid,
                    seal_rand_epoch: spci.seal_rand_epoch,
                    deal_ids: spci.deal_ids,
                    expiration: spci.expiration,

                    unsealed_cid: Some(spci.unsealed_cid),
                })
                .collect(),
        )
    }

    /// This function combines old and new flows for PreCommit with use Option<CommpactCommD>
    /// The old PreCommits will call this with None, new ones with Some(CompactCommD).
    fn pre_commit_sector_batch_inner(
        rt: &mut impl Runtime,
        sectors: Vec<SectorPreCommitInfoInner>,
    ) -> Result<(), ActorError> {
        let curr_epoch = rt.curr_epoch();
        {
            let policy = rt.policy();
            if sectors.is_empty() {
                return Err(actor_error!(illegal_argument, "batch empty"));
            } else if sectors.len() > policy.pre_commit_sector_batch_max_size {
                return Err(actor_error!(
                    illegal_argument,
                    "batch of {} too large, max {}",
                    sectors.len(),
                    policy.pre_commit_sector_batch_max_size
                ));
            }
        }
        // Check per-sector preconditions before opening state transaction or sending other messages.
        let challenge_earliest = curr_epoch - rt.policy().max_pre_commit_randomness_lookback;
        let mut sectors_deals = Vec::with_capacity(sectors.len());
        let mut sector_numbers = BitField::new();
        for precommit in sectors.iter() {
            let set = sector_numbers.get(precommit.sector_number);
            if set {
                return Err(actor_error!(
                    illegal_argument,
                    "duplicate sector number {}",
                    precommit.sector_number
                ));
            }
            sector_numbers.set(precommit.sector_number);

            if !can_pre_commit_seal_proof(rt.policy(), precommit.seal_proof) {
                return Err(actor_error!(
                    illegal_argument,
                    "unsupported seal proof type {}",
                    i64::from(precommit.seal_proof)
                ));
            }
            if precommit.sector_number > MAX_SECTOR_NUMBER {
                return Err(actor_error!(
                    illegal_argument,
                    "sector number {} out of range 0..(2^63-1)",
                    precommit.sector_number
                ));
            }
            // Skip checking if CID is defined because it cannot be so in Rust

            if !is_sealed_sector(&precommit.sealed_cid) {
                return Err(actor_error!(illegal_argument, "sealed CID had wrong prefix"));
            }
            if precommit.seal_rand_epoch >= curr_epoch {
                return Err(actor_error!(
                    illegal_argument,
                    "seal challenge epoch {} must be before now {}",
                    precommit.seal_rand_epoch,
                    curr_epoch
                ));
            }
            if precommit.seal_rand_epoch < challenge_earliest {
                return Err(actor_error!(
                    illegal_argument,
                    "seal challenge epoch {} too old, must be after {}",
                    precommit.seal_rand_epoch,
                    challenge_earliest
                ));
            }

            if let Some(ref commd) = precommit.unsealed_cid.as_ref().and_then(|c| c.0) {
                if !is_unsealed_sector(commd) {
                    return Err(actor_error!(illegal_argument, "unsealed CID had wrong prefix"));
                }
            }

            // Require sector lifetime meets minimum by assuming activation happens at last epoch permitted for seal proof.
            // This could make sector maximum lifetime validation more lenient if the maximum sector limit isn't hit first.
            let max_activation = curr_epoch
                + max_prove_commit_duration(rt.policy(), precommit.seal_proof).unwrap_or_default();
            validate_expiration(
                rt.policy(),
                curr_epoch,
                max_activation,
                precommit.expiration,
                precommit.seal_proof,
            )?;

            sectors_deals.push(ext::market::SectorDeals {
                sector_type: precommit.seal_proof,
                sector_expiry: precommit.expiration,
                deal_ids: precommit.deal_ids.clone(),
            })
        }
        // gather information from other actors
        let reward_stats = request_current_epoch_block_reward(rt)?;
        let power_total = request_current_total_power(rt)?;
        let deal_data_vec = request_deal_data(rt, &sectors_deals)?;
        if deal_data_vec.sectors.len() != sectors.len() {
            return Err(actor_error!(
                illegal_state,
                "deal weight request returned {} records, expected {}",
                deal_data_vec.sectors.len(),
                sectors.len()
            ));
        }
        let mut fee_to_burn = TokenAmount::zero();
        let mut needs_cron = false;
        rt.transaction(|state: &mut State, rt| {
            // Aggregate fee applies only when batching.
            if sectors.len() > 1 {
                let aggregate_fee = aggregate_pre_commit_network_fee(sectors.len() as i64, &rt.base_fee());
                // AggregateFee applied to fee debt to consolidate burn with outstanding debts
                state.apply_penalty(&aggregate_fee)
                    .map_err(|e| {
                        actor_error!(
                        illegal_state,
                        "failed to apply penalty: {}",
                        e
                    )
                    })?;
            }
            // available balance already accounts for fee debt so it is correct to call
            // this before RepayDebts. We would have to
            // subtract fee debt explicitly if we called this after.
            let available_balance = state
                .get_available_balance(&rt.current_balance())
                .map_err(|e| {
                    actor_error!(
                        illegal_state,
                        "failed to calculate available balance: {}",
                        e
                    )
                })?;
            fee_to_burn = repay_debts_or_abort(rt, state)?;

            let info = get_miner_info(rt.store(), state)?;

            rt.validate_immediate_caller_is(
                info.control_addresses
                    .iter()
                    .chain(&[info.worker, info.owner]),
            )?;
            let store = rt.store();
            if consensus_fault_active(&info, curr_epoch) {
                return Err(actor_error!(forbidden, "pre-commit not allowed during active consensus fault"));
            }

            let mut chain_infos = Vec::with_capacity(sectors.len());
            let mut total_deposit_required = TokenAmount::zero();
            let mut clean_up_events = Vec::with_capacity(sectors.len());
            let deal_count_max = sector_deals_max(rt.policy(), info.sector_size);

            let sector_weight_for_deposit = qa_power_max(info.sector_size);
            let deposit_req = pre_commit_deposit_for_power(&reward_stats.this_epoch_reward_smoothed, &power_total.quality_adj_power_smoothed, &sector_weight_for_deposit);

            for (i, precommit) in sectors.into_iter().enumerate() {
                // Sector must have the same Window PoSt proof type as the miner's recorded seal type.
                let sector_wpost_proof = precommit.seal_proof
                    .registered_window_post_proof()
                    .map_err(|_e|
                        actor_error!(
                        illegal_argument,
                        "failed to lookup Window PoSt proof type for sector seal proof {}",
                        i64::from(precommit.seal_proof)
                    ))?;
                if sector_wpost_proof != info.window_post_proof_type {
                    return Err(actor_error!(illegal_argument, "sector Window PoSt proof type %d must match miner Window PoSt proof type {} (seal proof type {})", i64::from(sector_wpost_proof), i64::from(info.window_post_proof_type)));
                }
                if precommit.deal_ids.len() as u64 > deal_count_max {
                    return Err(actor_error!(illegal_argument, "too many deals for sector {} > {}", precommit.deal_ids.len(), deal_count_max));
                }

                let deal_data = &deal_data_vec.sectors[i];

                // 1. verify that precommit.unsealed_cid is correct
                // 2. create a new on_chain_precommit

                let commd = match precommit.unsealed_cid {
                    // if the CommD is unknown, use CommD computed by the market
                    None => CompactCommD::new(deal_data.commd),
                    Some(x) => x,
                };
                if commd.0 != deal_data.commd {
                    return Err(actor_error!(illegal_argument, "computed {:?} and passed {:?} CommDs not equal",
                            deal_data.commd, commd));
                }


                let on_chain_precommit = SectorPreCommitInfo {
                    seal_proof: precommit.seal_proof,
                    sector_number: precommit.sector_number,
                    sealed_cid: precommit.sealed_cid,
                    seal_rand_epoch: precommit.seal_rand_epoch,
                    deal_ids: precommit.deal_ids,
                    expiration: precommit.expiration,
                    unsealed_cid: commd,
                };

                // Build on-chain record.
                chain_infos.push(SectorPreCommitOnChainInfo {
                    info: on_chain_precommit,
                    pre_commit_deposit: deposit_req.clone(),
                    pre_commit_epoch: curr_epoch,
                });

                total_deposit_required += &deposit_req;

                // Calculate pre-commit cleanup
                let seal_proof = precommit.seal_proof;
                let msd = max_prove_commit_duration(rt.policy(), seal_proof)
                    .ok_or_else(|| actor_error!(illegal_argument, "no max seal duration set for proof type: {}", i64::from(seal_proof)))?;
                // PreCommitCleanUpDelay > 0 here is critical for the batch verification of proofs. Without it, if a proof arrived exactly on the
                // due epoch, ProveCommitSector would accept it, then the expiry event would remove it, and then
                // ConfirmSectorProofsValid would fail to find it.
                let clean_up_bound = curr_epoch + msd + rt.policy().expired_pre_commit_clean_up_delay;
                clean_up_events.push((clean_up_bound, precommit.sector_number));
            }
            // Batch update actor state.
            if available_balance < total_deposit_required {
                return Err(actor_error!(insufficient_funds, "insufficient funds {} for pre-commit deposit: {}", available_balance, total_deposit_required));
            }
            state.add_pre_commit_deposit(&total_deposit_required)
                .map_err(|e|
                    actor_error!(
                        illegal_state,
                        "failed to add pre-commit deposit {}: {}",
                        total_deposit_required, e
                ))?;
            state.allocate_sector_numbers(store, &sector_numbers, CollisionPolicy::DenyCollisions)
                .map_err(|e|
                    e.wrap("failed to allocate sector numbers")
                )?;
            state.put_precommitted_sectors(store, chain_infos)
                .map_err(|e|
                    e.downcast_default(ExitCode::USR_ILLEGAL_STATE, "failed to write pre-committed sectors")
                )?;
            state.add_pre_commit_clean_ups(rt.policy(), store, clean_up_events)
                .map_err(|e| {
                    e.downcast_default(ExitCode::USR_ILLEGAL_STATE, "failed to add pre-commit expiry to queue")
                })?;
            // Activate miner cron
            needs_cron = !state.deadline_cron_active;
            state.deadline_cron_active = true;
            Ok(())
        })?;
        burn_funds(rt, fee_to_burn)?;
        let state: State = rt.state()?;
        state.check_balance_invariants(&rt.current_balance()).map_err(balance_invariants_broken)?;
        if needs_cron {
            let new_dl_info = state.deadline_info(rt.policy(), curr_epoch);
            enroll_cron_event(
                rt,
                new_dl_info.last(),
                CronEventPayload { event_type: CRON_EVENT_PROVING_DEADLINE },
            )?;
        }
        Ok(())
    }

    /// Checks state of the corresponding sector pre-commitment, then schedules the proof to be verified in bulk
    /// by the power actor.
    /// If valid, the power actor will call ConfirmSectorProofsValid at the end of the same epoch as this message.
    fn prove_commit_sector(
        rt: &mut impl Runtime,
        params: ProveCommitSectorParams,
    ) -> Result<(), ActorError> {
        rt.validate_immediate_caller_accept_any()?;

        if params.sector_number > MAX_SECTOR_NUMBER {
            return Err(actor_error!(illegal_argument, "sector number greater than maximum"));
        }

        let sector_number = params.sector_number;

        let st: State = rt.state()?;
        let precommit = st
            .get_precommitted_sector(rt.store(), sector_number)
            .map_err(|e| {
                e.downcast_default(
                    ExitCode::USR_ILLEGAL_STATE,
                    format!("failed to load pre-committed sector {}", sector_number),
                )
            })?
            .ok_or_else(|| actor_error!(not_found, "no pre-commited sector {}", sector_number))?;

        let max_proof_size = precommit.info.seal_proof.proof_size().map_err(|e| {
            actor_error!(
                illegal_state,
                "failed to determine max proof size for sector {}: {}",
                sector_number,
                e
            )
        })?;
        if params.proof.len() > max_proof_size {
            return Err(actor_error!(
                illegal_argument,
                "sector prove-commit proof of size {} exceeds max size of {}",
                params.proof.len(),
                max_proof_size
            ));
        }

        let msd =
            max_prove_commit_duration(rt.policy(), precommit.info.seal_proof).ok_or_else(|| {
                actor_error!(
                    illegal_state,
                    "no max seal duration set for proof type: {:?}",
                    precommit.info.seal_proof
                )
            })?;
        let prove_commit_due = precommit.pre_commit_epoch + msd;
        if rt.curr_epoch() > prove_commit_due {
            return Err(actor_error!(
                illegal_argument,
                "commitment proof for {} too late at {}, due {}",
                sector_number,
                rt.curr_epoch(),
                prove_commit_due
            ));
        }

        let svi = get_verify_info(
            rt,
            SealVerifyParams {
                sealed_cid: precommit.info.sealed_cid,
                interactive_epoch: precommit.pre_commit_epoch
                    + rt.policy().pre_commit_challenge_delay,
                seal_rand_epoch: precommit.info.seal_rand_epoch,
                proof: params.proof,
                deal_ids: precommit.info.deal_ids.clone(),
                sector_num: precommit.info.sector_number,
                registered_seal_proof: precommit.info.seal_proof,
            },
            precommit.info.unsealed_cid,
        )?;

        rt.send(
            &STORAGE_POWER_ACTOR_ADDR,
            ext::power::SUBMIT_POREP_FOR_BULK_VERIFY_METHOD,
            IpldBlock::serialize_cbor(&svi)?,
            TokenAmount::zero(),
        )?;

        Ok(())
    }

    fn confirm_sector_proofs_valid(
        rt: &mut impl Runtime,
        params: ConfirmSectorProofsParams,
    ) -> Result<(), ActorError> {
        rt.validate_immediate_caller_is(iter::once(&STORAGE_POWER_ACTOR_ADDR))?;

        // This should be enforced by the power actor. We log here just in case
        // something goes wrong.
        if params.sectors.len() > ext::power::MAX_MINER_PROVE_COMMITS_PER_EPOCH {
            warn!(
                "confirmed more prove commits in an epoch than permitted: {} > {}",
                params.sectors.len(),
                ext::power::MAX_MINER_PROVE_COMMITS_PER_EPOCH
            );
        }
        let st: State = rt.state()?;
        let store = rt.store();
        // This skips missing pre-commits.
        let precommited_sectors =
            st.find_precommitted_sectors(store, &params.sectors).map_err(|e| {
                e.downcast_default(
                    ExitCode::USR_ILLEGAL_STATE,
                    "failed to load pre-committed sectors",
                )
            })?;
        confirm_sector_proofs_valid_internal(
            rt,
            precommited_sectors,
            &params.reward_baseline_power,
            &params.reward_smoothed,
            &params.quality_adj_power_smoothed,
        )
    }

    fn check_sector_proven(
        rt: &mut impl Runtime,
        params: CheckSectorProvenParams,
    ) -> Result<(), ActorError> {
        rt.validate_immediate_caller_accept_any()?;

        if params.sector_number > MAX_SECTOR_NUMBER {
            return Err(actor_error!(illegal_argument, "sector number out of range"));
        }

        let st: State = rt.state()?;

        match st.get_sector(rt.store(), params.sector_number) {
            Err(e) => Err(actor_error!(
                illegal_state,
                "failed to load proven sector {}: {}",
                params.sector_number,
                e
            )),
            Ok(None) => Err(actor_error!(not_found, "sector {} not proven", params.sector_number)),
            Ok(Some(_sector)) => Ok(()),
        }
    }

    /// Changes the expiration epoch for a sector to a new, later one.
    /// The sector must not be terminated or faulty.
    /// The sector's power is recomputed for the new expiration.
    /// This method is legacy and should be replaced with calls to extend_sector_expiration2
    fn extend_sector_expiration(
        rt: &mut impl Runtime,
        params: ExtendSectorExpirationParams,
    ) -> Result<(), ActorError> {
        let extend_expiration_inner =
            validate_legacy_extension_declarations(&params.extensions, rt.policy())?;
        Self::extend_sector_expiration_inner(
            rt,
            extend_expiration_inner,
            ExtensionKind::ExtendCommittmentLegacy,
        )
    }

    // Up to date version of extend_sector_expiration that correctly handles simple qap sectors
    // with FIL+ claims. Extension is only allowed if all claim max terms extend past new expiration
    // or claims are dropped.  Power only changes when claims are dropped.
    fn extend_sector_expiration2(
        rt: &mut impl Runtime,
        params: ExtendSectorExpiration2Params,
    ) -> Result<(), ActorError> {
        let extend_expiration_inner = validate_extension_declarations(rt, params.extensions)?;
        Self::extend_sector_expiration_inner(
            rt,
            extend_expiration_inner,
            ExtensionKind::ExtendCommittment,
        )
    }

    fn extend_sector_expiration_inner(
        rt: &mut impl Runtime,
        inner: ExtendExpirationsInner,
        kind: ExtensionKind,
    ) -> Result<(), ActorError> {
        let curr_epoch = rt.curr_epoch();

        /* Loop over sectors and do extension */
        let (power_delta, pledge_delta) = rt.transaction(|state: &mut State, rt| {
            let info = get_miner_info(rt.store(), state)?;
            rt.validate_immediate_caller_is(
                info.control_addresses.iter().chain(&[info.worker, info.owner]),
            )?;

            let mut deadlines =
                state.load_deadlines(rt.store()).map_err(|e| e.wrap("failed to load deadlines"))?;

            // Group declarations by deadline, and remember iteration order.
            //
            let mut decls_by_deadline: Vec<_> = iter::repeat_with(Vec::new)
                .take(rt.policy().wpost_period_deadlines as usize)
                .collect();
            let mut deadlines_to_load = Vec::<u64>::new();
            for decl in &inner.extensions {
                // the deadline indices are already checked.
                let decls = &mut decls_by_deadline[decl.deadline as usize];
                if decls.is_empty() {
                    deadlines_to_load.push(decl.deadline);
                }
                decls.push(decl);
            }

            let mut sectors = Sectors::load(rt.store(), &state.sectors).map_err(|e| {
                e.downcast_default(ExitCode::USR_ILLEGAL_STATE, "failed to load sectors array")
            })?;

            let mut power_delta = PowerPair::zero();
            let mut pledge_delta = TokenAmount::zero();

            for deadline_idx in deadlines_to_load {
                let policy = rt.policy();
                let mut deadline =
                    deadlines.load_deadline(policy, rt.store(), deadline_idx).map_err(|e| {
                        e.downcast_default(
                            ExitCode::USR_ILLEGAL_STATE,
                            format!("failed to load deadline {}", deadline_idx),
                        )
                    })?;

                let mut partitions = deadline.partitions_amt(rt.store()).map_err(|e| {
                    e.downcast_default(
                        ExitCode::USR_ILLEGAL_STATE,
                        format!("failed to load partitions for deadline {}", deadline_idx),
                    )
                })?;

                let quant = state.quant_spec_for_deadline(policy, deadline_idx);

                // Group modified partitions by epoch to which they are extended. Duplicates are ok.
                let mut partitions_by_new_epoch = BTreeMap::<ChainEpoch, Vec<u64>>::new();
                let mut epochs_to_reschedule = Vec::<ChainEpoch>::new();

                for decl in &mut decls_by_deadline[deadline_idx as usize] {
                    let key = PartitionKey { deadline: deadline_idx, partition: decl.partition };

                    let mut partition = partitions
                        .get(decl.partition)
                        .map_err(|e| {
                            e.downcast_default(
                                ExitCode::USR_ILLEGAL_STATE,
                                format!("failed to load partition {:?}", key),
                            )
                        })?
                        .cloned()
                        .ok_or_else(|| actor_error!(not_found, "no such partition {:?}", key))?;

                    let old_sectors = sectors
                        .load_sector(&decl.sectors)
                        .map_err(|e| e.wrap("failed to load sectors"))?;
                    let new_sectors: Vec<SectorOnChainInfo> = old_sectors
                        .iter()
                        .map(|sector| match kind {
                            ExtensionKind::ExtendCommittmentLegacy => {
                                extend_sector_committment_legacy(
                                    rt.policy(),
                                    curr_epoch,
                                    decl.new_expiration,
                                    sector,
                                )
                            }
                            ExtensionKind::ExtendCommittment => match &inner.claims {
                                None => Err(actor_error!(
                                    unspecified,
                                    "extend2 always specifies (potentially empty) claim mapping"
                                )),
                                Some(claim_space_by_sector) => extend_sector_committment(
                                    rt.policy(),
                                    curr_epoch,
                                    decl.new_expiration,
                                    sector,
                                    claim_space_by_sector,
                                ),
                            },
                        })
                        .collect::<Result<_, _>>()?;

                    // Overwrite sector infos.
                    sectors.store(new_sectors.clone()).map_err(|e| {
                        e.downcast_default(
                            ExitCode::USR_ILLEGAL_STATE,
                            format!("failed to update sectors {:?}", decl.sectors),
                        )
                    })?;

                    // Remove old sectors from partition and assign new sectors.
                    let (partition_power_delta, partition_pledge_delta) = partition
                        .replace_sectors(
                            rt.store(),
                            &old_sectors,
                            &new_sectors,
                            info.sector_size,
                            quant,
                        )
                        .map_err(|e| {
                            e.downcast_default(
                                ExitCode::USR_ILLEGAL_STATE,
                                format!("failed to replace sector expirations at {:?}", key),
                            )
                        })?;

                    power_delta += &partition_power_delta;
                    pledge_delta += partition_pledge_delta; // expected to be zero, see note below.

                    partitions.set(decl.partition, partition).map_err(|e| {
                        e.downcast_default(
                            ExitCode::USR_ILLEGAL_STATE,
                            format!("failed to save partition {:?}", key),
                        )
                    })?;

                    // Record the new partition expiration epoch for setting outside this loop
                    // over declarations.
                    let prev_epoch_partitions = partitions_by_new_epoch.entry(decl.new_expiration);
                    let not_exists = matches!(prev_epoch_partitions, Entry::Vacant(_));

                    // Add declaration partition
                    prev_epoch_partitions.or_insert_with(Vec::new).push(decl.partition);
                    if not_exists {
                        // reschedule epoch if the partition for new epoch didn't already exist
                        epochs_to_reschedule.push(decl.new_expiration);
                    }
                }

                deadline.partitions = partitions.flush().map_err(|e| {
                    e.downcast_default(
                        ExitCode::USR_ILLEGAL_STATE,
                        format!("failed to save partitions for deadline {}", deadline_idx),
                    )
                })?;

                // Record partitions in deadline expiration queue
                for epoch in epochs_to_reschedule {
                    let p_idxs = partitions_by_new_epoch.get(&epoch).unwrap();
                    deadline.add_expiration_partitions(rt.store(), epoch, p_idxs, quant).map_err(
                        |e| {
                            e.downcast_default(
                                ExitCode::USR_ILLEGAL_STATE,
                                format!(
                                    "failed to add expiration partitions to \
                                        deadline {} epoch {}",
                                    deadline_idx, epoch
                                ),
                            )
                        },
                    )?;
                }

                deadlines.update_deadline(policy, rt.store(), deadline_idx, &deadline).map_err(
                    |e| {
                        e.downcast_default(
                            ExitCode::USR_ILLEGAL_STATE,
                            format!("failed to save deadline {}", deadline_idx),
                        )
                    },
                )?;
            }

            state.sectors = sectors.amt.flush().map_err(|e| {
                e.downcast_default(ExitCode::USR_ILLEGAL_STATE, "failed to save sectors")
            })?;
            state.save_deadlines(rt.store(), deadlines).map_err(|e| {
                e.downcast_default(ExitCode::USR_ILLEGAL_STATE, "failed to save deadlines")
            })?;

            Ok((power_delta, pledge_delta))
        })?;

        request_update_power(rt, power_delta)?;

        // Note: the pledge delta is expected to be zero, since pledge is not re-calculated for the extension.
        // But in case that ever changes, we can do the right thing here.
        notify_pledge_changed(rt, &pledge_delta)?;
        Ok(())
    }

    /// Marks some sectors as terminated at the present epoch, earlier than their
    /// scheduled termination, and adds these sectors to the early termination queue.
    /// This method then processes up to AddressedSectorsMax sectors and
    /// AddressedPartitionsMax partitions from the early termination queue,
    /// terminating deals, paying fines, and returning pledge collateral. While
    /// sectors remain in this queue:
    ///
    ///  1. The miner will be unable to withdraw funds.
    ///  2. The chain will process up to AddressedSectorsMax sectors and
    ///     AddressedPartitionsMax per epoch until the queue is empty.
    ///
    /// The sectors are immediately ignored for Window PoSt proofs, and should be
    /// masked in the same way as faulty sectors. A miner may not terminate sectors in the
    /// current deadline or the next deadline to be proven.
    ///
    /// This function may be invoked with no new sectors to explicitly process the
    /// next batch of sectors.
    fn terminate_sectors(
        rt: &mut impl Runtime,
        params: TerminateSectorsParams,
    ) -> Result<TerminateSectorsReturn, ActorError> {
        // Note: this cannot terminate pre-committed but un-proven sectors.
        // They must be allowed to expire (and deposit burnt).

        {
            let policy = rt.policy();
            if params.terminations.len() as u64 > policy.declarations_max {
                return Err(actor_error!(
                    illegal_argument,
                    "too many declarations when terminating sectors: {} > {}",
                    params.terminations.len(),
                    policy.declarations_max
                ));
            }
        }

        let mut to_process = DeadlineSectorMap::new();

        for term in params.terminations {
            let deadline = term.deadline;
            let partition = term.partition;

            to_process.add(rt.policy(), deadline, partition, term.sectors).map_err(|e| {
                actor_error!(
                    illegal_argument,
                    "failed to process deadline {}, partition {}: {}",
                    deadline,
                    partition,
                    e
                )
            })?;
        }

        {
            let policy = rt.policy();
            to_process
                .check(policy.addressed_partitions_max, policy.addressed_sectors_max)
                .map_err(|e| {
                    actor_error!(illegal_argument, "cannot process requested parameters: {}", e)
                })?;
        }

        let (had_early_terminations, power_delta) = rt.transaction(|state: &mut State, rt| {
            let had_early_terminations = have_pending_early_terminations(state);

            let info = get_miner_info(rt.store(), state)?;

            rt.validate_immediate_caller_is(
                info.control_addresses.iter().chain(&[info.worker, info.owner]),
            )?;

            let store = rt.store();
            let curr_epoch = rt.curr_epoch();
            let mut power_delta = PowerPair::zero();

            let mut deadlines =
                state.load_deadlines(store).map_err(|e| e.wrap("failed to load deadlines"))?;

            // We're only reading the sectors, so there's no need to save this back.
            // However, we still want to avoid re-loading this array per-partition.
            let sectors = Sectors::load(store, &state.sectors).map_err(|e| {
                e.downcast_default(ExitCode::USR_ILLEGAL_STATE, "failed to load sectors")
            })?;

            for (deadline_idx, partition_sectors) in to_process.iter() {
                // If the deadline is the current or next deadline to prove, don't allow terminating sectors.
                // We assume that deadlines are immutable when being proven.
                if !deadline_is_mutable(
                    rt.policy(),
                    state.current_proving_period_start(rt.policy(), curr_epoch),
                    deadline_idx,
                    curr_epoch,
                ) {
                    return Err(actor_error!(
                        illegal_argument,
                        "cannot terminate sectors in immutable deadline {}",
                        deadline_idx
                    ));
                }

                let quant = state.quant_spec_for_deadline(rt.policy(), deadline_idx);
                let mut deadline =
                    deadlines.load_deadline(rt.policy(), store, deadline_idx).map_err(|e| {
                        e.downcast_default(
                            ExitCode::USR_ILLEGAL_STATE,
                            format!("failed to load deadline {}", deadline_idx),
                        )
                    })?;

                let removed_power = deadline
                    .terminate_sectors(
                        rt.policy(),
                        store,
                        &sectors,
                        curr_epoch,
                        partition_sectors,
                        info.sector_size,
                        quant,
                    )
                    .map_err(|e| {
                        e.downcast_default(
                            ExitCode::USR_ILLEGAL_STATE,
                            format!("failed to terminate sectors in deadline {}", deadline_idx),
                        )
                    })?;

                state.early_terminations.set(deadline_idx);
                power_delta -= &removed_power;

                deadlines.update_deadline(rt.policy(), store, deadline_idx, &deadline).map_err(
                    |e| {
                        e.downcast_default(
                            ExitCode::USR_ILLEGAL_STATE,
                            format!("failed to update deadline {}", deadline_idx),
                        )
                    },
                )?;
            }

            state.save_deadlines(store, deadlines).map_err(|e| {
                e.downcast_default(ExitCode::USR_ILLEGAL_STATE, "failed to save deadlines")
            })?;

            Ok((had_early_terminations, power_delta))
        })?;
        let epoch_reward = request_current_epoch_block_reward(rt)?;
        let pwr_total = request_current_total_power(rt)?;

        // Now, try to process these sectors.
        let more = process_early_terminations(
            rt,
            &epoch_reward.this_epoch_reward_smoothed,
            &pwr_total.quality_adj_power_smoothed,
        )?;

        if more && !had_early_terminations {
            // We have remaining terminations, and we didn't _previously_
            // have early terminations to process, schedule a cron job.
            // NOTE: This isn't quite correct. If we repeatedly fill, empty,
            // fill, and empty, the queue, we'll keep scheduling new cron
            // jobs. However, in practice, that shouldn't be all that bad.
            schedule_early_termination_work(rt)?;
        }
        let state: State = rt.state()?;
        state.check_balance_invariants(&rt.current_balance()).map_err(balance_invariants_broken)?;

        request_update_power(rt, power_delta)?;
        Ok(TerminateSectorsReturn { done: !more })
    }

    fn declare_faults(
        rt: &mut impl Runtime,
        params: DeclareFaultsParams,
    ) -> Result<(), ActorError> {
        {
            let policy = rt.policy();
            if params.faults.len() as u64 > policy.declarations_max {
                return Err(actor_error!(
                    illegal_argument,
                    "too many fault declarations for a single message: {} > {}",
                    params.faults.len(),
                    policy.declarations_max
                ));
            }
        }

        let mut to_process = DeadlineSectorMap::new();

        for term in params.faults {
            let deadline = term.deadline;
            let partition = term.partition;

            to_process.add(rt.policy(), deadline, partition, term.sectors).map_err(|e| {
                actor_error!(
                    illegal_argument,
                    "failed to process deadline {}, partition {}: {}",
                    deadline,
                    partition,
                    e
                )
            })?;
        }

        {
            let policy = rt.policy();
            to_process
                .check(policy.addressed_partitions_max, policy.addressed_sectors_max)
                .map_err(|e| {
                    actor_error!(illegal_argument, "cannot process requested parameters: {}", e)
                })?;
        }

        let power_delta = rt.transaction(|state: &mut State, rt| {
            let info = get_miner_info(rt.store(), state)?;

            rt.validate_immediate_caller_is(
                info.control_addresses.iter().chain(&[info.worker, info.owner]),
            )?;

            let store = rt.store();

            let mut deadlines =
                state.load_deadlines(store).map_err(|e| e.wrap("failed to load deadlines"))?;

            let sectors = Sectors::load(store, &state.sectors).map_err(|e| {
                e.downcast_default(ExitCode::USR_ILLEGAL_STATE, "failed to load sectors array")
            })?;

            let mut new_fault_power_total = PowerPair::zero();
            let curr_epoch = rt.curr_epoch();
            for (deadline_idx, partition_map) in to_process.iter() {
                let policy = rt.policy();
                let target_deadline = declaration_deadline_info(
                    policy,
                    state.current_proving_period_start(policy, curr_epoch),
                    deadline_idx,
                    curr_epoch,
                )
                .map_err(|e| {
                    actor_error!(
                        illegal_argument,
                        "invalid fault declaration deadline {}: {}",
                        deadline_idx,
                        e
                    )
                })?;

                validate_fr_declaration_deadline(&target_deadline).map_err(|e| {
                    actor_error!(
                        illegal_argument,
                        "failed fault declaration at deadline {}: {}",
                        deadline_idx,
                        e
                    )
                })?;

                let mut deadline =
                    deadlines.load_deadline(policy, store, deadline_idx).map_err(|e| {
                        e.downcast_default(
                            ExitCode::USR_ILLEGAL_STATE,
                            format!("failed to load deadline {}", deadline_idx),
                        )
                    })?;

                let fault_expiration_epoch = target_deadline.last() + policy.fault_max_age;

                let deadline_power_delta = deadline
                    .record_faults(
                        store,
                        &sectors,
                        info.sector_size,
                        target_deadline.quant_spec(),
                        fault_expiration_epoch,
                        partition_map,
                    )
                    .map_err(|e| {
                        e.downcast_default(
                            ExitCode::USR_ILLEGAL_STATE,
                            format!("failed to declare faults for deadline {}", deadline_idx),
                        )
                    })?;

                deadlines.update_deadline(policy, store, deadline_idx, &deadline).map_err(|e| {
                    e.downcast_default(
                        ExitCode::USR_ILLEGAL_STATE,
                        format!("failed to store deadline {} partitions", deadline_idx),
                    )
                })?;

                new_fault_power_total += &deadline_power_delta;
            }

            state.save_deadlines(store, deadlines).map_err(|e| {
                e.downcast_default(ExitCode::USR_ILLEGAL_STATE, "failed to save deadlines")
            })?;

            Ok(new_fault_power_total)
        })?;

        // Remove power for new faulty sectors.
        // NOTE: It would be permissible to delay the power loss until the deadline closes, but that would require
        // additional accounting state.
        // https://github.com/filecoin-project/specs-actors/issues/414
        request_update_power(rt, power_delta)?;

        // Payment of penalty for declared faults is deferred to the deadline cron.
        Ok(())
    }

    fn declare_faults_recovered(
        rt: &mut impl Runtime,
        params: DeclareFaultsRecoveredParams,
    ) -> Result<(), ActorError> {
        {
            let policy = rt.policy();
            if params.recoveries.len() as u64 > policy.declarations_max {
                return Err(actor_error!(
                    illegal_argument,
                    "too many recovery declarations for a single message: {} > {}",
                    params.recoveries.len(),
                    policy.declarations_max
                ));
            }
        }

        let mut to_process = DeadlineSectorMap::new();

        for term in params.recoveries {
            let deadline = term.deadline;
            let partition = term.partition;

            to_process.add(rt.policy(), deadline, partition, term.sectors).map_err(|e| {
                actor_error!(
                    illegal_argument,
                    "failed to process deadline {}, partition {}: {}",
                    deadline,
                    partition,
                    e
                )
            })?;
        }

        {
            let policy = rt.policy();
            to_process
                .check(policy.addressed_partitions_max, policy.addressed_sectors_max)
                .map_err(|e| {
                    actor_error!(illegal_argument, "cannot process requested parameters: {}", e)
                })?;
        }

        let fee_to_burn = rt.transaction(|state: &mut State, rt| {
            // Verify unlocked funds cover both InitialPledgeRequirement and FeeDebt
            // and repay fee debt now.
            let fee_to_burn = repay_debts_or_abort(rt, state)?;

            let info = get_miner_info(rt.store(), state)?;

            rt.validate_immediate_caller_is(
                info.control_addresses.iter().chain(&[info.worker, info.owner]),
            )?;

            if consensus_fault_active(&info, rt.curr_epoch()) {
                return Err(actor_error!(
                    forbidden,
                    "recovery not allowed during active consensus fault"
                ));
            }

            let store = rt.store();

            let mut deadlines =
                state.load_deadlines(store).map_err(|e| e.wrap("failed to load deadlines"))?;

            let sectors = Sectors::load(store, &state.sectors).map_err(|e| {
                e.downcast_default(ExitCode::USR_ILLEGAL_STATE, "failed to load sectors array")
            })?;
            let curr_epoch = rt.curr_epoch();
            for (deadline_idx, partition_map) in to_process.iter() {
                let policy = rt.policy();
                let target_deadline = declaration_deadline_info(
                    policy,
                    state.current_proving_period_start(policy, curr_epoch),
                    deadline_idx,
                    curr_epoch,
                )
                .map_err(|e| {
                    actor_error!(
                        illegal_argument,
                        "invalid recovery declaration deadline {}: {}",
                        deadline_idx,
                        e
                    )
                })?;

                validate_fr_declaration_deadline(&target_deadline).map_err(|e| {
                    actor_error!(
                        illegal_argument,
                        "failed recovery declaration at deadline {}: {}",
                        deadline_idx,
                        e
                    )
                })?;

                let mut deadline =
                    deadlines.load_deadline(policy, store, deadline_idx).map_err(|e| {
                        e.downcast_default(
                            ExitCode::USR_ILLEGAL_STATE,
                            format!("failed to load deadline {}", deadline_idx),
                        )
                    })?;

                deadline
                    .declare_faults_recovered(store, &sectors, info.sector_size, partition_map)
                    .map_err(|e| {
                        e.downcast_default(
                            ExitCode::USR_ILLEGAL_STATE,
                            format!("failed to declare recoveries for deadline {}", deadline_idx),
                        )
                    })?;

                deadlines.update_deadline(policy, store, deadline_idx, &deadline).map_err(|e| {
                    e.downcast_default(
                        ExitCode::USR_ILLEGAL_STATE,
                        format!("failed to store deadline {}", deadline_idx),
                    )
                })?;
            }

            state.save_deadlines(store, deadlines).map_err(|e| {
                e.downcast_default(ExitCode::USR_ILLEGAL_STATE, "failed to save deadlines")
            })?;

            Ok(fee_to_burn)
        })?;

        burn_funds(rt, fee_to_burn)?;
        let state: State = rt.state()?;
        state.check_balance_invariants(&rt.current_balance()).map_err(balance_invariants_broken)?;

        // Power is not restored yet, but when the recovered sectors are successfully PoSted.
        Ok(())
    }

    /// Compacts a number of partitions at one deadline by removing terminated sectors, re-ordering the remaining sectors,
    /// and assigning them to new partitions so as to completely fill all but one partition with live sectors.
    /// The addressed partitions are removed from the deadline, and new ones appended.
    /// The final partition in the deadline is always included in the compaction, whether or not explicitly requested.
    /// Removed sectors are removed from state entirely.
    /// May not be invoked if the deadline has any un-processed early terminations.
    fn compact_partitions(
        rt: &mut impl Runtime,
        params: CompactPartitionsParams,
    ) -> Result<(), ActorError> {
        {
            let policy = rt.policy();
            if params.deadline >= policy.wpost_period_deadlines {
                return Err(actor_error!(illegal_argument, "invalid deadline {}", params.deadline));
            }
        }

        let partitions = params.partitions.validate().map_err(|e| {
            actor_error!(illegal_argument, "failed to parse partitions bitfield: {}", e)
        })?;
        let partition_count = partitions.len();

        let params_deadline = params.deadline;

        rt.transaction(|state: &mut State, rt| {
            let info = get_miner_info(rt.store(), state)?;

            rt.validate_immediate_caller_is(
                info.control_addresses.iter().chain(&[info.worker, info.owner]),
            )?;

            let store = rt.store();
            let policy = rt.policy();

            if !deadline_available_for_compaction(
                policy,
                state.current_proving_period_start(policy, rt.curr_epoch()),
                params_deadline,
                rt.curr_epoch(),
            ) {
                return Err(actor_error!(
                    forbidden,
                    "cannot compact deadline {} during its challenge window, \
                    or the prior challenge window,
                    or before {} epochs have passed since its last challenge window ended",
                    params_deadline,
                    policy.wpost_dispute_window
                ));
            }

            let submission_partition_limit =
                load_partitions_sectors_max(policy, info.window_post_partition_sectors);
            if partition_count > submission_partition_limit {
                return Err(actor_error!(
                    illegal_argument,
                    "too many partitions {}, limit {}",
                    partition_count,
                    submission_partition_limit
                ));
            }

            let quant = state.quant_spec_for_deadline(policy, params_deadline);
            let mut deadlines =
                state.load_deadlines(store).map_err(|e| e.wrap("failed to load deadlines"))?;

            let mut deadline =
                deadlines.load_deadline(policy, store, params_deadline).map_err(|e| {
                    e.downcast_default(
                        ExitCode::USR_ILLEGAL_STATE,
                        format!("failed to load deadline {}", params_deadline),
                    )
                })?;

            let (live, dead, removed_power) =
                deadline.remove_partitions(store, partitions, quant).map_err(|e| {
                    e.downcast_default(
                        ExitCode::USR_ILLEGAL_STATE,
                        format!("failed to remove partitions from deadline {}", params_deadline),
                    )
                })?;

            state.delete_sectors(store, &dead).map_err(|e| {
                e.downcast_default(ExitCode::USR_ILLEGAL_STATE, "failed to delete dead sectors")
            })?;

            let sectors = state.load_sector_infos(store, &live).map_err(|e| {
                e.downcast_default(ExitCode::USR_ILLEGAL_STATE, "failed to load moved sectors")
            })?;
            let proven = true;
            let added_power = deadline
                .add_sectors(
                    store,
                    info.window_post_partition_sectors,
                    proven,
                    &sectors,
                    info.sector_size,
                    quant,
                )
                .map_err(|e| {
                    e.downcast_default(
                        ExitCode::USR_ILLEGAL_STATE,
                        "failed to add back moved sectors",
                    )
                })?;

            if removed_power != added_power {
                return Err(actor_error!(
                    illegal_state,
                    "power changed when compacting partitions: was {:?}, is now {:?}",
                    removed_power,
                    added_power
                ));
            }

            deadlines.update_deadline(policy, store, params_deadline, &deadline).map_err(|e| {
                e.downcast_default(
                    ExitCode::USR_ILLEGAL_STATE,
                    format!("failed to update deadline {}", params_deadline),
                )
            })?;

            state.save_deadlines(store, deadlines).map_err(|e| {
                e.downcast_default(
                    ExitCode::USR_ILLEGAL_STATE,
                    format!("failed to save deadline {}", params_deadline),
                )
            })?;

            Ok(())
        })?;

        Ok(())
    }

    /// Compacts sector number allocations to reduce the size of the allocated sector
    /// number bitfield.
    ///
    /// When allocating sector numbers sequentially, or in sequential groups, this
    /// bitfield should remain fairly small. However, if the bitfield grows large
    /// enough such that PreCommitSector fails (or becomes expensive), this method
    /// can be called to mask out (throw away) entire ranges of unused sector IDs.
    /// For example, if sectors 1-99 and 101-200 have been allocated, sector number
    /// 99 can be masked out to collapse these two ranges into one.
    fn compact_sector_numbers(
        rt: &mut impl Runtime,
        params: CompactSectorNumbersParams,
    ) -> Result<(), ActorError> {
        let mask_sector_numbers = params
            .mask_sector_numbers
            .validate()
            .map_err(|e| actor_error!(illegal_argument, "invalid mask bitfield: {}", e))?;

        let last_sector_number = mask_sector_numbers
            .last()
            .ok_or_else(|| actor_error!(illegal_argument, "invalid mask bitfield"))?
            as SectorNumber;

        if last_sector_number > MAX_SECTOR_NUMBER {
            return Err(actor_error!(
                illegal_argument,
                "masked sector number {} exceeded max sector number",
                last_sector_number
            ));
        }

        rt.transaction(|state: &mut State, rt| {
            let info = get_miner_info(rt.store(), state)?;

            rt.validate_immediate_caller_is(
                info.control_addresses.iter().chain(&[info.worker, info.owner]),
            )?;

            state.allocate_sector_numbers(
                rt.store(),
                mask_sector_numbers,
                CollisionPolicy::AllowCollisions,
            )
        })?;

        Ok(())
    }

    /// Locks up some amount of a the miner's unlocked balance (including funds received alongside the invoking message).
    fn apply_rewards(rt: &mut impl Runtime, params: ApplyRewardParams) -> Result<(), ActorError> {
        if params.reward.is_negative() {
            return Err(actor_error!(
                illegal_argument,
                "cannot lock up a negative amount of funds"
            ));
        }
        if params.penalty.is_negative() {
            return Err(actor_error!(
                illegal_argument,
                "cannot penalize a negative amount of funds"
            ));
        }

        let (pledge_delta_total, to_burn) = rt.transaction(|st: &mut State, rt| {
            let mut pledge_delta_total = TokenAmount::zero();

            rt.validate_immediate_caller_is(std::iter::once(&REWARD_ACTOR_ADDR))?;

            let (reward_to_lock, locked_reward_vesting_spec) =
                locked_reward_from_reward(params.reward);

            // This ensures the miner has sufficient funds to lock up amountToLock.
            // This should always be true if reward actor sends reward funds with the message.
            let unlocked_balance = st.get_unlocked_balance(&rt.current_balance()).map_err(|e| {
                actor_error!(illegal_state, "failed to calculate unlocked balance: {}", e)
            })?;

            if unlocked_balance < reward_to_lock {
                return Err(actor_error!(
                    insufficient_funds,
                    "insufficient funds to lock, available: {}, requested: {}",
                    unlocked_balance,
                    reward_to_lock
                ));
            }

            let newly_vested = st
                .add_locked_funds(
                    rt.store(),
                    rt.curr_epoch(),
                    &reward_to_lock,
                    locked_reward_vesting_spec,
                )
                .map_err(|e| {
                    actor_error!(illegal_state, "failed to lock funds in vesting table: {}", e)
                })?;
            pledge_delta_total -= &newly_vested;
            pledge_delta_total += &reward_to_lock;

            st.apply_penalty(&params.penalty)
                .map_err(|e| actor_error!(illegal_state, "failed to apply penalty: {}", e))?;

            // Attempt to repay all fee debt in this call. In most cases the miner will have enough
            // funds in the *reward alone* to cover the penalty. In the rare case a miner incurs more
            // penalty than it can pay for with reward and existing funds, it will go into fee debt.
            let (penalty_from_vesting, penalty_from_balance) = st
                .repay_partial_debt_in_priority_order(
                    rt.store(),
                    rt.curr_epoch(),
                    &rt.current_balance(),
                )
                .map_err(|e| {
                    e.downcast_default(ExitCode::USR_ILLEGAL_STATE, "failed to repay penalty")
                })?;
            pledge_delta_total -= &penalty_from_vesting;
            let to_burn = penalty_from_vesting + penalty_from_balance;
            Ok((pledge_delta_total, to_burn))
        })?;

        notify_pledge_changed(rt, &pledge_delta_total)?;
        burn_funds(rt, to_burn)?;
        let st: State = rt.state()?;
        st.check_balance_invariants(&rt.current_balance()).map_err(balance_invariants_broken)?;
        Ok(())
    }

    fn report_consensus_fault(
        rt: &mut impl Runtime,
        params: ReportConsensusFaultParams,
    ) -> Result<(), ActorError> {
        // Note: only the first report of any fault is processed because it sets the
        // ConsensusFaultElapsed state variable to an epoch after the fault, and reports prior to
        // that epoch are no longer valid
        rt.validate_immediate_caller_accept_any()?;
        let reporter = rt.message().caller();

        let fault = rt
            .verify_consensus_fault(&params.header1, &params.header2, &params.header_extra)
            .map_err(|e| e.downcast_default(ExitCode::USR_ILLEGAL_ARGUMENT, "fault not verified"))?
            .ok_or_else(|| actor_error!(illegal_argument, "No consensus fault found"))?;
        if fault.target != rt.message().receiver() {
            return Err(actor_error!(
                illegal_argument,
                "fault by {} reported to miner {}",
                fault.target,
                rt.message().receiver()
            ));
        }

        // Elapsed since the fault (i.e. since the higher of the two blocks)
        let fault_age = rt.curr_epoch() - fault.epoch;
        if fault_age <= 0 {
            return Err(actor_error!(
                illegal_argument,
                "invalid fault epoch {} ahead of current {}",
                fault.epoch,
                rt.curr_epoch()
            ));
        }

        // Reward reporter with a share of the miner's current balance.
        let reward_stats = request_current_epoch_block_reward(rt)?;

        // The policy amounts we should burn and send to reporter
        // These may differ from actual funds send when miner goes into fee debt
        let this_epoch_reward =
            TokenAmount::from_atto(reward_stats.this_epoch_reward_smoothed.estimate());
        let fault_penalty = consensus_fault_penalty(this_epoch_reward.clone());
        let slasher_reward = reward_for_consensus_slash_report(&this_epoch_reward);

        let mut pledge_delta = TokenAmount::zero();

        let (burn_amount, reward_amount) = rt.transaction(|st: &mut State, rt| {
            let mut info = get_miner_info(rt.store(), st)?;

            // Verify miner hasn't already been faulted
            if fault.epoch < info.consensus_fault_elapsed {
                return Err(actor_error!(
                    forbidden,
                    "fault epoch {} is too old, last exclusion period ended at {}",
                    fault.epoch,
                    info.consensus_fault_elapsed
                ));
            }

            st.apply_penalty(&fault_penalty).map_err(|e| {
                actor_error!(illegal_state, format!("failed to apply penalty: {}", e))
            })?;

            // Pay penalty
            let (penalty_from_vesting, penalty_from_balance) = st
                .repay_partial_debt_in_priority_order(
                    rt.store(),
                    rt.curr_epoch(),
                    &rt.current_balance(),
                )
                .map_err(|e| {
                    e.downcast_default(ExitCode::USR_ILLEGAL_STATE, "failed to pay fees")
                })?;

            let mut burn_amount = &penalty_from_vesting + &penalty_from_balance;
            pledge_delta -= penalty_from_vesting;

            // clamp reward at funds burnt
            let reward_amount = std::cmp::min(&burn_amount, &slasher_reward).clone();
            burn_amount -= &reward_amount;

            info.consensus_fault_elapsed =
                rt.curr_epoch() + rt.policy().consensus_fault_ineligibility_duration;

            st.save_info(rt.store(), &info).map_err(|e| {
                e.downcast_default(ExitCode::USR_SERIALIZATION, "failed to save miner info")
            })?;

            Ok((burn_amount, reward_amount))
        })?;

        if let Err(e) = rt.send(&reporter, METHOD_SEND, None, reward_amount) {
            error!("failed to send reward: {}", e);
        }

        burn_funds(rt, burn_amount)?;
        notify_pledge_changed(rt, &pledge_delta)?;

        let state: State = rt.state()?;
        state.check_balance_invariants(&rt.current_balance()).map_err(balance_invariants_broken)?;
        Ok(())
    }

    fn withdraw_balance(
        rt: &mut impl Runtime,
        params: WithdrawBalanceParams,
    ) -> Result<WithdrawBalanceReturn, ActorError> {
        if params.amount_requested.is_negative() {
            return Err(actor_error!(
                illegal_argument,
                "negative fund requested for withdrawal: {}",
                params.amount_requested
            ));
        }

        let (info, amount_withdrawn, newly_vested, fee_to_burn, state) =
            rt.transaction(|state: &mut State, rt| {
                let mut info = get_miner_info(rt.store(), state)?;

                // Only the owner or the beneficiary is allowed to withdraw the balance.
                rt.validate_immediate_caller_is(&[info.owner, info.beneficiary])?;

                // Ensure we don't have any pending terminations.
                if !state.early_terminations.is_empty() {
                    return Err(actor_error!(
                        forbidden,
                        "cannot withdraw funds while {} deadlines have terminated sectors \
                        with outstanding fees",
                        state.early_terminations.len()
                    ));
                }

                // Unlock vested funds so we can spend them.
                let newly_vested =
                    state.unlock_vested_funds(rt.store(), rt.curr_epoch()).map_err(|e| {
                        e.downcast_default(ExitCode::USR_ILLEGAL_STATE, "Failed to vest fund")
                    })?;

                // available balance already accounts for fee debt so it is correct to call
                // this before RepayDebts. We would have to
                // subtract fee debt explicitly if we called this after.
                let available_balance =
                    state.get_available_balance(&rt.current_balance()).map_err(|e| {
                        actor_error!(
                            illegal_state,
                            format!("failed to calculate available balance: {}", e)
                        )
                    })?;

                // Verify unlocked funds cover both InitialPledgeRequirement and FeeDebt
                // and repay fee debt now.
                let fee_to_burn = repay_debts_or_abort(rt, state)?;
                let mut amount_withdrawn =
                    std::cmp::min(&available_balance, &params.amount_requested);
                if amount_withdrawn.is_negative() {
                    return Err(actor_error!(
                        illegal_state,
                        "negative amount to withdraw: {}",
                        amount_withdrawn
                    ));
                }
                if info.beneficiary != info.owner {
                    // remaining_quota always zero and positive
                    let remaining_quota = info.beneficiary_term.available(rt.curr_epoch());
                    if remaining_quota.is_zero() {
                        return Err(actor_error!(
                            forbidden,
                            "beneficiary expiration of epoch {} passed or quota of {} depleted with {} used",
                            info.beneficiary_term.expiration,
                            info.beneficiary_term.quota,
                            info.beneficiary_term.used_quota
                        ));
                    }
                    amount_withdrawn = std::cmp::min(amount_withdrawn, &remaining_quota);
                    if amount_withdrawn.is_positive() {
                        info.beneficiary_term.used_quota += amount_withdrawn;
                        state.save_info(rt.store(), &info).map_err(|e| {
                            e.downcast_default(
                                ExitCode::USR_ILLEGAL_STATE,
                                "failed to save miner info",
                            )
                        })?;
                    }
                    Ok((info, amount_withdrawn.clone(), newly_vested, fee_to_burn, state.clone()))
                } else {
                    Ok((info, amount_withdrawn.clone(), newly_vested, fee_to_burn, state.clone()))
                }
            })?;

        if amount_withdrawn.is_positive() {
            rt.send(&info.beneficiary, METHOD_SEND, None, amount_withdrawn.clone())?;
        }

        burn_funds(rt, fee_to_burn)?;
        notify_pledge_changed(rt, &newly_vested.neg())?;

        state.check_balance_invariants(&rt.current_balance()).map_err(balance_invariants_broken)?;
        Ok(WithdrawBalanceReturn { amount_withdrawn })
    }

    /// Proposes or confirms a change of beneficiary address.
    /// A proposal must be submitted by the owner, and takes effect after approval of both the proposed beneficiary and current beneficiary,
    /// if applicable, any current beneficiary that has time and quota remaining.
    //// See FIP-0029, https://github.com/filecoin-project/FIPs/blob/master/FIPS/fip-0029.md
    fn change_beneficiary(
        rt: &mut impl Runtime,
        params: ChangeBeneficiaryParams,
    ) -> Result<(), ActorError> {
        rt.validate_immediate_caller_accept_any()?;
        let caller = rt.message().caller();
        let new_beneficiary =
            Address::new_id(rt.resolve_address(&params.new_beneficiary).ok_or_else(|| {
                actor_error!(
                    illegal_argument,
                    "unable to resolve address: {}",
                    params.new_beneficiary
                )
            })?);

        rt.transaction(|state: &mut State, rt| {
            let mut info = get_miner_info(rt.store(), state)?;
            if caller == info.owner {
                // This is a ChangeBeneficiary proposal when the caller is Owner
                if new_beneficiary != info.owner {
                    // When beneficiary is not owner, just check quota in params,
                    // Expiration maybe an expiration value, but wouldn't cause problem, just the new beneficiary never get any benefit
                    if !params.new_quota.is_positive() {
                        return Err(actor_error!(
                            illegal_argument,
                            "beneficial quota {} must bigger than zero",
                            params.new_quota
                        ));
                    }
                } else {
                    // Expiration/quota must set to 0 while change beneficiary to owner
                    if !params.new_quota.is_zero() {
                        return Err(actor_error!(
                            illegal_argument,
                            "owner beneficial quota {} must be zero",
                            params.new_quota
                        ));
                    }

                    if params.new_expiration != 0 {
                        return Err(actor_error!(
                            illegal_argument,
                            "owner beneficial expiration {} must be zero",
                            params.new_expiration
                        ));
                    }
                }

                let mut pending_beneficiary_term = PendingBeneficiaryChange::new(
                    new_beneficiary,
                    params.new_quota,
                    params.new_expiration,
                );
                if info.beneficiary_term.available(rt.curr_epoch()).is_zero() {
                    // Set current beneficiary to approved when current beneficiary is not effective
                    pending_beneficiary_term.approved_by_beneficiary = true;
                }
                info.pending_beneficiary_term = Some(pending_beneficiary_term);
            } else if let Some(pending_term) = &info.pending_beneficiary_term {
                if caller != info.beneficiary && caller != pending_term.new_beneficiary {
                    return Err(actor_error!(
                        forbidden,
                        "message caller {} is neither proposal beneficiary{} nor current beneficiary{}",
                        caller,
                        params.new_beneficiary,
                        info.beneficiary
                    ));
                }

                if pending_term.new_beneficiary != new_beneficiary {
                    return Err(actor_error!(
                        illegal_argument,
                        "new beneficiary address must be equal expect {}, but got {}",
                        pending_term.new_beneficiary,
                        params.new_beneficiary
                    ));
                }
                if pending_term.new_quota != params.new_quota {
                    return Err(actor_error!(
                        illegal_argument,
                        "new beneficiary quota must be equal expect {}, but got {}",
                        pending_term.new_quota,
                        params.new_quota
                    ));
                }
                if pending_term.new_expiration != params.new_expiration {
                    return Err(actor_error!(
                        illegal_argument,
                        "new beneficiary expire date must be equal expect {}, but got {}",
                        pending_term.new_expiration,
                        params.new_expiration
                    ));
                }
            } else {
                return Err(actor_error!(forbidden, "No changeBeneficiary proposal exists"));
            }

            if let Some(pending_term) = info.pending_beneficiary_term.as_mut() {
                if caller == info.beneficiary {
                    pending_term.approved_by_beneficiary = true
                }

                if caller == new_beneficiary {
                    pending_term.approved_by_nominee = true
                }

                if pending_term.approved_by_beneficiary && pending_term.approved_by_nominee {
                    //approved by both beneficiary and nominee
                    if new_beneficiary != info.beneficiary {
                        //if beneficiary changes, reset used_quota to zero
                        info.beneficiary_term.used_quota = TokenAmount::zero();
                    }
                    info.beneficiary = new_beneficiary;
                    info.beneficiary_term.quota = pending_term.new_quota.clone();
                    info.beneficiary_term.expiration = pending_term.new_expiration;
                    // clear the pending proposal
                    info.pending_beneficiary_term = None;
                }
            }

            state.save_info(rt.store(), &info).map_err(|e| {
                e.downcast_default(ExitCode::USR_ILLEGAL_STATE, "failed to save miner info")
            })?;
            Ok(())
        })
    }

    // GetBeneficiary retrieves the currently active and proposed beneficiary information.
    // This method is for use by other actors (such as those acting as beneficiaries),
    // and to abstract the state representation for clients.
    fn get_beneficiary(rt: &mut impl Runtime) -> Result<GetBeneficiaryReturn, ActorError> {
        rt.validate_immediate_caller_accept_any()?;
        let info = rt.transaction(|state: &mut State, rt| get_miner_info(rt.store(), state))?;

        Ok(GetBeneficiaryReturn {
            active: ActiveBeneficiary {
                beneficiary: info.beneficiary,
                term: info.beneficiary_term,
            },
            proposed: info.pending_beneficiary_term,
        })
    }

    fn repay_debt(rt: &mut impl Runtime) -> Result<(), ActorError> {
        let (from_vesting, from_balance, state) = rt.transaction(|state: &mut State, rt| {
            let info = get_miner_info(rt.store(), state)?;
            rt.validate_immediate_caller_is(
                info.control_addresses.iter().chain(&[info.worker, info.owner]),
            )?;

            // Repay as much fee debt as possible.
            let (from_vesting, from_balance) = state
                .repay_partial_debt_in_priority_order(
                    rt.store(),
                    rt.curr_epoch(),
                    &rt.current_balance(),
                )
                .map_err(|e| {
                    e.downcast_default(ExitCode::USR_ILLEGAL_STATE, "failed to unlock fee debt")
                })?;

            Ok((from_vesting, from_balance, state.clone()))
        })?;

        let burn_amount = from_balance + &from_vesting;
        notify_pledge_changed(rt, &from_vesting.neg())?;
        burn_funds(rt, burn_amount)?;

        state.check_balance_invariants(&rt.current_balance()).map_err(balance_invariants_broken)?;
        Ok(())
    }

    fn on_deferred_cron_event(
        rt: &mut impl Runtime,
        params: DeferredCronEventParams,
    ) -> Result<(), ActorError> {
        rt.validate_immediate_caller_is(std::iter::once(&STORAGE_POWER_ACTOR_ADDR))?;

        let payload: CronEventPayload = from_slice(&params.event_payload).map_err(|e| {
            actor_error!(
                illegal_state,
                format!("failed to unmarshal miner cron payload into expected structure: {}", e)
            )
        })?;

        match payload.event_type {
            CRON_EVENT_PROVING_DEADLINE => handle_proving_deadline(
                rt,
                &params.reward_smoothed,
                &params.quality_adj_power_smoothed,
            )?,
            CRON_EVENT_PROCESS_EARLY_TERMINATIONS => {
                if process_early_terminations(
                    rt,
                    &params.reward_smoothed,
                    &params.quality_adj_power_smoothed,
                )? {
                    schedule_early_termination_work(rt)?
                }
            }
            _ => {
                error!("onDeferredCronEvent invalid event type: {}", payload.event_type);
            }
        };
        let state: State = rt.state()?;
        state.check_balance_invariants(&rt.current_balance()).map_err(balance_invariants_broken)?;
        Ok(())
    }
}

#[derive(Debug, PartialEq, Clone)]
struct SectorPreCommitInfoInner {
    pub seal_proof: RegisteredSealProof,
    pub sector_number: SectorNumber,
    /// CommR
    pub sealed_cid: Cid,
    pub seal_rand_epoch: ChainEpoch,
    pub deal_ids: Vec<DealID>,
    pub expiration: ChainEpoch,
    /// CommD
    pub unsealed_cid: Option<CompactCommD>,
}

/// ReplicaUpdate param with Option<Cid> for CommD
/// None means unknown
pub struct ReplicaUpdateInner {
    pub sector_number: SectorNumber,
    pub deadline: u64,
    pub partition: u64,
    pub new_sealed_cid: Cid,
    /// None means unknown
    pub new_unsealed_cid: Option<Cid>,
    pub deals: Vec<DealID>,
    pub update_proof_type: RegisteredUpdateProof,
    pub replica_proof: Vec<u8>,
}

enum ExtensionKind {
    // handle only legacy sectors
    ExtendCommittmentLegacy,
    // handle both Simple QAP and legacy sectors
    // TODO: when landing https://github.com/filecoin-project/builtin-actors/pull/518
    // ExtendProofValidity
    ExtendCommittment,
}

// ExtendSectorExpiration param
struct ExtendExpirationsInner {
    extensions: Vec<ValidatedExpirationExtension>,
    // Map from sector being extended to (check, maintain)
    // `check` is the space of active claims, checked to ensure all claims are checked
    // `maintain` is the space of claims to maintain
    // maintain <= check with equality in the case no claims are dropped
    claims: Option<BTreeMap<SectorNumber, (u64, u64)>>,
}

#[derive(Clone, Debug, PartialEq)]
pub struct ValidatedExpirationExtension {
    pub deadline: u64,
    pub partition: u64,
    pub sectors: BitField,
    pub new_expiration: ChainEpoch,
}

#[allow(clippy::too_many_arguments)] // validate mut prevents implementing From
impl From<ExpirationExtension2> for ValidatedExpirationExtension {
    fn from(e2: ExpirationExtension2) -> Self {
        let mut sectors = BitField::new();
        for sc in e2.sectors_with_claims {
            sectors.set(sc.sector_number)
        }
        sectors |= &e2.sectors;

        Self {
            deadline: e2.deadline,
            partition: e2.partition,
            sectors,
            new_expiration: e2.new_expiration,
        }
    }
}

fn validate_legacy_extension_declarations(
    extensions: &[ExpirationExtension],
    policy: &Policy,
) -> Result<ExtendExpirationsInner, ActorError> {
    let vec_validated = extensions
        .iter()
        .map(|decl| {
            if decl.deadline >= policy.wpost_period_deadlines {
                return Err(actor_error!(
                    illegal_argument,
                    "deadline {} not in range 0..{}",
                    decl.deadline,
                    policy.wpost_period_deadlines
                ));
            }

            Ok(ValidatedExpirationExtension {
                deadline: decl.deadline,
                partition: decl.partition,
                sectors: decl.sectors.clone(),
                new_expiration: decl.new_expiration,
            })
        })
        .collect::<Result<_, _>>()?;

    Ok(ExtendExpirationsInner { extensions: vec_validated, claims: None })
}

fn validate_extension_declarations(
    rt: &mut impl Runtime,
    extensions: Vec<ExpirationExtension2>,
) -> Result<ExtendExpirationsInner, ActorError> {
    let mut claim_space_by_sector = BTreeMap::<SectorNumber, (u64, u64)>::new();

    for decl in &extensions {
        let policy = rt.policy();
        if decl.deadline >= policy.wpost_period_deadlines {
            return Err(actor_error!(
                illegal_argument,
                "deadline {} not in range 0..{}",
                decl.deadline,
                policy.wpost_period_deadlines
            ));
        }

        for sc in &decl.sectors_with_claims {
            let mut drop_claims = sc.drop_claims.clone();
            let mut all_claim_ids = sc.maintain_claims.clone();
            all_claim_ids.append(&mut drop_claims);
            let claims = get_claims(rt, &all_claim_ids)
                .with_context(|| format!("failed to get claims for sector {}", sc.sector_number))?;
            let first_drop = sc.maintain_claims.len();

            for (i, claim) in claims.iter().enumerate() {
                // check provider and sector matches
                if claim.provider != rt.message().receiver().id().unwrap() {
                    return Err(actor_error!(illegal_argument, "failed to validate declaration sector={}, claim={}, expected claim provider to be {} but found {} ", sc.sector_number, all_claim_ids[i], rt.message().receiver().id().unwrap(), claim.provider));
                }
                if claim.sector != sc.sector_number {
                    return Err(actor_error!(illegal_argument, "failed to validate declaration sector={}, claim={} expected claim sector number to be {} but found {} ", sc.sector_number, all_claim_ids[i], sc.sector_number, claim.sector));
                }

                // If we are not dropping check expiration does not exceed term max
                let mut maintain_delta: u64 = 0;
                if i < first_drop {
                    if decl.new_expiration > claim.term_start + claim.term_max {
                        return Err(actor_error!(forbidden, "failed to validate declaration sector={}, claim={} claim only allows extension to {} but declared new expiration is {}", sc.sector_number, sc.maintain_claims[i], claim.term_start + claim.term_max, decl.new_expiration));
                    }
                    maintain_delta = claim.size.0
                }

                claim_space_by_sector
                    .entry(sc.sector_number)
                    .and_modify(|(check, maintain)| {
                        *check += claim.size.0;
                        *maintain += maintain_delta;
                    })
                    .or_insert((claim.size.0, maintain_delta));
            }
        }
    }
    Ok(ExtendExpirationsInner {
        extensions: extensions.into_iter().map(|e2| e2.into()).collect(),
        claims: Some(claim_space_by_sector),
    })
}

fn extend_sector_committment(
    policy: &Policy,
    curr_epoch: ChainEpoch,
    new_expiration: ChainEpoch,
    sector: &SectorOnChainInfo,
    claim_space_by_sector: &BTreeMap<SectorNumber, (u64, u64)>,
) -> Result<SectorOnChainInfo, ActorError> {
    validate_extended_expiration(policy, curr_epoch, new_expiration, sector)?;

    // all simple_qa_power sectors with VerifiedDealWeight > 0 MUST check all claims
    if sector.simple_qa_power {
        extend_simple_qap_sector(policy, new_expiration, curr_epoch, sector, claim_space_by_sector)
    } else {
        extend_non_simple_qap_sector(new_expiration, curr_epoch, sector)
    }
}

fn extend_sector_committment_legacy(
    policy: &Policy,
    curr_epoch: ChainEpoch,
    new_expiration: ChainEpoch,
    sector: &SectorOnChainInfo,
) -> Result<SectorOnChainInfo, ActorError> {
    validate_extended_expiration(policy, curr_epoch, new_expiration, sector)?;

    // it is an error to do legacy sector expiration on simple-qa power sectors with deal weight
    if sector.simple_qa_power
        && (sector.verified_deal_weight > BigInt::zero() || sector.deal_weight > BigInt::zero())
    {
        return Err(actor_error!(
            forbidden,
            "cannot use legacy sector extension for simple qa power with deal weight {}",
            sector.sector_number
        ));
    }
    extend_non_simple_qap_sector(new_expiration, curr_epoch, sector)
}

fn validate_extended_expiration(
    policy: &Policy,
    curr_epoch: ChainEpoch,
    new_expiration: ChainEpoch,
    sector: &SectorOnChainInfo,
) -> Result<(), ActorError> {
    if !can_extend_seal_proof_type(sector.seal_proof) {
        return Err(actor_error!(
            forbidden,
            "cannot extend expiration for sector {} with unsupported \
            seal type {:?}",
            sector.sector_number,
            sector.seal_proof
        ));
    }
    // This can happen if the sector should have already expired, but hasn't
    // because the end of its deadline hasn't passed yet.
    if sector.expiration < curr_epoch {
        return Err(actor_error!(
            forbidden,
            "cannot extend expiration for expired sector {} at {}",
            sector.sector_number,
            sector.expiration
        ));
    }

    if new_expiration < sector.expiration {
        return Err(actor_error!(
            illegal_argument,
            "cannot reduce sector {} expiration to {} from {}",
            sector.sector_number,
            new_expiration,
            sector.expiration
        ));
    }

    validate_expiration(policy, curr_epoch, sector.activation, new_expiration, sector.seal_proof)?;
    Ok(())
}

fn extend_simple_qap_sector(
    policy: &Policy,
    new_expiration: ChainEpoch,
    curr_epoch: ChainEpoch,
    sector: &SectorOnChainInfo,
    claim_space_by_sector: &BTreeMap<SectorNumber, (u64, u64)>,
) -> Result<SectorOnChainInfo, ActorError> {
    let mut new_sector = sector.clone();
    if sector.verified_deal_weight > BigInt::zero() {
        let old_duration = sector.expiration - sector.activation;
        let deal_space = &sector.deal_weight / old_duration;
        let old_verified_deal_space = &sector.verified_deal_weight / old_duration;
        let (expected_verified_deal_space, new_verified_deal_space) = match claim_space_by_sector
            .get(&sector.sector_number)
        {
            None => {
                return Err(actor_error!(
                        illegal_argument,
                        "claim missing from declaration for sector {} with non-zero verified deal weight {}",
                        sector.sector_number,
                        &sector.verified_deal_weight
                    ));
            }
            Some(space) => space,
        };
        // claims must be completely accounted for
        if BigInt::from(*expected_verified_deal_space as i64) != old_verified_deal_space {
            return Err(actor_error!(illegal_argument, "declared verified deal space in claims ({}) does not match verified deal space ({}) for sector {}", expected_verified_deal_space, old_verified_deal_space, sector.sector_number));
        }
        // claim dropping is restricted to extensions at the end of a sector's life

        let dropping_claims = expected_verified_deal_space != new_verified_deal_space;
        if dropping_claims && sector.expiration - curr_epoch > policy.end_of_life_claim_drop_period
        {
            return Err(actor_error!(
                forbidden,
                "attempt to drop claims with {} epochs > end of life claim drop period {} remaining",
                sector.expiration - curr_epoch,
                policy.end_of_life_claim_drop_period
            ));
        }

        new_sector.expiration = new_expiration;
        // update deal weights to account for new duration
        new_sector.deal_weight = deal_space * (new_sector.expiration - new_sector.activation);
        new_sector.verified_deal_weight = BigInt::from(*new_verified_deal_space)
            * (new_sector.expiration - new_sector.activation);
    } else {
        new_sector.expiration = new_expiration
    }
    Ok(new_sector)
}

fn extend_non_simple_qap_sector(
    new_expiration: ChainEpoch,
    curr_epoch: ChainEpoch,
    sector: &SectorOnChainInfo,
) -> Result<SectorOnChainInfo, ActorError> {
    let mut new_sector = sector.clone();
    // Remove "spent" deal weights for non simple_qa_power sectors with deal weight > 0
    let new_deal_weight = (&sector.deal_weight * (sector.expiration - curr_epoch))
        .div_floor(&BigInt::from(sector.expiration - sector.activation));

    let new_verified_deal_weight = (&sector.verified_deal_weight
        * (sector.expiration - curr_epoch))
        .div_floor(&BigInt::from(sector.expiration - sector.activation));

    new_sector.expiration = new_expiration;
    new_sector.deal_weight = new_deal_weight;
    new_sector.verified_deal_weight = new_verified_deal_weight;
    Ok(new_sector)
}

// TODO: We're using the current power+epoch reward. Technically, we
// should use the power/reward at the time of termination.
// https://github.com/filecoin-project/specs-actors/v6/pull/648
fn process_early_terminations(
    rt: &mut impl Runtime,
    reward_smoothed: &FilterEstimate,
    quality_adj_power_smoothed: &FilterEstimate,
) -> Result</* more */ bool, ActorError> {
    let (result, more, deals_to_terminate, penalty, pledge_delta) =
        rt.transaction(|state: &mut State, rt| {
            let store = rt.store();
            let policy = rt.policy();

            let (result, more) = state
                .pop_early_terminations(
                    policy,
                    store,
                    policy.addressed_partitions_max,
                    policy.addressed_sectors_max,
                )
                .map_err(|e| {
                    e.downcast_default(
                        ExitCode::USR_ILLEGAL_STATE,
                        "failed to pop early terminations",
                    )
                })?;

            // Nothing to do, don't waste any time.
            // This can happen if we end up processing early terminations
            // before the cron callback fires.
            if result.is_empty() {
                info!("no early terminations (maybe cron callback hasn't happened yet?)");
                return Ok((result, more, Vec::new(), TokenAmount::zero(), TokenAmount::zero()));
            }

            let info = get_miner_info(rt.store(), state)?;
            let sectors = Sectors::load(store, &state.sectors).map_err(|e| {
                e.downcast_default(ExitCode::USR_ILLEGAL_STATE, "failed to load sectors array")
            })?;

            let mut total_initial_pledge = TokenAmount::zero();
            let mut deals_to_terminate =
                Vec::<ext::market::OnMinerSectorsTerminateParams>::with_capacity(
                    result.sectors.len(),
                );
            let mut penalty = TokenAmount::zero();

            for (epoch, sector_numbers) in result.iter() {
                let sectors = sectors
                    .load_sector(sector_numbers)
                    .map_err(|e| e.wrap("failed to load sector infos"))?;

                penalty += termination_penalty(
                    info.sector_size,
                    epoch,
                    reward_smoothed,
                    quality_adj_power_smoothed,
                    &sectors,
                );

                // estimate ~one deal per sector.
                let mut deal_ids = Vec::<DealID>::with_capacity(sectors.len());
                for sector in sectors {
                    deal_ids.extend(sector.deal_ids);
                    total_initial_pledge += sector.initial_pledge;
                }

                let params = ext::market::OnMinerSectorsTerminateParams { epoch, deal_ids };
                deals_to_terminate.push(params);
            }

            // Pay penalty
            state
                .apply_penalty(&penalty)
                .map_err(|e| actor_error!(illegal_state, "failed to apply penalty: {}", e))?;

            // Remove pledge requirement.
            let mut pledge_delta = -total_initial_pledge;
            state.add_initial_pledge(&pledge_delta).map_err(|e| {
                actor_error!(illegal_state, "failed to add initial pledge {}: {}", pledge_delta, e)
            })?;

            // Use unlocked pledge to pay down outstanding fee debt
            let (penalty_from_vesting, penalty_from_balance) = state
                .repay_partial_debt_in_priority_order(
                    rt.store(),
                    rt.curr_epoch(),
                    &rt.current_balance(),
                )
                .map_err(|e| {
                    e.downcast_default(ExitCode::USR_ILLEGAL_STATE, "failed to repay penalty")
                })?;

            penalty = &penalty_from_vesting + penalty_from_balance;
            pledge_delta -= penalty_from_vesting;

            Ok((result, more, deals_to_terminate, penalty, pledge_delta))
        })?;

    // We didn't do anything, abort.
    if result.is_empty() {
        info!("no early terminations");
        return Ok(more);
    }

    // Burn penalty.
    log::debug!(
        "storage provider {} penalized {} for sector termination",
        rt.message().receiver(),
        penalty
    );
    burn_funds(rt, penalty)?;

    // Return pledge.
    notify_pledge_changed(rt, &pledge_delta)?;

    // Terminate deals.
    for params in deals_to_terminate {
        request_terminate_deals(rt, params.epoch, params.deal_ids)?;
    }

    // reschedule cron worker, if necessary.
    Ok(more)
}

/// Invoked at the end of the last epoch for each proving deadline.
fn handle_proving_deadline(
    rt: &mut impl Runtime,
    reward_smoothed: &FilterEstimate,
    quality_adj_power_smoothed: &FilterEstimate,
) -> Result<(), ActorError> {
    let curr_epoch = rt.curr_epoch();

    let mut had_early_terminations = false;

    let mut power_delta_total = PowerPair::zero();
    let mut penalty_total = TokenAmount::zero();
    let mut pledge_delta_total = TokenAmount::zero();
    let mut continue_cron = false;

    let state: State = rt.transaction(|state: &mut State, rt| {
        let policy = rt.policy();
        // Vest locked funds.
        // This happens first so that any subsequent penalties are taken
        // from locked vesting funds before funds free this epoch.
        let newly_vested = state
            .unlock_vested_funds(rt.store(), rt.curr_epoch())
            .map_err(|e| e.downcast_default(ExitCode::USR_ILLEGAL_STATE, "failed to vest funds"))?;

        pledge_delta_total -= newly_vested;

        // Process pending worker change if any
        let mut info = get_miner_info(rt.store(), state)?;
        process_pending_worker(&mut info, rt, state)?;

        let deposit_to_burn = state
            .cleanup_expired_pre_commits(policy, rt.store(), rt.curr_epoch())
            .map_err(|e| {
                e.downcast_default(
                    ExitCode::USR_ILLEGAL_STATE,
                    "failed to expire pre-committed sectors",
                )
            })?;
        state
            .apply_penalty(&deposit_to_burn)
            .map_err(|e| actor_error!(illegal_state, "failed to apply penalty: {}", e))?;

        log::debug!(
            "storage provider {} penalized {} for expired pre commits",
            rt.message().receiver(),
            deposit_to_burn
        );

        // Record whether or not we _had_ early terminations in the queue before this method.
        // That way, don't re-schedule a cron callback if one is already scheduled.
        had_early_terminations = have_pending_early_terminations(state);

        let result = state.advance_deadline(policy, rt.store(), rt.curr_epoch()).map_err(|e| {
            e.downcast_default(ExitCode::USR_ILLEGAL_STATE, "failed to advance deadline")
        })?;

        // Faults detected by this missed PoSt pay no penalty, but sectors that were already faulty
        // and remain faulty through this deadline pay the fault fee.
        let penalty_target = pledge_penalty_for_continued_fault(
            reward_smoothed,
            quality_adj_power_smoothed,
            &result.previously_faulty_power.qa,
        );

        power_delta_total += &result.power_delta;
        pledge_delta_total += &result.pledge_delta;

        state
            .apply_penalty(&penalty_target)
            .map_err(|e| actor_error!(illegal_state, "failed to apply penalty: {}", e))?;

        log::debug!(
            "storage provider {} penalized {} for continued fault",
            rt.message().receiver(),
            penalty_target
        );

        let (penalty_from_vesting, penalty_from_balance) = state
            .repay_partial_debt_in_priority_order(
                rt.store(),
                rt.curr_epoch(),
                &rt.current_balance(),
            )
            .map_err(|e| {
                e.downcast_default(ExitCode::USR_ILLEGAL_STATE, "failed to unlock penalty")
            })?;

        penalty_total = &penalty_from_vesting + penalty_from_balance;
        pledge_delta_total -= penalty_from_vesting;

        continue_cron = state.continue_deadline_cron();
        if !continue_cron {
            state.deadline_cron_active = false;
        }

        Ok(state.clone())
    })?;

    // Remove power for new faults, and burn penalties.
    request_update_power(rt, power_delta_total)?;
    burn_funds(rt, penalty_total)?;
    notify_pledge_changed(rt, &pledge_delta_total)?;

    // Schedule cron callback for next deadline's last epoch.
    if continue_cron {
        let new_deadline_info = state.deadline_info(rt.policy(), curr_epoch + 1);
        enroll_cron_event(
            rt,
            new_deadline_info.last(),
            CronEventPayload { event_type: CRON_EVENT_PROVING_DEADLINE },
        )?;
    } else {
        info!("miner {} going inactive, deadline cron discontinued", rt.message().receiver())
    }

    // Record whether or not we _have_ early terminations now.
    let has_early_terminations = have_pending_early_terminations(&state);

    // If we didn't have pending early terminations before, but we do now,
    // handle them at the next epoch.
    if !had_early_terminations && has_early_terminations {
        // First, try to process some of these terminations.
        if process_early_terminations(rt, reward_smoothed, quality_adj_power_smoothed)? {
            // If that doesn't work, just defer till the next epoch.
            schedule_early_termination_work(rt)?;
        }

        // Note: _don't_ process early terminations if we had a cron
        // callback already scheduled. In that case, we'll already have
        // processed AddressedSectorsMax terminations this epoch.
    }

    Ok(())
}

fn validate_expiration(
    policy: &Policy,
    curr_epoch: ChainEpoch,
    activation: ChainEpoch,
    expiration: ChainEpoch,
    seal_proof: RegisteredSealProof,
) -> Result<(), ActorError> {
    // Expiration must be after activation. Check this explicitly to avoid an underflow below.
    if expiration <= activation {
        return Err(actor_error!(
            illegal_argument,
            "sector expiration {} must be after activation {}",
            expiration,
            activation
        ));
    }

    // expiration cannot be less than minimum after activation
    if expiration - activation < policy.min_sector_expiration {
        return Err(actor_error!(
            illegal_argument,
            "invalid expiration {}, total sector lifetime ({}) must exceed {} after activation {}",
            expiration,
            expiration - activation,
            policy.min_sector_expiration,
            activation
        ));
    }

    // expiration cannot exceed MaxSectorExpirationExtension from now
    if expiration > curr_epoch + policy.max_sector_expiration_extension {
        return Err(actor_error!(
            illegal_argument,
            "invalid expiration {}, cannot be more than {} past current epoch {}",
            expiration,
            policy.max_sector_expiration_extension,
            curr_epoch
        ));
    }

    // total sector lifetime cannot exceed SectorMaximumLifetime for the sector's seal proof
    let max_lifetime = seal_proof_sector_maximum_lifetime(seal_proof).ok_or_else(|| {
        actor_error!(illegal_argument, "unrecognized seal proof type {:?}", seal_proof)
    })?;
    if expiration - activation > max_lifetime {
        return Err(actor_error!(
        illegal_argument,
        "invalid expiration {}, total sector lifetime ({}) cannot exceed {} after activation {}",
        expiration,
        expiration - activation,
        max_lifetime,
        activation
    ));
    }

    Ok(())
}

fn enroll_cron_event(
    rt: &mut impl Runtime,
    event_epoch: ChainEpoch,
    cb: CronEventPayload,
) -> Result<(), ActorError> {
    let payload = serialize(&cb, "cron payload")?;
    let ser_params =
        IpldBlock::serialize_cbor(&ext::power::EnrollCronEventParams { event_epoch, payload })?;
    rt.send(
        &STORAGE_POWER_ACTOR_ADDR,
        ext::power::ENROLL_CRON_EVENT_METHOD,
        ser_params,
        TokenAmount::zero(),
    )?;

    Ok(())
}

fn request_update_power(rt: &mut impl Runtime, delta: PowerPair) -> Result<(), ActorError> {
    if delta.is_zero() {
        return Ok(());
    }

    let delta_clone = delta.clone();

    rt.send(
        &STORAGE_POWER_ACTOR_ADDR,
        ext::power::UPDATE_CLAIMED_POWER_METHOD,
        IpldBlock::serialize_cbor(&ext::power::UpdateClaimedPowerParams {
            raw_byte_delta: delta.raw,
            quality_adjusted_delta: delta.qa,
        })?,
        TokenAmount::zero(),
    )
    .map_err(|e| e.wrap(format!("failed to update power with {:?}", delta_clone)))?;

    Ok(())
}

fn request_terminate_deals(
    rt: &mut impl Runtime,
    epoch: ChainEpoch,
    deal_ids: Vec<DealID>,
) -> Result<(), ActorError> {
    const MAX_LENGTH: usize = 8192;

    for chunk in deal_ids.chunks(MAX_LENGTH) {
        rt.send(
            &STORAGE_MARKET_ACTOR_ADDR,
            ext::market::ON_MINER_SECTORS_TERMINATE_METHOD,
            IpldBlock::serialize_cbor(&ext::market::OnMinerSectorsTerminateParamsRef {
                epoch,
                deal_ids: chunk,
            })?,
            TokenAmount::zero(),
        )?;
    }

    Ok(())
}

fn schedule_early_termination_work(rt: &mut impl Runtime) -> Result<(), ActorError> {
    info!("scheduling early terminations with cron...");
    enroll_cron_event(
        rt,
        rt.curr_epoch() + 1,
        CronEventPayload { event_type: CRON_EVENT_PROCESS_EARLY_TERMINATIONS },
    )
}

fn have_pending_early_terminations(state: &State) -> bool {
    let no_early_terminations = state.early_terminations.is_empty();
    !no_early_terminations
}

// returns true if valid, false if invalid, error if failed to validate either way!
fn verify_windowed_post(
    rt: &impl Runtime,
    challenge_epoch: ChainEpoch,
    sectors: &[SectorOnChainInfo],
    proofs: Vec<PoStProof>,
) -> Result<bool, ActorError> {
    let miner_actor_id: u64 = if let Payload::ID(i) = rt.message().receiver().payload() {
        *i
    } else {
        return Err(actor_error!(
            illegal_state,
            "runtime provided bad receiver address {}",
            rt.message().receiver()
        ));
    };

    // Regenerate challenge randomness, which must match that generated for the proof.
    let entropy = serialize(&rt.message().receiver(), "address for window post challenge")?;
    let randomness = rt.get_randomness_from_beacon(
        DomainSeparationTag::WindowedPoStChallengeSeed,
        challenge_epoch,
        &entropy,
    )?;

    let challenged_sectors = sectors
        .iter()
        .map(|s| SectorInfo {
            proof: s.seal_proof,
            sector_number: s.sector_number,
            sealed_cid: s.sealed_cid,
        })
        .collect();

    // get public inputs
    let pv_info = WindowPoStVerifyInfo {
        randomness: Randomness(randomness.into()),
        proofs,
        challenged_sectors,
        prover: miner_actor_id,
    };

    // verify the post proof
    let result = rt.verify_post(&pv_info);
    Ok(result.is_ok())
}

fn get_verify_info(
    rt: &mut impl Runtime,
    params: SealVerifyParams,
    unsealed_cid: CompactCommD,
) -> Result<SealVerifyInfo, ActorError> {
    if rt.curr_epoch() <= params.interactive_epoch {
        return Err(actor_error!(forbidden, "too early to prove sector"));
    }

    let miner_actor_id: u64 = if let Payload::ID(i) = rt.message().receiver().payload() {
        *i
    } else {
        return Err(actor_error!(
            illegal_state,
            "runtime provided non ID receiver address {}",
            rt.message().receiver()
        ));
    };
    let entropy = serialize(&rt.message().receiver(), "address for get verify info")?;
    let randomness = rt.get_randomness_from_tickets(
        DomainSeparationTag::SealRandomness,
        params.seal_rand_epoch,
        &entropy,
    )?;
    let interactive_randomness = rt.get_randomness_from_beacon(
        DomainSeparationTag::InteractiveSealChallengeSeed,
        params.interactive_epoch,
        &entropy,
    )?;

    let commd = unsealed_cid.get_cid(params.registered_seal_proof)?;

    Ok(SealVerifyInfo {
        registered_proof: params.registered_seal_proof,
        sector_id: SectorID { miner: miner_actor_id, number: params.sector_num },
        deal_ids: params.deal_ids,
        interactive_randomness: Randomness(interactive_randomness.into()),
        proof: params.proof,
        randomness: Randomness(randomness.into()),
        sealed_cid: params.sealed_cid,
        unsealed_cid: commd,
    })
}

fn request_deal_data(
    rt: &mut impl Runtime,
    sectors: &[ext::market::SectorDeals],
) -> Result<ext::market::VerifyDealsForActivationReturn, ActorError> {
    // Short-circuit if there are no deals in any of the sectors.
    let mut deal_count = 0;
    for sector in sectors {
        deal_count += sector.deal_ids.len();
    }
    if deal_count == 0 {
        return Ok(ext::market::VerifyDealsForActivationReturn {
            sectors: vec![Default::default(); sectors.len()],
        });
    }

    deserialize_block(rt.send(
        &STORAGE_MARKET_ACTOR_ADDR,
        ext::market::VERIFY_DEALS_FOR_ACTIVATION_METHOD,
        IpldBlock::serialize_cbor(&ext::market::VerifyDealsForActivationParamsRef { sectors })?,
        TokenAmount::zero(),
    )?)
}

/// Requests the current epoch target block reward from the reward actor.
/// return value includes reward, smoothed estimate of reward, and baseline power
fn request_current_epoch_block_reward(
    rt: &mut impl Runtime,
) -> Result<ThisEpochRewardReturn, ActorError> {
    deserialize_block(
        rt.send(
            &REWARD_ACTOR_ADDR,
            ext::reward::THIS_EPOCH_REWARD_METHOD,
            Default::default(),
            TokenAmount::zero(),
        )
        .map_err(|e| e.wrap("failed to check epoch baseline power"))?,
    )
}

/// Requests the current network total power and pledge from the power actor.
fn request_current_total_power(
    rt: &mut impl Runtime,
) -> Result<ext::power::CurrentTotalPowerReturn, ActorError> {
    deserialize_block(
        rt.send(
            &STORAGE_POWER_ACTOR_ADDR,
            ext::power::CURRENT_TOTAL_POWER_METHOD,
            Default::default(),
            TokenAmount::zero(),
        )
<<<<<<< HEAD
        .map_err(|e| e.wrap("failed to check current power"))?;

    let power: ext::power::CurrentTotalPowerReturn = deserialize(&ret, "total power response")?;
    Ok(power)
=======
        .map_err(|e| e.wrap("failed to check current power"))?,
    )
>>>>>>> 04b1d0d8
}

/// Resolves an address to an ID address and verifies that it is address of an account actor with an associated BLS key.
/// The worker must be BLS since the worker key will be used alongside a BLS-VRF.
fn resolve_worker_address(rt: &mut impl Runtime, raw: Address) -> Result<ActorID, ActorError> {
    let resolved = rt
        .resolve_address(&raw)
        .ok_or_else(|| actor_error!(illegal_argument, "unable to resolve address: {}", raw))?;

    let worker_code = rt
        .get_actor_code_cid(&resolved)
        .ok_or_else(|| actor_error!(illegal_argument, "no code for address: {}", resolved))?;
    if rt.resolve_builtin_actor_type(&worker_code) != Some(Type::Account) {
        return Err(actor_error!(
            illegal_argument,
            "worker actor type must be an account, was {}",
            worker_code
        ));
    }

    if raw.protocol() != Protocol::BLS {
        let pub_key: Address = deserialize_block(rt.send(
            &Address::new_id(resolved),
            ext::account::PUBKEY_ADDRESS_METHOD,
            None,
            TokenAmount::zero(),
        )?)?;
        if pub_key.protocol() != Protocol::BLS {
            return Err(actor_error!(
                illegal_argument,
                "worker account {} must have BLS pubkey, was {}",
                resolved,
                pub_key.protocol()
            ));
        }
    }
    Ok(resolved)
}

fn burn_funds(rt: &mut impl Runtime, amount: TokenAmount) -> Result<(), ActorError> {
    log::debug!("storage provder {} burning {}", rt.message().receiver(), amount);
    if amount.is_positive() {
        rt.send(&BURNT_FUNDS_ACTOR_ADDR, METHOD_SEND, None, amount)?;
    }
    Ok(())
}

fn notify_pledge_changed(
    rt: &mut impl Runtime,
    pledge_delta: &TokenAmount,
) -> Result<(), ActorError> {
    if !pledge_delta.is_zero() {
        rt.send(
            &STORAGE_POWER_ACTOR_ADDR,
            ext::power::UPDATE_PLEDGE_TOTAL_METHOD,
            IpldBlock::serialize_cbor(pledge_delta)?,
            TokenAmount::zero(),
        )?;
    }
    Ok(())
}

fn get_claims(
    rt: &mut impl Runtime,
    ids: &Vec<ext::verifreg::ClaimID>,
) -> Result<Vec<ext::verifreg::Claim>, ActorError> {
    let params = ext::verifreg::GetClaimsParams {
        provider: rt.message().receiver().id().unwrap(),
        claim_ids: ids.clone(),
    };
    let claims_ret: ext::verifreg::GetClaimsReturn = deserialize_block(rt.send(
        &VERIFIED_REGISTRY_ACTOR_ADDR,
        ext::verifreg::GET_CLAIMS_METHOD as u64,
        IpldBlock::serialize_cbor(&params)?,
        TokenAmount::zero(),
    )?)?;
    if (claims_ret.batch_info.success_count as usize) < ids.len() {
        return Err(actor_error!(illegal_argument, "invalid claims"));
    }
    Ok(claims_ret.claims)
}

/// Assigns proving period offset randomly in the range [0, WPoStProvingPeriod) by hashing
/// the actor's address and current epoch.
fn assign_proving_period_offset(
    policy: &Policy,
    addr: Address,
    current_epoch: ChainEpoch,
    blake2b: impl FnOnce(&[u8]) -> [u8; 32],
) -> anyhow::Result<ChainEpoch> {
    let mut my_addr = serialize_vec(&addr, "address")?;
    my_addr.write_i64::<BigEndian>(current_epoch)?;

    let digest = blake2b(&my_addr);

    let mut offset: u64 = BigEndian::read_u64(&digest);
    offset %= policy.wpost_proving_period as u64;

    // Conversion from i64 to u64 is safe because it's % WPOST_PROVING_PERIOD which is i64
    Ok(offset as ChainEpoch)
}

/// Computes the epoch at which a proving period should start such that it is greater than the current epoch, and
/// has a defined offset from being an exact multiple of WPoStProvingPeriod.
/// A miner is exempt from Winow PoSt until the first full proving period starts.
fn current_proving_period_start(
    policy: &Policy,
    current_epoch: ChainEpoch,
    offset: ChainEpoch,
) -> ChainEpoch {
    let curr_modulus = current_epoch % policy.wpost_proving_period;

    let period_progress = if curr_modulus >= offset {
        curr_modulus - offset
    } else {
        policy.wpost_proving_period - (offset - curr_modulus)
    };

    current_epoch - period_progress
}

fn current_deadline_index(
    policy: &Policy,
    current_epoch: ChainEpoch,
    period_start: ChainEpoch,
) -> u64 {
    ((current_epoch - period_start) / policy.wpost_challenge_window) as u64
}

/// Computes deadline information for a fault or recovery declaration.
/// If the deadline has not yet elapsed, the declaration is taken as being for the current proving period.
/// If the deadline has elapsed, it's instead taken as being for the next proving period after the current epoch.
fn declaration_deadline_info(
    policy: &Policy,
    period_start: ChainEpoch,
    deadline_idx: u64,
    current_epoch: ChainEpoch,
) -> anyhow::Result<DeadlineInfo> {
    if deadline_idx >= policy.wpost_period_deadlines {
        return Err(anyhow!(
            "invalid deadline {}, must be < {}",
            deadline_idx,
            policy.wpost_period_deadlines
        ));
    }

    let deadline =
        new_deadline_info(policy, period_start, deadline_idx, current_epoch).next_not_elapsed();
    Ok(deadline)
}

/// Checks that a fault or recovery declaration at a specific deadline is outside the exclusion window for the deadline.
fn validate_fr_declaration_deadline(deadline: &DeadlineInfo) -> anyhow::Result<()> {
    if deadline.fault_cutoff_passed() {
        Err(anyhow!("late fault or recovery declaration"))
    } else {
        Ok(())
    }
}

/// Validates that a partition contains the given sectors.
fn validate_partition_contains_sectors(
    partition: &Partition,
    sectors: &BitField,
) -> anyhow::Result<()> {
    // Check that the declared sectors are actually assigned to the partition.
    if partition.sectors.contains_all(sectors) {
        Ok(())
    } else {
        Err(anyhow!("not all sectors are assigned to the partition"))
    }
}

fn termination_penalty(
    sector_size: SectorSize,
    current_epoch: ChainEpoch,
    reward_estimate: &FilterEstimate,
    network_qa_power_estimate: &FilterEstimate,
    sectors: &[SectorOnChainInfo],
) -> TokenAmount {
    let mut total_fee = TokenAmount::zero();

    for sector in sectors {
        let sector_power = qa_power_for_sector(sector_size, sector);
        let fee = pledge_penalty_for_termination(
            &sector.expected_day_reward,
            current_epoch - sector.activation,
            &sector.expected_storage_pledge,
            network_qa_power_estimate,
            &sector_power,
            reward_estimate,
            &sector.replaced_day_reward,
            sector.replaced_sector_age,
        );
        total_fee += fee;
    }

    total_fee
}

fn consensus_fault_active(info: &MinerInfo, curr_epoch: ChainEpoch) -> bool {
    // For penalization period to last for exactly finality epochs
    // consensus faults are active until currEpoch exceeds ConsensusFaultElapsed
    curr_epoch <= info.consensus_fault_elapsed
}

pub fn power_for_sector(sector_size: SectorSize, sector: &SectorOnChainInfo) -> PowerPair {
    PowerPair {
        raw: BigInt::from(sector_size as u64),
        qa: qa_power_for_sector(sector_size, sector),
    }
}

/// Returns the sum of the raw byte and quality-adjusted power for sectors.
pub fn power_for_sectors(sector_size: SectorSize, sectors: &[SectorOnChainInfo]) -> PowerPair {
    let qa = sectors.iter().map(|s| qa_power_for_sector(sector_size, s)).sum();

    PowerPair { raw: BigInt::from(sector_size as u64) * BigInt::from(sectors.len()), qa }
}

fn get_miner_info<BS>(store: &BS, state: &State) -> Result<MinerInfo, ActorError>
where
    BS: Blockstore,
{
    state
        .get_info(store)
        .map_err(|e| e.downcast_default(ExitCode::USR_ILLEGAL_STATE, "could not read miner info"))
}

fn process_pending_worker(
    info: &mut MinerInfo,
    rt: &impl Runtime,
    state: &mut State,
) -> Result<(), ActorError> {
    let pending_worker_key = if let Some(k) = &info.pending_worker_key {
        k
    } else {
        return Ok(());
    };

    if rt.curr_epoch() < pending_worker_key.effective_at {
        return Ok(());
    }

    info.worker = pending_worker_key.new_worker;
    info.pending_worker_key = None;

    state
        .save_info(rt.store(), info)
        .map_err(|e| e.downcast_default(ExitCode::USR_ILLEGAL_STATE, "failed to save miner info"))
}

/// Repays all fee debt and then verifies that the miner has amount needed to cover
/// the pledge requirement after burning all fee debt.  If not aborts.
/// Returns an amount that must be burnt by the actor.
/// Note that this call does not compute recent vesting so reported unlocked balance
/// may be slightly lower than the true amount. Computing vesting here would be
/// almost always redundant since vesting is quantized to ~daily units.  Vesting
/// will be at most one proving period old if computed in the cron callback.
fn repay_debts_or_abort(rt: &impl Runtime, state: &mut State) -> Result<TokenAmount, ActorError> {
    let res = state.repay_debts(&rt.current_balance()).map_err(|e| {
        e.downcast_default(ExitCode::USR_ILLEGAL_STATE, "unlocked balance can not repay fee debt")
    })?;
    info!("RepayDebtsOrAbort was called and succeeded");
    Ok(res)
}

fn check_control_addresses(policy: &Policy, control_addrs: &[Address]) -> Result<(), ActorError> {
    if control_addrs.len() > policy.max_control_addresses {
        return Err(actor_error!(
            illegal_argument,
            "control addresses length {} exceeds max control addresses length {}",
            control_addrs.len(),
            policy.max_control_addresses
        ));
    }

    Ok(())
}

fn check_valid_post_proof_type(
    policy: &Policy,
    proof_type: RegisteredPoStProof,
) -> Result<(), ActorError> {
    if policy.valid_post_proof_type.contains(&proof_type) {
        Ok(())
    } else {
        Err(actor_error!(
            illegal_argument,
            "proof type {:?} not allowed for new miner actors",
            proof_type
        ))
    }
}

fn check_peer_info(
    policy: &Policy,
    peer_id: &[u8],
    multiaddrs: &[BytesDe],
) -> Result<(), ActorError> {
    if peer_id.len() > policy.max_peer_id_length {
        return Err(actor_error!(
            illegal_argument,
            "peer ID size of {} exceeds maximum size of {}",
            peer_id.len(),
            policy.max_peer_id_length
        ));
    }

    let mut total_size = 0;
    for ma in multiaddrs {
        if ma.0.is_empty() {
            return Err(actor_error!(illegal_argument, "invalid empty multiaddr"));
        }
        total_size += ma.0.len();
    }

    if total_size > policy.max_multiaddr_data {
        return Err(actor_error!(
            illegal_argument,
            "multiaddr size of {} exceeds maximum of {}",
            total_size,
            policy.max_multiaddr_data
        ));
    }

    Ok(())
}

fn confirm_sector_proofs_valid_internal(
    rt: &mut impl Runtime,
    pre_commits: Vec<SectorPreCommitOnChainInfo>,
    this_epoch_baseline_power: &BigInt,
    this_epoch_reward_smoothed: &FilterEstimate,
    quality_adj_power_smoothed: &FilterEstimate,
) -> Result<(), ActorError> {
    // get network stats from other actors
    let circulating_supply = rt.total_fil_circ_supply();

    // Ideally, we'd combine some of these operations, but at least we have
    // a constant number of them.
    let activation = rt.curr_epoch();
    // Pre-commits for new sectors.
    let mut valid_pre_commits = Vec::default();

    for pre_commit in pre_commits {
        match activate_deals_and_claim_allocations(
            rt,
            pre_commit.clone().info.deal_ids,
            pre_commit.info.expiration,
            pre_commit.info.sector_number,
        )? {
            None => {
                info!(
                    "failed to activate deals on sector {}, dropping from prove commit set",
                    pre_commit.info.sector_number,
                );
                continue;
            }
            Some(deal_spaces) => valid_pre_commits.push((pre_commit, deal_spaces)),
        };
    }

    // When all prove commits have failed abort early
    if valid_pre_commits.is_empty() {
        return Err(actor_error!(illegal_argument, "all prove commits failed to validate"));
    }

    let (total_pledge, newly_vested) = rt.transaction(|state: &mut State, rt| {
        let policy = rt.policy();
        let store = rt.store();
        let info = get_miner_info(store, state)?;

        let mut new_sector_numbers = Vec::<SectorNumber>::with_capacity(valid_pre_commits.len());
        let mut deposit_to_unlock = TokenAmount::zero();
        let mut new_sectors = Vec::<SectorOnChainInfo>::new();
        let mut total_pledge = TokenAmount::zero();

        for (pre_commit, deal_spaces) in valid_pre_commits {
            // compute initial pledge
            let duration = pre_commit.info.expiration - activation;

            // This should have been caught in precommit, but don't let other sectors fail because of it.
            if duration < policy.min_sector_expiration {
                warn!(
                    "precommit {} has lifetime {} less than minimum {}. ignoring",
                    pre_commit.info.sector_number, duration, policy.min_sector_expiration,
                );
                continue;
            }

            let deal_weight = deal_spaces.deal_space * duration;
            let verified_deal_weight = deal_spaces.verified_deal_space * duration;

            let power = qa_power_for_weight(
                info.sector_size,
                duration,
                &deal_weight,
                &verified_deal_weight,
            );

            let day_reward = expected_reward_for_power(
                this_epoch_reward_smoothed,
                quality_adj_power_smoothed,
                &power,
                fil_actors_runtime::EPOCHS_IN_DAY,
            );

            // The storage pledge is recorded for use in computing the penalty if this sector is terminated
            // before its declared expiration.
            // It's not capped to 1 FIL, so can exceed the actual initial pledge requirement.
            let storage_pledge = expected_reward_for_power(
                this_epoch_reward_smoothed,
                quality_adj_power_smoothed,
                &power,
                INITIAL_PLEDGE_PROJECTION_PERIOD,
            );

            let initial_pledge = initial_pledge_for_power(
                &power,
                this_epoch_baseline_power,
                this_epoch_reward_smoothed,
                quality_adj_power_smoothed,
                &circulating_supply,
            );

            deposit_to_unlock += &pre_commit.pre_commit_deposit;
            total_pledge += &initial_pledge;

            let new_sector_info = SectorOnChainInfo {
                sector_number: pre_commit.info.sector_number,
                seal_proof: pre_commit.info.seal_proof,
                sealed_cid: pre_commit.info.sealed_cid,
                deal_ids: pre_commit.info.deal_ids,
                expiration: pre_commit.info.expiration,
                activation,
                deal_weight,
                verified_deal_weight,
                initial_pledge,
                expected_day_reward: day_reward,
                expected_storage_pledge: storage_pledge,
                replaced_sector_age: ChainEpoch::zero(),
                replaced_day_reward: TokenAmount::zero(),
                sector_key_cid: None,
                simple_qa_power: true,
            };

            new_sector_numbers.push(new_sector_info.sector_number);
            new_sectors.push(new_sector_info);
        }

        state.put_sectors(store, new_sectors.clone()).map_err(|e| {
            e.downcast_default(ExitCode::USR_ILLEGAL_STATE, "failed to put new sectors")
        })?;

        state.delete_precommitted_sectors(store, &new_sector_numbers).map_err(|e| {
            e.downcast_default(ExitCode::USR_ILLEGAL_STATE, "failed to delete precommited sectors")
        })?;

        state
            .assign_sectors_to_deadlines(
                policy,
                store,
                rt.curr_epoch(),
                new_sectors,
                info.window_post_partition_sectors,
                info.sector_size,
            )
            .map_err(|e| {
                e.downcast_default(
                    ExitCode::USR_ILLEGAL_STATE,
                    "failed to assign new sectors to deadlines",
                )
            })?;

        let newly_vested = TokenAmount::zero();

        // Unlock deposit for successful proofs, make it available for lock-up as initial pledge.
        state
            .add_pre_commit_deposit(&(-deposit_to_unlock))
            .map_err(|e| actor_error!(illegal_state, "failed to add precommit deposit: {}", e))?;

        let unlocked_balance = state.get_unlocked_balance(&rt.current_balance()).map_err(|e| {
            actor_error!(illegal_state, "failed to calculate unlocked balance: {}", e)
        })?;
        if unlocked_balance < total_pledge {
            return Err(actor_error!(
                insufficient_funds,
                "insufficient funds for aggregate initial pledge requirement {}, available: {}",
                total_pledge,
                unlocked_balance
            ));
        }

        state
            .add_initial_pledge(&total_pledge)
            .map_err(|e| actor_error!(illegal_state, "failed to add initial pledge: {}", e))?;

        state.check_balance_invariants(&rt.current_balance()).map_err(balance_invariants_broken)?;

        Ok((total_pledge, newly_vested))
    })?;

    // Request pledge update for activated sector.
    notify_pledge_changed(rt, &(total_pledge - newly_vested))?;

    Ok(())
}

// activate deals with builtin market and claim allocations with verified registry actor
// returns an error in case of a fatal programmer error
// returns Ok(None) in case deal activation or verified allocation claim fails
fn activate_deals_and_claim_allocations(
    rt: &mut impl Runtime,
    deal_ids: Vec<DealID>,
    sector_expiry: ChainEpoch,
    sector_number: SectorNumber,
) -> Result<Option<ext::market::DealSpaces>, ActorError> {
    if deal_ids.is_empty() {
        return Ok(Some(ext::market::DealSpaces::default()));
    }
    // Check (and activate) storage deals associated to sector. Abort if checks failed.
    let activate_raw = rt.send(
        &STORAGE_MARKET_ACTOR_ADDR,
        ext::market::ACTIVATE_DEALS_METHOD,
        IpldBlock::serialize_cbor(&ext::market::ActivateDealsParams { deal_ids, sector_expiry })?,
        TokenAmount::zero(),
    );
    let activate_res: ext::market::ActivateDealsResult = match activate_raw {
        Ok(res) => deserialize_block(res)?,
        Err(e) => {
            info!("error activating deals on sector {}: {}", sector_number, e.msg());
            return Ok(None);
        }
    };

    // If deal activation includes verified deals claim allocations
    if activate_res.verified_infos.is_empty() {
        return Ok(Some(ext::market::DealSpaces {
            deal_space: activate_res.nonverified_deal_space,
            ..Default::default()
        }));
    }
    let sector_claims = activate_res
        .verified_infos
        .iter()
        .map(|info| ext::verifreg::SectorAllocationClaim {
            client: info.client,
            allocation_id: info.allocation_id,
            data: info.data,
            size: info.size,
            sector: sector_number,
            sector_expiry,
        })
        .collect();

    let claim_raw = rt.send(
        &VERIFIED_REGISTRY_ACTOR_ADDR,
        ext::verifreg::CLAIM_ALLOCATIONS_METHOD,
        IpldBlock::serialize_cbor(&ext::verifreg::ClaimAllocationsParams {
            sectors: sector_claims,
            all_or_nothing: true,
        })?,
        TokenAmount::zero(),
    );
    let claim_res: ext::verifreg::ClaimAllocationsReturn = match claim_raw {
        Ok(res) => deserialize_block(res)?,
        Err(e) => {
            info!("error claiming allocation on sector {}: {}", sector_number, e.msg());
            return Ok(None);
        }
    };
    Ok(Some(ext::market::DealSpaces {
        deal_space: activate_res.nonverified_deal_space,
        verified_deal_space: claim_res.claimed_space,
    }))
}

// XXX: probably better to push this one level down into state
fn balance_invariants_broken(e: Error) -> ActorError {
    ActorError::unchecked(
        ERR_BALANCE_INVARIANTS_BROKEN,
        format!("balance invariants broken: {}", e),
    )
}

impl ActorCode for Actor {
    type Methods = Method;
    actor_dispatch! {
        Constructor => constructor,
        ControlAddresses => control_addresses,
        ChangeWorkerAddress => change_worker_address,
        ChangeWorkerAddressExported => change_worker_address,
        ChangePeerID => change_peer_id,
        ChangePeerIDExported=> change_peer_id,
        SubmitWindowedPoSt => submit_windowed_post,
        PreCommitSector => pre_commit_sector,
        ProveCommitSector => prove_commit_sector,
        ExtendSectorExpiration => extend_sector_expiration,
        TerminateSectors => terminate_sectors,
        DeclareFaults => declare_faults,
        DeclareFaultsRecovered => declare_faults_recovered,
        OnDeferredCronEvent => on_deferred_cron_event,
        CheckSectorProven => check_sector_proven,
        ApplyRewards => apply_rewards,
        ReportConsensusFault => report_consensus_fault,
        WithdrawBalance => withdraw_balance,
        WithdrawBalanceExported => withdraw_balance,
        ConfirmSectorProofsValid => confirm_sector_proofs_valid,
        ChangeMultiaddrs => change_multiaddresses,
        ChangeMultiaddrsExported => change_multiaddresses,
        CompactPartitions => compact_partitions,
        CompactSectorNumbers => compact_sector_numbers,
        ConfirmChangeWorkerAddress => confirm_change_worker_address,
        ConfirmChangeWorkerAddressExported => confirm_change_worker_address,
        RepayDebt => repay_debt,
        RepayDebtExported => repay_debt,
        ChangeOwnerAddress => change_owner_address,
        ChangeOwnerAddressExported => change_owner_address,
        DisputeWindowedPoSt => dispute_windowed_post,
        PreCommitSectorBatch => pre_commit_sector_batch,
        ProveCommitAggregate => prove_commit_aggregate,
        ProveReplicaUpdates => prove_replica_updates,
        PreCommitSectorBatch2 => pre_commit_sector_batch2,
        ProveReplicaUpdates2 => prove_replica_updates2,
        ChangeBeneficiary => change_beneficiary,
        ChangeBeneficiaryExported => change_beneficiary,
        GetBeneficiary => get_beneficiary,
        GetBeneficiaryExported => get_beneficiary,
        ExtendSectorExpiration2 => extend_sector_expiration2,
        GetOwnerExported => get_owner,
        IsControllingAddressExported => is_controlling_address,
        GetSectorSizeExported => get_sector_size,
        GetAvailableBalanceExported => get_available_balance,
        GetVestingFundsExported => get_vesting_funds,
        GetPeerIDExported => get_peer_id,
        GetMultiaddrsExported => get_multiaddresses,
    }
}

#[cfg(test)]
mod internal_tests;<|MERGE_RESOLUTION|>--- conflicted
+++ resolved
@@ -41,15 +41,9 @@
 use fil_actors_runtime::runtime::builtins::Type;
 use fil_actors_runtime::runtime::{ActorCode, DomainSeparationTag, Policy, Runtime};
 use fil_actors_runtime::{
-<<<<<<< HEAD
-    actor_dispatch, actor_error, restrict_internal_api, ActorContext, ActorDowncast, ActorError,
-    BURNT_FUNDS_ACTOR_ADDR, INIT_ACTOR_ADDR, REWARD_ACTOR_ADDR, STORAGE_MARKET_ACTOR_ADDR,
-    STORAGE_POWER_ACTOR_ADDR, VERIFIED_REGISTRY_ACTOR_ADDR,
-=======
     actor_dispatch, actor_error, deserialize_block, restrict_internal_api, ActorContext,
     ActorDowncast, ActorError, BURNT_FUNDS_ACTOR_ADDR, INIT_ACTOR_ADDR, REWARD_ACTOR_ADDR,
     STORAGE_MARKET_ACTOR_ADDR, STORAGE_POWER_ACTOR_ADDR, VERIFIED_REGISTRY_ACTOR_ADDR,
->>>>>>> 04b1d0d8
 };
 use fvm_ipld_encoding::ipld_block::IpldBlock;
 pub use monies::*;
@@ -4351,15 +4345,8 @@
             Default::default(),
             TokenAmount::zero(),
         )
-<<<<<<< HEAD
-        .map_err(|e| e.wrap("failed to check current power"))?;
-
-    let power: ext::power::CurrentTotalPowerReturn = deserialize(&ret, "total power response")?;
-    Ok(power)
-=======
         .map_err(|e| e.wrap("failed to check current power"))?,
     )
->>>>>>> 04b1d0d8
 }
 
 /// Resolves an address to an ID address and verifies that it is address of an account actor with an associated BLS key.
