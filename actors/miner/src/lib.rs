--- conflicted
+++ resolved
@@ -130,13 +130,8 @@
     ChangeOwnerAddress = 23,
     DisputeWindowedPoSt = 24,
     //PreCommitSectorBatch = 25, // Deprecated
-<<<<<<< HEAD
-    ProveCommitAggregate = 26,
-    //ProveReplicaUpdates = 27, // Deprecated
-=======
     // ProveCommitAggregate = 26, // Deprecated
-    ProveReplicaUpdates = 27,
->>>>>>> b08f0b05
+    // ProveReplicaUpdates = 27, // Deprecated
     PreCommitSectorBatch2 = 28,
     //ProveReplicaUpdates2 = 29, // Deprecated
     ChangeBeneficiary = 30,
@@ -5645,11 +5640,6 @@
         RepayDebt|RepayDebtExported => repay_debt,
         ChangeOwnerAddress|ChangeOwnerAddressExported => change_owner_address,
         DisputeWindowedPoSt => dispute_windowed_post,
-<<<<<<< HEAD
-        ProveCommitAggregate => prove_commit_aggregate,
-=======
-        ProveReplicaUpdates => prove_replica_updates,
->>>>>>> b08f0b05
         PreCommitSectorBatch2 => pre_commit_sector_batch2,
         ChangeBeneficiary|ChangeBeneficiaryExported => change_beneficiary,
         GetBeneficiary|GetBeneficiaryExported => get_beneficiary,
