--- conflicted
+++ resolved
@@ -293,10 +293,6 @@
 pub struct PreCommitSectorBatchParams {
     pub sectors: Vec<PreCommitSectorParams>,
 }
-<<<<<<< HEAD
-impl Cbor for PreCommitSectorBatchParams {}
-=======
->>>>>>> e5e13180
 
 #[derive(Debug, PartialEq, Eq, Clone, Serialize_tuple, Deserialize_tuple)]
 pub struct PreCommitSectorBatchParams2 {
