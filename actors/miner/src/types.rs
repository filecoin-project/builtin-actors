// Copyright 2019-2022 ChainSafe Systems
// SPDX-License-Identifier: Apache-2.0, MIT

use cid::Cid;
use fvm_ipld_bitfield::BitField;
use fvm_ipld_encoding::tuple::*;
use fvm_ipld_encoding::{serde_bytes, BytesDe, Cbor};
use fvm_shared::address::Address;
use fvm_shared::bigint::bigint_ser;
use fvm_shared::clock::ChainEpoch;
use fvm_shared::deal::DealID;
use fvm_shared::econ::TokenAmount;
use fvm_shared::randomness::Randomness;
use fvm_shared::sector::{
    PoStProof, RegisteredPoStProof, RegisteredSealProof, RegisteredUpdateProof, SectorNumber,
    SectorSize, StoragePower,
};
use fvm_shared::smooth::FilterEstimate;

use fil_actors_runtime::DealWeight;

use crate::commd::CompactCommD;
use crate::ext::verifreg::ClaimID;

use super::beneficiary::*;

pub type CronEvent = i64;

pub const CRON_EVENT_WORKER_KEY_CHANGE: CronEvent = 0;
pub const CRON_EVENT_PROVING_DEADLINE: CronEvent = 1;
pub const CRON_EVENT_PROCESS_EARLY_TERMINATIONS: CronEvent = 2;

/// Storage miner actor constructor params are defined here so the power actor can send them to the init actor
/// to instantiate miners.
#[derive(Serialize_tuple, Deserialize_tuple)]
pub struct MinerConstructorParams {
    pub owner: Address,
    pub worker: Address,
    pub control_addresses: Vec<Address>,
    pub window_post_proof_type: RegisteredPoStProof,
    #[serde(with = "serde_bytes")]
    pub peer_id: Vec<u8>,
    pub multi_addresses: Vec<BytesDe>,
}

#[derive(Serialize_tuple, Deserialize_tuple)]
pub struct CronEventPayload {
    pub event_type: i64,
}

#[derive(Debug)]
pub struct PartitionKey {
    pub deadline: u64,
    pub partition: u64,
}

#[derive(Serialize_tuple, Deserialize_tuple)]
pub struct GetControlAddressesReturn {
    pub owner: Address,
    pub worker: Address,
    pub control_addresses: Vec<Address>,
}

#[derive(Serialize_tuple, Deserialize_tuple)]
pub struct ChangeWorkerAddressParams {
    pub new_worker: Address,
    pub new_control_addresses: Vec<Address>,
}

#[derive(Serialize_tuple, Deserialize_tuple)]
pub struct ChangePeerIDParams {
    #[serde(with = "serde_bytes")]
    pub new_id: Vec<u8>,
}

#[derive(Serialize_tuple, Deserialize_tuple)]
pub struct ChangeMultiaddrsParams {
    pub new_multi_addrs: Vec<BytesDe>,
}

#[derive(Serialize_tuple, Deserialize_tuple)]
pub struct ConfirmSectorProofsParams {
    pub sectors: Vec<SectorNumber>,
    pub reward_smoothed: FilterEstimate,
    #[serde(with = "bigint_ser")]
    pub reward_baseline_power: StoragePower,
    pub quality_adj_power_smoothed: FilterEstimate,
}

#[derive(Serialize_tuple, Deserialize_tuple)]
pub struct DeferredCronEventParams {
    #[serde(with = "serde_bytes")]
    pub event_payload: Vec<u8>,
    pub reward_smoothed: FilterEstimate,
    pub quality_adj_power_smoothed: FilterEstimate,
}

#[derive(Serialize_tuple, Deserialize_tuple)]
pub struct PoStPartition {
    /// Partitions are numbered per-deadline, from zero.
    pub index: u64,
    /// Sectors skipped while proving that weren't already declared faulty.
    pub skipped: BitField,
}

/// Information submitted by a miner to provide a Window PoSt.
#[derive(Serialize_tuple, Deserialize_tuple)]
pub struct SubmitWindowedPoStParams {
    /// The deadline index which the submission targets.
    pub deadline: u64,
    /// The partitions being proven.
    pub partitions: Vec<PoStPartition>,
    /// Array of proofs, one per distinct registered proof type present in the sectors being proven.
    /// In the usual case of a single proof type, this array will always have a single element (independent of number of partitions).
    pub proofs: Vec<PoStProof>,
    /// The epoch at which these proofs is being committed to a particular chain.
    pub chain_commit_epoch: ChainEpoch,
    /// The ticket randomness on the chain at the `chain_commit_epoch` on the chain this post is committed to.
    pub chain_commit_rand: Randomness,
}

impl Cbor for SubmitWindowedPoStParams {}

#[derive(Serialize_tuple, Deserialize_tuple)]
pub struct ProveCommitSectorParams {
    pub sector_number: SectorNumber,
    #[serde(with = "serde_bytes")]
    pub proof: Vec<u8>,
}

impl Cbor for ProveCommitSectorParams {}

#[derive(Serialize_tuple, Deserialize_tuple)]
pub struct CheckSectorProvenParams {
    pub sector_number: SectorNumber,
}

#[derive(Serialize_tuple, Deserialize_tuple)]
pub struct ExtendSectorExpirationParams {
    pub extensions: Vec<ExpirationExtension>,
}

impl Cbor for ExtendSectorExpirationParams {}

#[derive(Serialize_tuple, Deserialize_tuple)]
pub struct ExpirationExtension {
    pub deadline: u64,
    pub partition: u64,
    pub sectors: BitField,
    pub new_expiration: ChainEpoch,
}

#[derive(Clone, Debug, Serialize_tuple, Deserialize_tuple)]
pub struct ExtendSectorExpiration2Params {
    pub extensions: Vec<ExpirationExtension2>,
}

impl Cbor for ExtendSectorExpiration2Params {}

#[derive(Clone, Debug, Serialize_tuple, Deserialize_tuple)]
pub struct SectorClaim {
    pub sector_number: SectorNumber,
    pub maintain_claims: Vec<ClaimID>,
    pub drop_claims: Vec<ClaimID>,
}

impl Cbor for SectorClaim {}

#[derive(Clone, Debug, Serialize_tuple, Deserialize_tuple)]
pub struct ExpirationExtension2 {
    pub deadline: u64,
    pub partition: u64,
    // IDs of sectors without FIL+ claims
    pub sectors: BitField,
    pub sectors_with_claims: Vec<SectorClaim>,
    pub new_expiration: ChainEpoch,
}

impl Cbor for ExpirationExtension2 {}

// From is straightforward when there are no claim bearing sectors
impl From<&ExpirationExtension> for ExpirationExtension2 {
    fn from(e: &ExpirationExtension) -> Self {
        ExpirationExtension2 {
            deadline: e.deadline,
            partition: e.partition,
            sectors: e.sectors.clone(),
            sectors_with_claims: vec![],
            new_expiration: e.new_expiration,
        }
    }
}

#[derive(Serialize_tuple, Deserialize_tuple)]
pub struct TerminateSectorsParams {
    pub terminations: Vec<TerminationDeclaration>,
}

impl Cbor for TerminateSectorsParams {}

#[derive(Serialize_tuple, Deserialize_tuple)]
pub struct TerminationDeclaration {
    pub deadline: u64,
    pub partition: u64,
    pub sectors: BitField,
}

#[derive(Serialize_tuple, Deserialize_tuple)]
pub struct TerminateSectorsReturn {
    // Set to true if all early termination work has been completed. When
    // false, the miner may choose to repeatedly invoke TerminateSectors
    // with no new sectors to process the remainder of the pending
    // terminations. While pending terminations are outstanding, the miner
    // will not be able to withdraw funds.
    pub done: bool,
}

#[derive(Serialize_tuple, Deserialize_tuple)]
pub struct DeclareFaultsParams {
    pub faults: Vec<FaultDeclaration>,
}

#[derive(Serialize_tuple, Deserialize_tuple)]
pub struct FaultDeclaration {
    /// The deadline to which the faulty sectors are assigned, in range [0..WPoStPeriodDeadlines)
    pub deadline: u64,
    /// Partition index within the deadline containing the faulty sectors.
    pub partition: u64,
    /// Sectors in the partition being declared faulty.
    pub sectors: BitField,
}

#[derive(Serialize_tuple, Deserialize_tuple)]
pub struct DeclareFaultsRecoveredParams {
    pub recoveries: Vec<RecoveryDeclaration>,
}

impl Cbor for DeclareFaultsRecoveredParams {}

#[derive(Serialize_tuple, Deserialize_tuple)]
pub struct RecoveryDeclaration {
    /// The deadline to which the recovered sectors are assigned, in range [0..WPoStPeriodDeadlines)
    pub deadline: u64,
    /// Partition index within the deadline containing the recovered sectors.
    pub partition: u64,
    /// Sectors in the partition being declared recovered.
    pub sectors: BitField,
}

impl Cbor for RecoveryDeclaration {}

#[derive(Serialize_tuple, Deserialize_tuple)]
pub struct CompactPartitionsParams {
    pub deadline: u64,
    pub partitions: BitField,
}

#[derive(Serialize_tuple, Deserialize_tuple)]
pub struct CompactSectorNumbersParams {
    pub mask_sector_numbers: BitField,
}

#[derive(Serialize_tuple, Deserialize_tuple)]
pub struct ReportConsensusFaultParams {
    #[serde(with = "serde_bytes")]
    pub header1: Vec<u8>,
    #[serde(with = "serde_bytes")]
    pub header2: Vec<u8>,
    #[serde(with = "serde_bytes")]
    pub header_extra: Vec<u8>,
}

#[derive(Clone, Serialize_tuple, Deserialize_tuple)]
pub struct WithdrawBalanceParams {
    pub amount_requested: TokenAmount,
}

impl Cbor for WithdrawBalanceParams {}

#[derive(Serialize_tuple, Deserialize_tuple)]
#[serde(transparent)]
pub struct WithdrawBalanceReturn {
    pub amount_withdrawn: TokenAmount,
}

#[derive(Debug, PartialEq, Eq, Serialize_tuple, Deserialize_tuple)]
pub struct WorkerKeyChange {
    /// Must be an ID address
    pub new_worker: Address,
    pub effective_at: ChainEpoch,
}

#[derive(Debug, Default, PartialEq, Eq, Clone, Serialize_tuple, Deserialize_tuple)]
pub struct PreCommitSectorParams {
    pub seal_proof: RegisteredSealProof,
    pub sector_number: SectorNumber,
    /// CommR
    pub sealed_cid: Cid,
    pub seal_rand_epoch: ChainEpoch,
    pub deal_ids: Vec<DealID>,
    pub expiration: ChainEpoch,
    /// Deprecated:
    /// Whether to replace a "committed capacity" no-deal sector (requires non-empty DealIDs)
    pub replace_capacity: bool,
    /// Deprecated:
    /// The committed capacity sector to replace, and its deadline/partition location
    pub replace_sector_deadline: u64,
    pub replace_sector_partition: u64,
    pub replace_sector_number: SectorNumber,
}

impl Cbor for PreCommitSectorParams {}

#[derive(Debug, PartialEq, Eq, Clone, Serialize_tuple, Deserialize_tuple)]
pub struct PreCommitSectorBatchParams {
    pub sectors: Vec<PreCommitSectorParams>,
}

impl Cbor for PreCommitSectorBatchParams {}

#[derive(Debug, PartialEq, Eq, Clone, Serialize_tuple, Deserialize_tuple)]
pub struct PreCommitSectorBatchParams2 {
    pub sectors: Vec<SectorPreCommitInfo>,
}

impl Cbor for PreCommitSectorBatchParams2 {}

#[derive(Debug, Default, PartialEq, Eq, Clone, Serialize_tuple, Deserialize_tuple)]
pub struct SectorPreCommitInfo {
    pub seal_proof: RegisteredSealProof,
    pub sector_number: SectorNumber,
    /// CommR
    pub sealed_cid: Cid,
    pub seal_rand_epoch: ChainEpoch,
    pub deal_ids: Vec<DealID>,
    pub expiration: ChainEpoch,
    /// CommD
    pub unsealed_cid: CompactCommD,
}

/// Information stored on-chain for a pre-committed sector.
#[derive(Debug, PartialEq, Eq, Clone, Serialize_tuple, Deserialize_tuple)]
pub struct SectorPreCommitOnChainInfo {
    pub info: SectorPreCommitInfo,
    pub pre_commit_deposit: TokenAmount,
    pub pre_commit_epoch: ChainEpoch,
}

/// Information stored on-chain for a proven sector.
#[derive(Debug, Default, PartialEq, Eq, Clone, Serialize_tuple, Deserialize_tuple)]
pub struct SectorOnChainInfo {
    pub sector_number: SectorNumber,
    /// The seal proof type implies the PoSt proofs
    pub seal_proof: RegisteredSealProof,
    /// CommR
    pub sealed_cid: Cid,
    pub deal_ids: Vec<DealID>,
    /// Epoch during which the sector proof was accepted
    pub activation: ChainEpoch,
    /// Epoch during which the sector expires
    pub expiration: ChainEpoch,
    /// Integral of active deals over sector lifetime
    #[serde(with = "bigint_ser")]
    pub deal_weight: DealWeight,
    /// Integral of active verified deals over sector lifetime
    #[serde(with = "bigint_ser")]
    pub verified_deal_weight: DealWeight,
    /// Pledge collected to commit this sector
    pub initial_pledge: TokenAmount,
    /// Expected one day projection of reward for sector computed at activation time
    pub expected_day_reward: TokenAmount,
    /// Expected twenty day projection of reward for sector computed at activation time
    pub expected_storage_pledge: TokenAmount,
    /// Age of sector this sector replaced or zero
    pub replaced_sector_age: ChainEpoch,
    /// Day reward of sector this sector replace or zero
    pub replaced_day_reward: TokenAmount,
    /// The original SealedSectorCID, only gets set on the first ReplicaUpdate
    pub sector_key_cid: Option<Cid>,
    // Flag for QA power mechanism introduced in fip 0045
    pub simple_qa_power: bool,
}

#[derive(Debug, PartialEq, Eq, Copy, Clone, Serialize_tuple, Deserialize_tuple)]
pub struct Fault {
    pub miner: Address,
    pub fault: ChainEpoch,
}

// * Added in v2 -- param was previously a big int.
#[derive(Debug, Serialize_tuple, Deserialize_tuple)]
pub struct ApplyRewardParams {
    pub reward: TokenAmount,
    pub penalty: TokenAmount,
}

impl Cbor for DisputeWindowedPoStParams {}

#[derive(Debug, PartialEq, Eq, Clone, Copy, Serialize_tuple, Deserialize_tuple)]
pub struct DisputeWindowedPoStParams {
    pub deadline: u64,
    pub post_index: u64, // only one is allowed at a time to avoid loading too many sector infos.
}

impl Cbor for ProveCommitAggregateParams {}

#[derive(Debug, Serialize_tuple, Deserialize_tuple)]
pub struct ProveCommitAggregateParams {
    pub sector_numbers: BitField,
    #[serde(with = "serde_bytes")]
    pub aggregate_proof: Vec<u8>,
}

#[derive(Debug, PartialEq, Eq, Serialize_tuple, Deserialize_tuple)]
pub struct ReplicaUpdate {
    pub sector_number: SectorNumber,
    pub deadline: u64,
    pub partition: u64,
    pub new_sealed_cid: Cid,
    pub deals: Vec<DealID>,
    pub update_proof_type: RegisteredUpdateProof,
    #[serde(with = "serde_bytes")]
    pub replica_proof: Vec<u8>,
}

#[derive(Debug, Serialize_tuple, Deserialize_tuple)]
pub struct ProveReplicaUpdatesParams {
    pub updates: Vec<ReplicaUpdate>,
}

impl Cbor for ProveReplicaUpdatesParams {}

#[derive(Debug, PartialEq, Eq, Serialize_tuple, Deserialize_tuple)]
pub struct ReplicaUpdate2 {
    pub sector_number: SectorNumber,
    pub deadline: u64,
    pub partition: u64,
    pub new_sealed_cid: Cid,
    pub new_unsealed_cid: Cid,
    pub deals: Vec<DealID>,
    pub update_proof_type: RegisteredUpdateProof,
    #[serde(with = "serde_bytes")]
    pub replica_proof: Vec<u8>,
}

#[derive(Debug, Serialize_tuple, Deserialize_tuple)]
pub struct ProveReplicaUpdatesParams2 {
    pub updates: Vec<ReplicaUpdate2>,
}

impl Cbor for ProveReplicaUpdatesParams2 {}

#[derive(Debug, Clone, Serialize_tuple, Deserialize_tuple)]
pub struct ChangeBeneficiaryParams {
    pub new_beneficiary: Address,
    pub new_quota: TokenAmount,
    pub new_expiration: ChainEpoch,
}

impl ChangeBeneficiaryParams {
    pub fn new(beneficiary: Address, quota: TokenAmount, expiration: ChainEpoch) -> Self {
        ChangeBeneficiaryParams {
            new_beneficiary: beneficiary,
            new_quota: quota,
            new_expiration: expiration,
        }
    }
}

impl Cbor for ChangeBeneficiaryParams {}

#[derive(Debug, Serialize_tuple, Deserialize_tuple)]
pub struct ActiveBeneficiary {
    pub beneficiary: Address,
    pub term: BeneficiaryTerm,
}

impl Cbor for ActiveBeneficiary {}

#[derive(Debug, Serialize_tuple, Deserialize_tuple)]
pub struct GetBeneficiaryReturn {
    pub active: ActiveBeneficiary,
    pub proposed: Option<PendingBeneficiaryChange>,
}

impl Cbor for GetBeneficiaryReturn {}

<<<<<<< HEAD
#[derive(Serialize_tuple, Deserialize_tuple)]
#[serde(transparent)]
pub struct GetOwnerReturn {
    pub owner: Address,
=======
#[derive(Debug, PartialEq, Eq, Clone, Serialize_tuple, Deserialize_tuple)]
pub struct GetOwnerReturn {
    pub owner: Address,
    pub proposed: Option<Address>,
>>>>>>> 9d02326b
}

impl Cbor for GetOwnerReturn {}

#[derive(Serialize_tuple, Deserialize_tuple)]
#[serde(transparent)]
pub struct IsControllingAddressParam {
    pub address: Address,
}

impl Cbor for IsControllingAddressParam {}

#[derive(Serialize_tuple, Deserialize_tuple)]
#[serde(transparent)]
pub struct IsControllingAddressReturn {
    pub is_controlling: bool,
}

impl Cbor for IsControllingAddressReturn {}

#[derive(Serialize_tuple, Deserialize_tuple)]
#[serde(transparent)]
pub struct GetSectorSizeReturn {
    pub sector_size: SectorSize,
}

impl Cbor for GetSectorSizeReturn {}

#[derive(Serialize_tuple, Deserialize_tuple)]
#[serde(transparent)]
pub struct GetAvailableBalanceReturn {
    pub available_balance: TokenAmount,
}

impl Cbor for GetAvailableBalanceReturn {}

#[derive(Serialize_tuple, Deserialize_tuple)]
pub struct GetVestingFundsReturn {
    pub vesting_funds: Vec<(ChainEpoch, TokenAmount)>,
}

impl Cbor for GetVestingFundsReturn {}

#[derive(Debug, Default, PartialEq, Eq, Clone, Serialize_tuple, Deserialize_tuple)]
pub struct GetPeerIDReturn {
    #[serde(with = "serde_bytes")]
    pub peer_id: Vec<u8>,
}

<<<<<<< HEAD
#[derive(Debug, Default, PartialEq, Eq, Clone, Serialize_tuple, Deserialize_tuple)]
=======
#[derive(Debug, Default, PartialEq, Clone, Serialize_tuple, Deserialize_tuple)]
>>>>>>> 9d02326b
pub struct GetMultiaddrsReturn {
    pub multi_addrs: Vec<BytesDe>,
}<|MERGE_RESOLUTION|>--- conflicted
+++ resolved
@@ -485,17 +485,10 @@
 
 impl Cbor for GetBeneficiaryReturn {}
 
-<<<<<<< HEAD
-#[derive(Serialize_tuple, Deserialize_tuple)]
-#[serde(transparent)]
-pub struct GetOwnerReturn {
-    pub owner: Address,
-=======
 #[derive(Debug, PartialEq, Eq, Clone, Serialize_tuple, Deserialize_tuple)]
 pub struct GetOwnerReturn {
     pub owner: Address,
     pub proposed: Option<Address>,
->>>>>>> 9d02326b
 }
 
 impl Cbor for GetOwnerReturn {}
@@ -545,11 +538,7 @@
     pub peer_id: Vec<u8>,
 }
 
-<<<<<<< HEAD
 #[derive(Debug, Default, PartialEq, Eq, Clone, Serialize_tuple, Deserialize_tuple)]
-=======
-#[derive(Debug, Default, PartialEq, Clone, Serialize_tuple, Deserialize_tuple)]
->>>>>>> 9d02326b
 pub struct GetMultiaddrsReturn {
     pub multi_addrs: Vec<BytesDe>,
 }