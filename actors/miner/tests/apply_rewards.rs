--- conflicted
+++ resolved
@@ -195,18 +195,7 @@
     );
 
     let expect_burnt = st.fee_debt;
-<<<<<<< HEAD
-    rt.expect_send(
-        BURNT_FUNDS_ACTOR_ADDR,
-        METHOD_SEND,
-        None,
-        expect_burnt,
-        RawBytes::default(),
-        ExitCode::OK,
-    );
-=======
     rt.expect_send(BURNT_FUNDS_ACTOR_ADDR, METHOD_SEND, None, expect_burnt, None, ExitCode::OK);
->>>>>>> 04b1d0d8
 
     let params = ApplyRewardParams { reward: reward.clone(), penalty };
     rt.call::<Actor>(Method::ApplyRewards as u64, IpldBlock::serialize_cbor(&params).unwrap())
