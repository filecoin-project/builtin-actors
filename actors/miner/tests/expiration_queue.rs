use fil_actor_miner::{
    power_for_sectors, ExpirationQueue, ExpirationSet, PowerPair, SectorOnChainInfo,
};
use fil_actors_runtime::{
    test_utils::{make_sealed_cid, MockRuntime},
    DealWeight,
};
use fvm_ipld_amt::Amt;
use fvm_ipld_bitfield::{BitField, MaybeBitField};
use fvm_ipld_blockstore::MemoryBlockstore;
use fvm_shared::bigint::Zero;
use fvm_shared::clock::{ChainEpoch, QuantSpec, NO_QUANTIZATION};
use fvm_shared::econ::TokenAmount;
use fvm_shared::sector::{SectorNumber, SectorSize, StoragePower};
use std::convert::TryInto;
use std::iter::FromIterator;

mod util;
use util::*;

const TEST_AMT_BITWIDTH: u32 = 3;

fn mk_bitfield<const N: usize>(keys: [u64; N]) -> BitField {
    MaybeBitField::from_iter(keys.iter().copied()).try_into().unwrap()
}

fn on_time_sectors() -> BitField {
    mk_bitfield([5, 8, 9])
}
fn early_sectors() -> BitField {
    mk_bitfield([2, 3])
}
fn on_time_pledge() -> TokenAmount {
    TokenAmount::from(1_000)
}
fn active_power() -> PowerPair {
    PowerPair { raw: StoragePower::from(1 << 13), qa: StoragePower::from(1 << 14) }
}
fn faulty_power() -> PowerPair {
    PowerPair { raw: StoragePower::from(1 << 11), qa: StoragePower::from(1 << 12) }
}
fn default_set() -> ExpirationSet {
    let mut set = ExpirationSet::empty();
    set.add(
        &on_time_sectors(),
        &early_sectors(),
        &on_time_pledge(),
        &active_power(),
        &faulty_power(),
    )
    .unwrap();
    set
}
fn power_pair(factor: u64, shift: u64) -> PowerPair {
    PowerPair {
        raw: StoragePower::from(factor * (1 << shift)),
        qa: StoragePower::from(factor * (1 << (shift + 1))),
    }
}

#[test]
fn adds_sectors_and_power_to_empty_set() {
    let set = default_set();

    assert_eq!(set.on_time_sectors, on_time_sectors());
    assert_eq!(set.early_sectors, early_sectors());
    assert_eq!(set.on_time_pledge, on_time_pledge());
    assert_eq!(set.active_power, active_power());
    assert_eq!(set.faulty_power, faulty_power());

    assert_eq!(set.len(), 5);
}

#[test]
fn adds_sectors_and_power_to_non_empty_set() {
    let mut set = default_set();

    set.add(
        &mk_bitfield([6, 7, 11]),
        &mk_bitfield([1, 4]),
        &TokenAmount::from(300),
        &power_pair(3, 13),
        &power_pair(3, 11),
    )
    .unwrap();

    assert_eq!(set.on_time_sectors, mk_bitfield([5, 6, 7, 8, 9, 11]));
    assert_eq!(set.early_sectors, mk_bitfield([1, 2, 3, 4]));
    assert_eq!(set.on_time_pledge, TokenAmount::from(1300));
    let active = power_pair(1, 15);
    assert_eq!(set.active_power, active);
    let faulty = power_pair(1, 13);
    assert_eq!(set.faulty_power, faulty);
}

#[test]
fn removes_sectors_and_power_set() {
    let mut set = default_set();

    set.remove(
        &mk_bitfield([9]),
        &mk_bitfield([2]),
        &TokenAmount::from(800),
        &power_pair(3, 11),
        &power_pair(3, 9),
    )
    .unwrap();

    assert_eq!(set.on_time_sectors, mk_bitfield([5, 8]));
    assert_eq!(set.early_sectors, mk_bitfield([3]));
    assert_eq!(set.on_time_pledge, TokenAmount::from(200));
    let active = power_pair(1, 11);
    assert_eq!(set.active_power, active);
    let faulty = power_pair(1, 9);
    assert_eq!(set.faulty_power, faulty);
}

#[test]
fn remove_fails_when_pledge_underflows() {
    let mut set = default_set();

    let err = set
        .remove(
            &mk_bitfield([9]),
            &mk_bitfield([2]),
            &TokenAmount::from(1200),
            &power_pair(3, 11),
            &power_pair(3, 9),
        )
        .err()
        .unwrap();
    // XXX: This is not a good way to check for specific errors.
    //      See: https://github.com/filecoin-project/builtin-actors/issues/338
    assert!(err.to_string().contains("pledge underflow"));
}

#[test]
fn remove_fails_to_remove_sectors_it_does_not_contain() {
    let mut set = default_set();

    // remove unknown active sector 12
    let err = set
        .remove(
            &mk_bitfield([12]),
            &mk_bitfield([]),
            &TokenAmount::zero(),
            &power_pair(3, 11),
            &power_pair(3, 9),
        )
        .err()
        .unwrap();
    // XXX: This is not a good way to check for specific errors.
    //      See: https://github.com/filecoin-project/builtin-actors/issues/338
    assert!(err.to_string().contains("not contained"));

    // remove faulty sector 8, that is active in the set
    let err = set
        .remove(
            &mk_bitfield([0]),
            &mk_bitfield([8]),
            &TokenAmount::zero(),
            &power_pair(3, 11),
            &power_pair(3, 9),
        )
        .err()
        .unwrap();
    // XXX: This is not a good way to check for specific errors.
    //      See: https://github.com/filecoin-project/builtin-actors/issues/338
    assert!(err.to_string().contains("not contained"));
}

#[test]
fn remove_fails_when_active_or_fault_qa_power_underflows() {
    let mut set = default_set();

    // active removed power > active power
    let err = set
        .remove(
            &mk_bitfield([9]),
            &mk_bitfield([2]),
            &TokenAmount::from(200),
            &power_pair(3, 12),
            &power_pair(3, 9),
        )
        .err()
        .unwrap();
    // XXX: This is not a good way to check for specific errors.
    //      See: https://github.com/filecoin-project/builtin-actors/issues/338
    assert!(err.to_string().contains("power underflow"));

    let mut set = default_set();

    // faulty removed power > faulty power
    let err = set
        .remove(
            &mk_bitfield([9]),
            &mk_bitfield([2]),
            &TokenAmount::from(200),
            &power_pair(3, 11),
            &power_pair(3, 10),
        )
        .err()
        .unwrap();
    // XXX: This is not a good way to check for specific errors.
    //      See: https://github.com/filecoin-project/builtin-actors/issues/338
    assert!(err.to_string().contains("power underflow"));
}

#[test]
fn set_is_empty_when_all_sectors_removed() {
    let mut set = ExpirationSet::empty();

    assert!(set.is_empty());
    assert_eq!(set.len(), 0);

    set.add(
        &on_time_sectors(),
        &early_sectors(),
        &on_time_pledge(),
        &active_power(),
        &faulty_power(),
    )
    .unwrap();

    assert!(!set.is_empty());

    set.remove(
        &on_time_sectors(),
        &early_sectors(),
        &on_time_pledge(),
        &active_power(),
        &faulty_power(),
    )
    .unwrap();

    assert!(set.is_empty());
    assert_eq!(set.len(), 0);
}

fn sectors() -> [SectorOnChainInfo; 6] {
    [
        test_sector(2, 1, 50, 60, 1000),
        test_sector(3, 2, 51, 61, 1001),
        test_sector(7, 3, 52, 62, 1002),
        test_sector(8, 4, 53, 63, 1003),
        test_sector(11, 5, 54, 64, 1004),
        test_sector(13, 6, 55, 65, 1005),
    ]
}

const SECTOR_SIZE: SectorSize = SectorSize::_32GiB;

#[test]
fn added_sectors_can_be_popped_off_queue() {
    let h = ActorHarness::new(0);
    let rt = h.new_runtime();

    let mut queue = empty_expiration_queue(&rt);
    let (sec_nums, power, pledge) = queue.add_active_sectors(&sectors(), SECTOR_SIZE).unwrap();
    assert_eq!(sec_nums, mk_bitfield([1, 2, 3, 4, 5, 6]));
    assert_eq!(power, power_for_sectors(SECTOR_SIZE, &sectors()));
    assert_eq!(pledge, TokenAmount::from(6015));

    // default test quantizing of 1 means every sector is in its own expriation set
    assert_eq!(sectors().len(), queue.amt.count() as usize);

    queue.amt.flush().unwrap();

    // pop off sectors up to and including epoch 7
    let set = queue.pop_until(7).unwrap();

    // only 3 sectors remain
    assert_eq!(queue.amt.count(), 3);

    assert_eq!(set.on_time_sectors, mk_bitfield([1, 2, 3]));
    assert!(set.early_sectors.is_empty());

    let active_power = power_for_sectors(SECTOR_SIZE, &sectors()[0..3]);
    let faulty_power = PowerPair::zero();

    assert_eq!(set.on_time_pledge, TokenAmount::from(3003));
    assert_eq!(set.active_power, active_power);
    assert_eq!(set.faulty_power, faulty_power);

    // pop off rest up to and including epoch 20
    let set = queue.pop_until(20).unwrap();

    assert_eq!(set.on_time_sectors, mk_bitfield([4, 5, 6]));
    assert!(set.early_sectors.is_empty());

    assert_eq!(set.on_time_pledge, TokenAmount::from(3012)); // sum of last 3 sector pledges
    assert_eq!(set.active_power, power_for_sectors(SECTOR_SIZE, &sectors()[0..3]));
    assert_eq!(set.faulty_power, PowerPair::zero());

    // queue is now empty
    assert_eq!(queue.amt.count(), 0);
}

#[test]
fn quantizes_added_sectors_by_expiration() {
    let h = ActorHarness::new(0);
    let rt = h.new_runtime();

    let mut queue = empty_expiration_queue_with_quantizing(&rt, QuantSpec { unit: 5, offset: 3 });

    let (sec_nums, power, pledge) = queue.add_active_sectors(&sectors(), SECTOR_SIZE).unwrap();
    assert_eq!(sec_nums, mk_bitfield([1, 2, 3, 4, 5, 6]));
    assert_eq!(power, power_for_sectors(SECTOR_SIZE, &sectors()));
    assert_eq!(pledge, TokenAmount::from(6015));

    // quantizing spec means sectors should be grouped into 3 sets expiring at 3, 8 and 13
    assert_eq!(queue.amt.count(), 3);

    // set popped before first quantized sector should be empty
    let set = queue.pop_until(2).unwrap();
    assert!(set.on_time_sectors.is_empty());
    assert_eq!(queue.amt.count(), 3);

    // first 2 sectors will be in first set popped off at quantization offset (3)
    let set = queue.pop_until(3).unwrap();
    assert_eq!(set.on_time_sectors, mk_bitfield([1, 2]));
    assert_eq!(queue.amt.count(), 2);

    let _ = queue.amt.flush().unwrap();

    // no sectors will be popped off in quantization interval
    let set = queue.pop_until(7).unwrap();
    assert!(set.on_time_sectors.is_empty());
    assert_eq!(queue.amt.count(), 2);

    // next 2 sectors will be in first set popped off after quantization interval (8)
    let set = queue.pop_until(8).unwrap();
    assert_eq!(set.on_time_sectors, mk_bitfield([3, 4]));
    assert_eq!(queue.amt.count(), 1);

    let _ = queue.amt.flush().unwrap();

    // no sectors will be popped off in quantization interval
    let set = queue.pop_until(12).unwrap();
    assert!(set.on_time_sectors.is_empty());
    assert_eq!(queue.amt.count(), 1);

    // rest of sectors will be in first set popped off after quantization interval (13)
    let set = queue.pop_until(13).unwrap();
    assert_eq!(set.on_time_sectors, mk_bitfield([5, 6]));
    assert_eq!(queue.amt.count(), 0);
}

#[test]
fn reschedules_sectors_as_faults() {
    let h = ActorHarness::new(0);
    let rt = h.new_runtime();

    // Create 3 expiration sets with 2 sectors apiece
    let mut queue = empty_expiration_queue_with_quantizing(&rt, QuantSpec { unit: 4, offset: 1 });
    let (_sec_nums, _power, _pledge) = queue.add_active_sectors(&sectors(), SECTOR_SIZE).unwrap();

    let _ = queue.amt.flush().unwrap();

    // Fault middle sectors to expire at epoch 6
    // This faults one sector from the first set, all of the second set and one from the third.
    // Faulting at epoch 6 means the first 2 will expire on time, but the last will be early and
    // moved to the second set
    let power_delta = queue.reschedule_as_faults(6, &sectors()[1..5], SECTOR_SIZE).unwrap();
    assert_eq!(power_delta, power_for_sectors(SECTOR_SIZE, &sectors()[1..5]));

    let _ = queue.amt.flush().unwrap();

    // expect first set to contain first two sectors but with the seconds power moved to faulty power
    require_no_expiration_groups_before(5, &mut queue);
    let set = queue.pop_until(5).unwrap();

    assert_eq!(set.on_time_sectors, mk_bitfield([1, 2]));
    assert!(set.early_sectors.is_empty());

    assert_eq!(set.on_time_pledge, TokenAmount::from(2001));
    assert_eq!(set.active_power, power_for_sectors(SECTOR_SIZE, &sectors()[0..1]));
    assert_eq!(set.faulty_power, power_for_sectors(SECTOR_SIZE, &sectors()[1..2]));

    // expect the second set to have all faulty power and now contain 5th sector as an early sector
    require_no_expiration_groups_before(9, &mut queue);
    let set = queue.pop_until(9).unwrap();

    assert_eq!(set.on_time_sectors, mk_bitfield([3, 4]));
    assert_eq!(set.early_sectors, mk_bitfield([5]));

    // pledge is kept from original 2 sectors. Pledge from new early sector is NOT added.
    assert_eq!(set.on_time_pledge, TokenAmount::from(2005));

    assert_eq!(set.active_power, PowerPair::zero());
    assert_eq!(set.faulty_power, power_for_sectors(SECTOR_SIZE, &sectors()[2..5]));

    // expect last set to only contain non faulty sector
    require_no_expiration_groups_before(13, &mut queue);
    let set = queue.pop_until(13).unwrap();

    assert_eq!(set.on_time_sectors, mk_bitfield([6]));
    assert!(set.early_sectors.is_empty());

    // Pledge from sector moved from this set is dropped
    assert_eq!(set.on_time_pledge, TokenAmount::from(1005));

    assert_eq!(set.active_power, power_for_sectors(SECTOR_SIZE, &sectors()[5..]));
    assert_eq!(set.faulty_power, PowerPair::zero());
}

#[test]
fn reschedules_all_sectors_as_faults() {
    let h = ActorHarness::new(0);
    let rt = h.new_runtime();

    // Create expiration 3 sets with 2 sectors apiece
    let mut queue = empty_expiration_queue_with_quantizing(&rt, QuantSpec { unit: 4, offset: 1 });
    let (_sec_nums, _power, _pledge) = queue.add_active_sectors(&sectors(), SECTOR_SIZE).unwrap();

    let _ = queue.amt.flush().unwrap();

    // Fault all sectors
    // This converts the first 2 sets to faults and adds the 3rd set as early sectors to the second set
    queue.reschedule_all_as_faults(6).unwrap();

    let _ = queue.amt.flush().unwrap();

    // expect first set to contain first two sectors but with all power moved to faulty power
    require_no_expiration_groups_before(5, &mut queue);
    let set = queue.pop_until(5).unwrap();

    assert_eq!(set.on_time_sectors, mk_bitfield([1, 2])); // sectors are unmoved
    assert!(set.early_sectors.is_empty());

    assert_eq!(set.on_time_pledge, TokenAmount::from(2001)); // pledge is same

    // active power is converted to fault power
    assert_eq!(set.active_power, PowerPair::zero());
    assert_eq!(set.faulty_power, power_for_sectors(SECTOR_SIZE, &sectors()[0..2]));

    // expect the second set to have all faulty power and now contain 5th and 6th sectors as an early sectors
    require_no_expiration_groups_before(9, &mut queue);
    let set = queue.pop_until(9).unwrap();

    assert_eq!(set.on_time_sectors, mk_bitfield([3, 4]));
    assert_eq!(set.early_sectors, mk_bitfield([5, 6]));

    // pledge is kept from original 2 sectors. Pledge from new early sectors is NOT added.
    assert_eq!(set.on_time_pledge, TokenAmount::from(2005));

    // fault power is all power for sectors previously in the first and second sets
    assert_eq!(set.active_power, PowerPair::zero());
    assert_eq!(set.faulty_power, power_for_sectors(SECTOR_SIZE, &sectors()[2..]));

    // expect last set to only contain non faulty sector
    require_no_expiration_groups_before(13, &mut queue);
    let set = queue.pop_until(13).unwrap();

    assert!(set.on_time_sectors.is_empty());
    assert!(set.early_sectors.is_empty());

    // all pledge is dropped
    assert!(set.on_time_pledge.is_zero());

    assert_eq!(set.active_power, PowerPair::zero());
    assert_eq!(set.faulty_power, PowerPair::zero());
}

#[test]
fn reschedule_recover_restores_all_sector_stats() {
    let h = ActorHarness::new(0);
    let rt = h.new_runtime();

    // Create expiration 3 sets with 2 sectors apiece
    let mut queue = empty_expiration_queue_with_quantizing(&rt, QuantSpec { unit: 4, offset: 1 });
    let (_sec_nums, _power, _pledge) = queue.add_active_sectors(&sectors(), SECTOR_SIZE).unwrap();

    let _ = queue.amt.flush().unwrap();

    // Fault middle sectors to expire at epoch 6 to put sectors in a state
    // described in "reschedules sectors as faults"
    let _ = queue.reschedule_as_faults(6, &sectors()[1..5], SECTOR_SIZE).unwrap();

    let _ = queue.amt.flush().unwrap();

    // mark faulted sectors as recovered
    let recovered = queue.reschedule_recovered(sectors()[1..5].to_vec(), SECTOR_SIZE).unwrap();
    assert_eq!(recovered, power_for_sectors(SECTOR_SIZE, &sectors()[1..5]));

    // expect first set to contain first two sectors with active power
    require_no_expiration_groups_before(5, &mut queue);
    let set = queue.pop_until(5).unwrap();

    assert_eq!(set.on_time_sectors, mk_bitfield([1, 2]));
    assert!(set.early_sectors.is_empty());

    // pledge from both sectors
    assert_eq!(set.on_time_pledge, TokenAmount::from(2001));

    assert_eq!(set.active_power, power_for_sectors(SECTOR_SIZE, &sectors()[0..2]));
    assert_eq!(set.faulty_power, PowerPair::zero());

    // expect second set to have lost early sector 5 and have active power just from 3 and 4
    require_no_expiration_groups_before(9, &mut queue);
    let set = queue.pop_until(9).unwrap();

    assert_eq!(set.on_time_sectors, mk_bitfield([3, 4]));
    assert!(set.early_sectors.is_empty());

    // pledge is kept from original 2 sectors
    assert_eq!(set.on_time_pledge, TokenAmount::from(2005));

    assert_eq!(set.active_power, power_for_sectors(SECTOR_SIZE, &sectors()[2..4]));
    assert_eq!(set.faulty_power, PowerPair::zero());

    // expect sector 5 to be returned to last setu
    require_no_expiration_groups_before(13, &mut queue);
    let set = queue.pop_until(13).unwrap();

    assert_eq!(set.on_time_sectors, mk_bitfield([5, 6]));
    assert!(set.early_sectors.is_empty());

    // Pledge from sector 5 is restored
    assert_eq!(set.on_time_pledge, TokenAmount::from(2009));

    assert_eq!(set.active_power, power_for_sectors(SECTOR_SIZE, &sectors()[4..]));
    assert_eq!(set.faulty_power, PowerPair::zero());
}
<<<<<<< HEAD

#[test]
fn replaces_sectors_with_new_sectors() {
    let h = ActorHarness::new(0);
    let rt = h.new_runtime();

    // Create expiration 3 sets
    let mut queue = empty_expiration_queue_with_quantizing(&rt, QuantSpec { unit: 4, offset: 1 });

    // add sectors to each set
    let sectors = sectors();
    let (_sec_nums, _power, _pledge) = queue
        .add_active_sectors(
            &[sectors[0].clone(), sectors[1].clone(), sectors[3].clone(), sectors[5].clone()],
            SECTOR_SIZE,
        )
        .unwrap();

    let _ = queue.amt.flush().unwrap();

    // remove all from first set, replace second set, and append to third
    let to_remove = [sectors[0].clone(), sectors[1].clone(), sectors[3].clone()];
    let to_add = [sectors[2].clone(), sectors[4].clone()];
    let (removed, added, power_delta, pledge_delta) =
        queue.replace_sectors(&to_remove, &to_add, SECTOR_SIZE).unwrap();
    assert_eq!(removed, mk_bitfield([1, 2, 4]));
    assert_eq!(added, mk_bitfield([3, 5]));
    let added_power = power_for_sectors(SECTOR_SIZE, &to_add);
    assert_eq!(power_delta, &added_power - &power_for_sectors(SECTOR_SIZE, &to_remove));
    assert_eq!(TokenAmount::from(1002 + 1004 - 1000 - 1001 - 1003), pledge_delta);

    // first set is gone
    require_no_expiration_groups_before(9, &mut queue);

    // second set is replaced
    let set = queue.pop_until(9).unwrap();

    assert_eq!(set.on_time_sectors, mk_bitfield([3]));
    assert!(set.early_sectors.is_empty());

    // pledge and power is only from sector 3
    assert_eq!(set.on_time_pledge, TokenAmount::from(1002));
    assert_eq!(set.active_power, power_for_sectors(SECTOR_SIZE, &sectors[2..3]));
    assert_eq!(set.faulty_power, PowerPair::zero());

    // last set appends sector 6
    require_no_expiration_groups_before(13, &mut queue);
    let set = queue.pop_until(13).unwrap();

    assert_eq!(set.on_time_sectors, mk_bitfield([5, 6]));
    assert!(set.early_sectors.is_empty());

    // pledge and power are some of old and new sectors
    assert_eq!(set.on_time_pledge, TokenAmount::from(2009));
    assert_eq!(set.active_power, power_for_sectors(SECTOR_SIZE, &sectors[4..]));
    assert_eq!(set.faulty_power, PowerPair::zero());
}

#[test]
fn removes_sectors() {
    let h = ActorHarness::new(0);
    let rt = h.new_runtime();

    // add all sectors into 3 sets
    let mut queue = empty_expiration_queue_with_quantizing(&rt, QuantSpec { unit: 4, offset: 1 });
    let _ = queue.add_active_sectors(&sectors(), SECTOR_SIZE).unwrap();

    let _ = queue.amt.flush().unwrap();

    // put queue in a state where some sectors are early and some are faulty
    let _ = queue.reschedule_as_faults(6, &sectors()[1..6], SECTOR_SIZE).unwrap();

    let _ = queue.amt.flush().unwrap();

    // remove an active sector from first set, faulty sector and early faulty sector from second set,
    let to_remove =
        [sectors()[0].clone(), sectors()[3].clone(), sectors()[4].clone(), sectors()[5].clone()];

    // and only sector from last set
    let faults = mk_bitfield([4, 5, 6]);

    // label the last as recovering
    let recovering = mk_bitfield([6]);
    let (removed, recovering_power) =
        queue.remove_sectors(&rt.policy, &to_remove, &faults, &recovering, SECTOR_SIZE).unwrap();

    // assert all return values are correct
    assert_eq!(removed.on_time_sectors, mk_bitfield([1, 4]));
    assert_eq!(removed.early_sectors, mk_bitfield([5, 6]));
    assert_eq!(removed.on_time_pledge, TokenAmount::from(1000 + 1003)); // only on-time sectors
    assert_eq!(removed.active_power, power_for_sectors(SECTOR_SIZE, &sectors()[0..1]));
    assert_eq!(removed.faulty_power, power_for_sectors(SECTOR_SIZE, &sectors()[3..6]));
    assert_eq!(recovering_power, power_for_sectors(SECTOR_SIZE, &sectors()[5..6]));

    // assert queue state is as expected

    // only faulty sector 2 is found in first set
    require_no_expiration_groups_before(5, &mut queue);
    let set = queue.pop_until(5).unwrap();

    assert_eq!(set.on_time_sectors, mk_bitfield([2]));
    assert!(set.early_sectors.is_empty());
    assert_eq!(set.on_time_pledge, TokenAmount::from(1001));
    assert_eq!(set.active_power, PowerPair::zero());
    assert_eq!(set.faulty_power, power_for_sectors(SECTOR_SIZE, &sectors()[1..2]));

    // only faulty on-time sector 3 is found in second set
    require_no_expiration_groups_before(9, &mut queue);
    let set = queue.pop_until(9).unwrap();

    assert_eq!(set.on_time_sectors, mk_bitfield([3]));
    assert!(set.early_sectors.is_empty());
    assert_eq!(set.on_time_pledge, TokenAmount::from(1002));
    assert_eq!(set.active_power, PowerPair::zero());
    assert_eq!(set.faulty_power, power_for_sectors(SECTOR_SIZE, &sectors()[2..3]));

    // no further sets remain
    require_no_expiration_groups_before(20, &mut queue);
}

#[test]
fn adding_no_sectors_leaves_the_queue_empty() {
    let h = ActorHarness::new(0);
    let rt = h.new_runtime();

    let mut queue = empty_expiration_queue_with_quantizing(&rt, QuantSpec { unit: 4, offset: 1 });
    let _ = queue.add_active_sectors(&[], SECTOR_SIZE).unwrap();

    assert_eq!(queue.amt.count(), 0);
}

#[test]
fn rescheduling_no_expirations_as_faults_leaves_the_queue_empty() {
    let h = ActorHarness::new(0);
    let rt = h.new_runtime();

    let mut queue = empty_expiration_queue_with_quantizing(&rt, QuantSpec { unit: 4, offset: 1 });
    let _ = queue.add_active_sectors(&sectors(), SECTOR_SIZE).unwrap();

    // all sectors already expire before epoch 15, nothing should change.
    let length = queue.amt.count();
    let _ = queue.reschedule_as_faults(15, &sectors(), SECTOR_SIZE).unwrap();
    assert_eq!(queue.amt.count(), length);
}

#[test]
fn rescheduling_all_expirations_as_faults_leaves_the_queue_empty_if_it_was_empty() {
    let h = ActorHarness::new(0);
    let rt = h.new_runtime();

    let mut queue = empty_expiration_queue_with_quantizing(&rt, QuantSpec { unit: 4, offset: 1 });
    let _ = queue.add_active_sectors(&sectors(), SECTOR_SIZE).unwrap();

    // all sectors already expire before epoch 15, nothing should change.
    let length = queue.amt.count();
    let _ = queue.reschedule_all_as_faults(15).unwrap();
    assert_eq!(queue.amt.count(), length);
}

#[test]
fn rescheduling_no_sectors_as_recovered_leaves_the_queue_empty() {
    let h = ActorHarness::new(0);
    let rt = h.new_runtime();

    let mut queue = empty_expiration_queue_with_quantizing(&rt, QuantSpec { unit: 4, offset: 1 });
    let _ = queue.reschedule_recovered([].to_vec(), SECTOR_SIZE).unwrap();
    assert!(queue.amt.count().is_zero());
}
=======
>>>>>>> 98cafd32

fn test_sector(
    expiration: ChainEpoch,
    sector_number: SectorNumber,
    weight: u64,
    vweight: u64,
    pledge: u64,
) -> SectorOnChainInfo {
    SectorOnChainInfo {
        expiration,
        sector_number,
        deal_weight: DealWeight::from(weight),
        verified_deal_weight: DealWeight::from(vweight),
        initial_pledge: TokenAmount::from(pledge),
        sealed_cid: make_sealed_cid(format!("commR-{}", sector_number).as_bytes()),
        ..Default::default()
    }
}

fn require_no_expiration_groups_before(
    epoch: ChainEpoch,
    queue: &mut ExpirationQueue<'_, MemoryBlockstore>,
) {
    queue.amt.flush().unwrap();

    let set = queue.pop_until(epoch - 1).unwrap();
    assert!(set.is_empty());
}

fn empty_expiration_queue_with_quantizing<'a>(
    rt: &'a MockRuntime,
    quant: QuantSpec,
) -> ExpirationQueue<'a, MemoryBlockstore> {
    let empty_array =
        Amt::<(), _>::new_with_bit_width(&rt.store, TEST_AMT_BITWIDTH).flush().unwrap();

    ExpirationQueue::new(&rt.store, &empty_array, quant).unwrap()
}

fn empty_expiration_queue<'a>(rt: &'a MockRuntime) -> ExpirationQueue<'a, MemoryBlockstore> {
    empty_expiration_queue_with_quantizing(rt, NO_QUANTIZATION)
}<|MERGE_RESOLUTION|>--- conflicted
+++ resolved
@@ -522,7 +522,6 @@
     assert_eq!(set.active_power, power_for_sectors(SECTOR_SIZE, &sectors()[4..]));
     assert_eq!(set.faulty_power, PowerPair::zero());
 }
-<<<<<<< HEAD
 
 #[test]
 fn replaces_sectors_with_new_sectors() {
@@ -691,8 +690,6 @@
     let _ = queue.reschedule_recovered([].to_vec(), SECTOR_SIZE).unwrap();
     assert!(queue.amt.count().is_zero());
 }
-=======
->>>>>>> 98cafd32
 
 fn test_sector(
     expiration: ChainEpoch,
