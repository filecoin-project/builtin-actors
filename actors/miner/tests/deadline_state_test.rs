--- conflicted
+++ resolved
@@ -7,8 +7,10 @@
 use fil_actors_runtime::runtime::{Policy, Runtime};
 use fil_actors_runtime::test_utils::MockRuntime;
 use fil_actors_runtime::ActorError;
+use fil_actors_runtime::MessageAccumulator;
 use fvm_ipld_bitfield::BitField;
 use fvm_ipld_bitfield::UnvalidatedBitField;
+use fvm_ipld_blockstore::Blockstore;
 use fvm_shared::clock::ChainEpoch;
 use fvm_shared::{clock::QuantSpec, error::ExitCode, sector::SectorSize};
 
@@ -1215,13 +1217,10 @@
 }
 
 fn sector_power(sector_numbers: &[u64]) -> PowerPair {
-<<<<<<< HEAD
     power_for_sectors(
         SECTOR_SIZE,
         &select_sectors(&all_sectors(), &bitfield_from_slice(sector_numbers)),
     )
-=======
-    power_for_sectors(SECTOR_SIZE, &select_sectors(&all_sectors(), &make_bitfield(sector_numbers)))
 }
 
 fn make_bitfield(sector_numbers: &[u64]) -> BitField {
@@ -1352,5 +1351,4 @@
 
         summary
     }
->>>>>>> cc6429b6
 }