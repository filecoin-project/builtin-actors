#![allow(dead_code)]
use fil_actor_miner::MinerInfo;
use fil_actor_miner::SectorOnChainInfo;
use fil_actor_miner::SectorPreCommitOnChainInfo;
use fil_actor_miner::VestSpec;
use fil_actor_miner::VestingFunds;
<<<<<<< HEAD
use fil_actor_miner::{BitFieldQueue, CollisionPolicy, SectorOnChainInfo, State};
use fil_actors_runtime::{runtime::Policy, ActorError};
=======
use fil_actor_miner::{BitFieldQueue, State};
use fil_actors_runtime::runtime::Policy;
>>>>>>> 3645ea1c
use fvm_ipld_bitfield::BitField;
use fvm_ipld_blockstore::MemoryBlockstore;
use fvm_ipld_encoding::BytesDe;
use fvm_ipld_encoding::CborStore;
use fvm_ipld_hamt::Error as HamtError;
use fvm_shared::address::Address;
use fvm_shared::econ::TokenAmount;
<<<<<<< HEAD
use fvm_shared::sector::{SectorNumber, SectorSize};
=======
use fvm_shared::sector::SectorNumber;
>>>>>>> 3645ea1c
use fvm_shared::{clock::ChainEpoch, clock::QuantSpec, sector::RegisteredPoStProof};
use multihash::Code::Blake2b256;

use fil_actors_runtime::test_utils::*;

pub struct StateHarness {
    pub st: State,
    pub store: MemoryBlockstore,
}

impl StateHarness {
    #[allow(dead_code)]
    pub fn new(period_boundary: ChainEpoch) -> Self {
        Self::new_with_policy(&Policy::default(), period_boundary)
    }

    #[allow(dead_code)]
    pub fn new_with_policy(policy: &Policy, period_boundary: ChainEpoch) -> Self {
        // store init
        let store = MemoryBlockstore::default();
        // state field init
        let owner = Address::new_id(1);
        let worker = Address::new_id(2);

        let test_window_post_proof_type = RegisteredPoStProof::StackedDRGWindow2KiBV1;

        let info = MinerInfo::new(
            owner,
            worker,
            vec![],
            "peer".as_bytes().to_vec(),
            vec![BytesDe("foobar".as_bytes().to_vec()), BytesDe("imafilminer".as_bytes().to_vec())],
            test_window_post_proof_type,
        )
        .unwrap();
        let info_cid = store.put_cbor(&info, Blake2b256).unwrap();

        let st = State::new(policy, &store, info_cid, period_boundary, 0).unwrap();
        StateHarness { st, store }
    }

<<<<<<< HEAD
impl StateHarness {
    pub fn new_runtime(&self) -> MockRuntime {
        let mut rt = MockRuntime::default();

        // rt.policy.valid_post_proof_type.insert(self.window_post_proof_type);
        // rt.policy.valid_pre_commit_proof_type.insert(self.seal_proof_type);

        // rt.receiver = self.receiver;
        // rt.actor_code_cids.insert(self.owner, *ACCOUNT_ACTOR_CODE_ID);
        // rt.actor_code_cids.insert(self.worker, *ACCOUNT_ACTOR_CODE_ID);
        // for addr in &self.control_addrs {
        //     rt.actor_code_cids.insert(*addr, *ACCOUNT_ACTOR_CODE_ID);
        // }

        // rt.hash_func = fixed_hasher(self.period_offset);

        rt
    }

=======
    #[allow(dead_code)]
>>>>>>> 3645ea1c
    pub fn put_precommitted_sectors(
        &mut self,
        precommits: Vec<SectorPreCommitOnChainInfo>,
    ) -> anyhow::Result<()> {
        self.st.put_precommitted_sectors(&self.store, precommits)
    }

    #[allow(dead_code)]
    pub fn delete_precommitted_sectors(
        &mut self,
        sector_nums: &[SectorNumber],
    ) -> Result<(), HamtError> {
        self.st.delete_precommitted_sectors(&self.store, sector_nums)
    }

    #[allow(dead_code)]
    pub fn get_precommit(&self, sector_number: SectorNumber) -> SectorPreCommitOnChainInfo {
        self.st.get_precommitted_sector(&self.store, sector_number).unwrap().unwrap()
    }

    #[allow(dead_code)]
    pub fn has_precommit(&self, sector_number: SectorNumber) -> bool {
        self.st.get_precommitted_sector(&self.store, sector_number).unwrap().is_some()
    }

    #[allow(dead_code)]
    pub fn load_pre_commit_clean_ups<'db>(
        &'db self,
        policy: &Policy,
    ) -> BitFieldQueue<'db, MemoryBlockstore> {
        let quant = self.st.quant_spec_every_deadline(policy);
        let queue =
            BitFieldQueue::new(&self.store, &self.st.pre_committed_sectors_cleanup, quant).unwrap();
        queue
    }

    #[allow(dead_code)]
    pub fn add_pre_commit_clean_ups(
        &mut self,
        policy: &Policy,
        cleanup_events: Vec<(ChainEpoch, u64)>,
    ) -> anyhow::Result<()> {
        self.st.add_pre_commit_clean_ups(policy, &self.store, cleanup_events)
    }

    #[allow(dead_code)]
    pub fn quant_spec_every_deadline(&self, policy: &Policy) -> QuantSpec {
        self.st.quant_spec_every_deadline(policy)
    }

    #[allow(dead_code)]
    pub fn add_locked_funds(
        &mut self,
        current_epoch: ChainEpoch,
        vesting_sum: &TokenAmount,
        spec: &VestSpec,
    ) -> anyhow::Result<TokenAmount> {
        self.st.add_locked_funds(&self.store, current_epoch, vesting_sum, spec)
    }

    #[allow(dead_code)]
    pub fn unlock_vested_funds(
        &mut self,
        current_epoch: ChainEpoch,
    ) -> anyhow::Result<TokenAmount> {
        self.st.unlock_vested_funds(&self.store, current_epoch)
    }

    #[allow(dead_code)]
    pub fn unlock_unvested_funds(
        &mut self,
        current_epoch: ChainEpoch,
        target: &TokenAmount,
    ) -> anyhow::Result<TokenAmount> {
        self.st.unlock_unvested_funds(&self.store, current_epoch, target)
    }

    pub fn has_sector_number(&self, sector_no: SectorNumber) -> bool {
        self.st.has_sector_number(&self.store, sector_no).unwrap()
    }

    pub fn put_sector(&mut self, sector: &SectorOnChainInfo) {
        self.st.put_sectors(&self.store, vec![sector.clone()]).unwrap();
    }

    pub fn get_sector(&self, sector_number: SectorNumber) -> SectorOnChainInfo {
        self.st.get_sector(&self.store, sector_number).unwrap().unwrap()
    }

    // makes a bit field from the passed sector numbers
    pub fn delete_sectors(&mut self, sector_numbers: Vec<u64>) {
        let mut bf = BitField::new();
        for b in sector_numbers.iter() {
            bf.set(*b);
        }
        self.st.delete_sectors(&self.store, &bf).unwrap();
    }

    #[allow(dead_code)]
    pub fn vesting_funds_store_empty(&self) -> bool {
        let vesting = self.store.get_cbor::<VestingFunds>(&self.st.vesting_funds).unwrap().unwrap();
        vesting.funds.is_empty()
    }

    pub fn assign_sectors_to_deadlines(
        &mut self,
        policy: &Policy,
        epoch: ChainEpoch,
        mut sectors: Vec<SectorOnChainInfo>,
        partition_size: u64,
        sector_size: SectorSize,
    ) {
        self.st
            .assign_sectors_to_deadlines(
                policy,
                &self.store,
                epoch,
                sectors,
                partition_size,
                sector_size,
            )
            .unwrap();
    }

    #[allow(dead_code)]
    pub fn load_pre_commit_clean_ups<'db>(
        &'db self,
        policy: &Policy,
    ) -> BitFieldQueue<'db, MemoryBlockstore> {
        let quant = self.st.quant_spec_every_deadline(policy);
        let queue =
            BitFieldQueue::new(&self.store, &self.st.pre_committed_sectors_cleanup, quant).unwrap();
        queue
    }

    #[allow(dead_code)]
    pub fn add_pre_commit_clean_ups(
        &mut self,
        policy: &Policy,
        cleanup_events: Vec<(ChainEpoch, u64)>,
    ) -> anyhow::Result<()> {
        self.st.add_pre_commit_clean_ups(policy, &self.store, cleanup_events)
    }

    #[allow(dead_code)]
    pub fn quant_spec_every_deadline(&self, policy: &Policy) -> QuantSpec {
        self.st.quant_spec_every_deadline(policy)
    }

    #[allow(dead_code)]
    pub fn quant_spec_for_deadline(&self, policy: &Policy, deadline_idx: u64) -> QuantSpec {
        self.st.quant_spec_for_deadline(policy, deadline_idx)
    }

    #[allow(dead_code)]
    pub fn allocate(&mut self, sector_numbers: &[u64]) -> Result<(), ActorError> {
        self.st.allocate_sector_numbers(
            &self.store,
            &BitField::try_from_bits(sector_numbers.iter().copied()).unwrap(),
            CollisionPolicy::DenyCollisions,
        )
    }

    #[allow(dead_code)]
    pub fn mask(&mut self, ns: &BitField) -> Result<(), ActorError> {
        self.st.allocate_sector_numbers(&self.store, ns, CollisionPolicy::AllowCollisions)
    }

    #[allow(dead_code)]
    pub fn expect(&mut self, expected: &BitField) {
        let b: BitField = self.store.get_cbor(&self.st.allocated_sectors).unwrap().unwrap();
        assert_eq!(&b, expected);
    }
}<|MERGE_RESOLUTION|>--- conflicted
+++ resolved
@@ -1,16 +1,10 @@
 #![allow(dead_code)]
 use fil_actor_miner::MinerInfo;
-use fil_actor_miner::SectorOnChainInfo;
 use fil_actor_miner::SectorPreCommitOnChainInfo;
 use fil_actor_miner::VestSpec;
 use fil_actor_miner::VestingFunds;
-<<<<<<< HEAD
 use fil_actor_miner::{BitFieldQueue, CollisionPolicy, SectorOnChainInfo, State};
 use fil_actors_runtime::{runtime::Policy, ActorError};
-=======
-use fil_actor_miner::{BitFieldQueue, State};
-use fil_actors_runtime::runtime::Policy;
->>>>>>> 3645ea1c
 use fvm_ipld_bitfield::BitField;
 use fvm_ipld_blockstore::MemoryBlockstore;
 use fvm_ipld_encoding::BytesDe;
@@ -18,11 +12,7 @@
 use fvm_ipld_hamt::Error as HamtError;
 use fvm_shared::address::Address;
 use fvm_shared::econ::TokenAmount;
-<<<<<<< HEAD
 use fvm_shared::sector::{SectorNumber, SectorSize};
-=======
-use fvm_shared::sector::SectorNumber;
->>>>>>> 3645ea1c
 use fvm_shared::{clock::ChainEpoch, clock::QuantSpec, sector::RegisteredPoStProof};
 use multihash::Code::Blake2b256;
 
@@ -64,8 +54,6 @@
         StateHarness { st, store }
     }
 
-<<<<<<< HEAD
-impl StateHarness {
     pub fn new_runtime(&self) -> MockRuntime {
         let mut rt = MockRuntime::default();
 
@@ -84,9 +72,7 @@
         rt
     }
 
-=======
-    #[allow(dead_code)]
->>>>>>> 3645ea1c
+    #[allow(dead_code)]
     pub fn put_precommitted_sectors(
         &mut self,
         precommits: Vec<SectorPreCommitOnChainInfo>,
@@ -130,11 +116,6 @@
         cleanup_events: Vec<(ChainEpoch, u64)>,
     ) -> anyhow::Result<()> {
         self.st.add_pre_commit_clean_ups(policy, &self.store, cleanup_events)
-    }
-
-    #[allow(dead_code)]
-    pub fn quant_spec_every_deadline(&self, policy: &Policy) -> QuantSpec {
-        self.st.quant_spec_every_deadline(policy)
     }
 
     #[allow(dead_code)]
@@ -212,26 +193,6 @@
     }
 
     #[allow(dead_code)]
-    pub fn load_pre_commit_clean_ups<'db>(
-        &'db self,
-        policy: &Policy,
-    ) -> BitFieldQueue<'db, MemoryBlockstore> {
-        let quant = self.st.quant_spec_every_deadline(policy);
-        let queue =
-            BitFieldQueue::new(&self.store, &self.st.pre_committed_sectors_cleanup, quant).unwrap();
-        queue
-    }
-
-    #[allow(dead_code)]
-    pub fn add_pre_commit_clean_ups(
-        &mut self,
-        policy: &Policy,
-        cleanup_events: Vec<(ChainEpoch, u64)>,
-    ) -> anyhow::Result<()> {
-        self.st.add_pre_commit_clean_ups(policy, &self.store, cleanup_events)
-    }
-
-    #[allow(dead_code)]
     pub fn quant_spec_every_deadline(&self, policy: &Policy) -> QuantSpec {
         self.st.quant_spec_every_deadline(policy)
     }
