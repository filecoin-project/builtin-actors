#![allow(dead_code)]
use fil_actor_miner::MinerInfo;
use fil_actor_miner::SectorPreCommitOnChainInfo;
<<<<<<< HEAD
use fil_actor_miner::{BitFieldQueue, State};
=======
use fil_actor_miner::State;
use fil_actor_miner::VestSpec;
use fil_actor_miner::VestingFunds;
>>>>>>> 8bb18812
use fil_actors_runtime::runtime::Policy;
use fvm_ipld_blockstore::MemoryBlockstore;
use fvm_ipld_encoding::BytesDe;
use fvm_ipld_encoding::CborStore;
use fvm_ipld_hamt::Error as HamtError;
use fvm_shared::address::Address;
use fvm_shared::econ::TokenAmount;
use fvm_shared::sector::SectorNumber;
use fvm_shared::{clock::ChainEpoch, clock::QuantSpec, sector::RegisteredPoStProof};
use multihash::Code::Blake2b256;

pub struct StateHarness {
    pub st: State,
    pub store: MemoryBlockstore,
}

impl StateHarness {
    #[allow(dead_code)]
    pub fn new(period_boundary: ChainEpoch) -> Self {
        Self::new_with_policy(&Policy::default(), period_boundary)
    }

    #[allow(dead_code)]
    pub fn new_with_policy(policy: &Policy, period_boundary: ChainEpoch) -> Self {
        // store init
        let store = MemoryBlockstore::default();
        // state field init
        let owner = Address::new_id(1);
        let worker = Address::new_id(2);

        let test_window_post_proof_type = RegisteredPoStProof::StackedDRGWindow2KiBV1;

        let info = MinerInfo::new(
            owner,
            worker,
            vec![],
            "peer".as_bytes().to_vec(),
            vec![BytesDe("foobar".as_bytes().to_vec()), BytesDe("imafilminer".as_bytes().to_vec())],
            test_window_post_proof_type,
        )
        .unwrap();
        let info_cid = store.put_cbor(&info, Blake2b256).unwrap();

        let st = State::new(policy, &store, info_cid, period_boundary, 0).unwrap();
        StateHarness { st, store }
    }

    #[allow(dead_code)]
    pub fn put_precommitted_sectors(
        &mut self,
        precommits: Vec<SectorPreCommitOnChainInfo>,
    ) -> anyhow::Result<()> {
        self.st.put_precommitted_sectors(&self.store, precommits)
    }

    #[allow(dead_code)]
    pub fn delete_precommitted_sectors(
        &mut self,
        sector_nums: &[SectorNumber],
    ) -> Result<(), HamtError> {
        self.st.delete_precommitted_sectors(&self.store, sector_nums)
    }

    #[allow(dead_code)]
    pub fn get_precommit(&self, sector_number: SectorNumber) -> SectorPreCommitOnChainInfo {
        self.st.get_precommitted_sector(&self.store, sector_number).unwrap().unwrap()
    }

    #[allow(dead_code)]
    pub fn has_precommit(&self, sector_number: SectorNumber) -> bool {
        self.st.get_precommitted_sector(&self.store, sector_number).unwrap().is_some()
    }

<<<<<<< HEAD
    #[allow(dead_code)]
    pub fn load_pre_commit_clean_ups<'db>(
        &'db self,
        policy: &Policy,
    ) -> BitFieldQueue<'db, MemoryBlockstore> {
        let quant = self.st.quant_spec_every_deadline(policy);
        let queue =
            BitFieldQueue::new(&self.store, &self.st.pre_committed_sectors_cleanup, quant).unwrap();
        queue
    }

    #[allow(dead_code)]
    pub fn add_pre_commit_clean_ups(
        &mut self,
        policy: &Policy,
        cleanup_events: Vec<(ChainEpoch, u64)>,
    ) -> anyhow::Result<()> {
        self.st.add_pre_commit_clean_ups(policy, &self.store, cleanup_events)
    }

    #[allow(dead_code)]
    pub fn quant_spec_every_deadline(&self, policy: &Policy) -> QuantSpec {
        self.st.quant_spec_every_deadline(policy)
=======
    pub fn add_locked_funds(
        &mut self,
        current_epoch: ChainEpoch,
        vesting_sum: &TokenAmount,
        spec: &VestSpec,
    ) -> anyhow::Result<TokenAmount> {
        self.st.add_locked_funds(&self.store, current_epoch, vesting_sum, spec)
    }

    pub fn unlock_vested_funds(
        &mut self,
        current_epoch: ChainEpoch,
    ) -> anyhow::Result<TokenAmount> {
        self.st.unlock_vested_funds(&self.store, current_epoch)
    }

    pub fn unlock_unvested_funds(
        &mut self,
        current_epoch: ChainEpoch,
        target: &TokenAmount,
    ) -> anyhow::Result<TokenAmount> {
        self.st.unlock_unvested_funds(&self.store, current_epoch, target)
    }
}

impl StateHarness {
    pub fn vesting_funds_store_empty(&self) -> bool {
        let vesting = self.store.get_cbor::<VestingFunds>(&self.st.vesting_funds).unwrap().unwrap();
        vesting.funds.is_empty()
>>>>>>> 8bb18812
    }
}<|MERGE_RESOLUTION|>--- conflicted
+++ resolved
@@ -1,13 +1,9 @@
 #![allow(dead_code)]
 use fil_actor_miner::MinerInfo;
 use fil_actor_miner::SectorPreCommitOnChainInfo;
-<<<<<<< HEAD
 use fil_actor_miner::{BitFieldQueue, State};
-=======
-use fil_actor_miner::State;
 use fil_actor_miner::VestSpec;
 use fil_actor_miner::VestingFunds;
->>>>>>> 8bb18812
 use fil_actors_runtime::runtime::Policy;
 use fvm_ipld_blockstore::MemoryBlockstore;
 use fvm_ipld_encoding::BytesDe;
@@ -81,7 +77,6 @@
         self.st.get_precommitted_sector(&self.store, sector_number).unwrap().is_some()
     }
 
-<<<<<<< HEAD
     #[allow(dead_code)]
     pub fn load_pre_commit_clean_ups<'db>(
         &'db self,
@@ -105,7 +100,9 @@
     #[allow(dead_code)]
     pub fn quant_spec_every_deadline(&self, policy: &Policy) -> QuantSpec {
         self.st.quant_spec_every_deadline(policy)
-=======
+    }
+
+    #[allow(dead_code)]
     pub fn add_locked_funds(
         &mut self,
         current_epoch: ChainEpoch,
@@ -115,6 +112,7 @@
         self.st.add_locked_funds(&self.store, current_epoch, vesting_sum, spec)
     }
 
+    #[allow(dead_code)]
     pub fn unlock_vested_funds(
         &mut self,
         current_epoch: ChainEpoch,
@@ -122,6 +120,7 @@
         self.st.unlock_vested_funds(&self.store, current_epoch)
     }
 
+    #[allow(dead_code)]
     pub fn unlock_unvested_funds(
         &mut self,
         current_epoch: ChainEpoch,
@@ -129,12 +128,10 @@
     ) -> anyhow::Result<TokenAmount> {
         self.st.unlock_unvested_funds(&self.store, current_epoch, target)
     }
-}
 
-impl StateHarness {
+    #[allow(dead_code)]
     pub fn vesting_funds_store_empty(&self) -> bool {
         let vesting = self.store.get_cbor::<VestingFunds>(&self.st.vesting_funds).unwrap().unwrap();
         vesting.funds.is_empty()
->>>>>>> 8bb18812
     }
 }