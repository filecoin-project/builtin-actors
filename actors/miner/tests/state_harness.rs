#![allow(dead_code)]
use fil_actor_miner::MinerInfo;
use fil_actor_miner::SectorOnChainInfo;
use fil_actor_miner::SectorPreCommitOnChainInfo;
use fil_actor_miner::VestSpec;
use fil_actor_miner::VestingFunds;
use fil_actor_miner::{BitFieldQueue, State};
use fil_actors_runtime::runtime::Policy;
use fvm_ipld_bitfield::BitField;
use fvm_ipld_blockstore::MemoryBlockstore;
use fvm_ipld_encoding::BytesDe;
use fvm_ipld_encoding::CborStore;
use fvm_ipld_hamt::Error as HamtError;
use fvm_shared::address::Address;
use fvm_shared::econ::TokenAmount;
use fvm_shared::sector::SectorNumber;
use fvm_shared::{clock::ChainEpoch, clock::QuantSpec, sector::RegisteredPoStProof};
use multihash::Code::Blake2b256;

pub struct StateHarness {
    pub st: State,
    pub store: MemoryBlockstore,
}

impl StateHarness {
    #[allow(dead_code)]
    pub fn new(period_boundary: ChainEpoch) -> Self {
        Self::new_with_policy(&Policy::default(), period_boundary)
    }

    #[allow(dead_code)]
    pub fn new_with_policy(policy: &Policy, period_boundary: ChainEpoch) -> Self {
        // store init
        let store = MemoryBlockstore::default();
        // state field init
        let owner = Address::new_id(1);
        let worker = Address::new_id(2);

        let test_window_post_proof_type = RegisteredPoStProof::StackedDRGWindow2KiBV1;

        let info = MinerInfo::new(
            owner,
            worker,
            vec![],
            "peer".as_bytes().to_vec(),
            vec![BytesDe("foobar".as_bytes().to_vec()), BytesDe("imafilminer".as_bytes().to_vec())],
            test_window_post_proof_type,
        )
        .unwrap();
        let info_cid = store.put_cbor(&info, Blake2b256).unwrap();

        let st = State::new(policy, &store, info_cid, period_boundary, 0).unwrap();
        StateHarness { st, store }
    }

    #[allow(dead_code)]
    pub fn put_precommitted_sectors(
        &mut self,
        precommits: Vec<SectorPreCommitOnChainInfo>,
    ) -> anyhow::Result<()> {
        self.st.put_precommitted_sectors(&self.store, precommits)
    }

    #[allow(dead_code)]
    pub fn delete_precommitted_sectors(
        &mut self,
        sector_nums: &[SectorNumber],
    ) -> Result<(), HamtError> {
        self.st.delete_precommitted_sectors(&self.store, sector_nums)
    }

    #[allow(dead_code)]
    pub fn get_precommit(&self, sector_number: SectorNumber) -> SectorPreCommitOnChainInfo {
        self.st.get_precommitted_sector(&self.store, sector_number).unwrap().unwrap()
    }

    #[allow(dead_code)]
    pub fn has_precommit(&self, sector_number: SectorNumber) -> bool {
        self.st.get_precommitted_sector(&self.store, sector_number).unwrap().is_some()
    }

    #[allow(dead_code)]
    pub fn load_pre_commit_clean_ups<'db>(
        &'db self,
        policy: &Policy,
    ) -> BitFieldQueue<'db, MemoryBlockstore> {
        let quant = self.st.quant_spec_every_deadline(policy);
        let queue =
            BitFieldQueue::new(&self.store, &self.st.pre_committed_sectors_cleanup, quant).unwrap();
        queue
    }

    #[allow(dead_code)]
    pub fn add_pre_commit_clean_ups(
        &mut self,
        policy: &Policy,
        cleanup_events: Vec<(ChainEpoch, u64)>,
    ) -> anyhow::Result<()> {
        self.st.add_pre_commit_clean_ups(policy, &self.store, cleanup_events)
    }

    #[allow(dead_code)]
    pub fn quant_spec_every_deadline(&self, policy: &Policy) -> QuantSpec {
        self.st.quant_spec_every_deadline(policy)
    }

    #[allow(dead_code)]
    pub fn add_locked_funds(
        &mut self,
        current_epoch: ChainEpoch,
        vesting_sum: &TokenAmount,
        spec: &VestSpec,
    ) -> anyhow::Result<TokenAmount> {
        self.st.add_locked_funds(&self.store, current_epoch, vesting_sum, spec)
    }

    #[allow(dead_code)]
    pub fn unlock_vested_funds(
        &mut self,
        current_epoch: ChainEpoch,
    ) -> anyhow::Result<TokenAmount> {
        self.st.unlock_vested_funds(&self.store, current_epoch)
    }

    #[allow(dead_code)]
    pub fn unlock_unvested_funds(
        &mut self,
        current_epoch: ChainEpoch,
        target: &TokenAmount,
    ) -> anyhow::Result<TokenAmount> {
        self.st.unlock_unvested_funds(&self.store, current_epoch, target)
    }
<<<<<<< HEAD

    pub fn has_sector_number(&self, sector_no: SectorNumber) -> bool {
        self.st.has_sector_number(&self.store, sector_no).unwrap()
    }

    pub fn put_sector(&mut self, sector: &SectorOnChainInfo) {
        self.st.put_sectors(&self.store, vec![sector.clone()]).unwrap();
    }

    pub fn get_sector(&self, sector_number: SectorNumber) -> SectorOnChainInfo {
        self.st.get_sector(&self.store, sector_number).unwrap().unwrap()
    }

    // makes a bit field from the passed sector numbers
    pub fn delete_sectors(&mut self, sector_numbers: Vec<u64>) {
        let mut bf = BitField::new();
        for b in sector_numbers.iter() {
            bf.set(*b);
        }
        self.st.delete_sectors(&self.store, &bf).unwrap();
    }
}
=======
>>>>>>> c39bd56a

    #[allow(dead_code)]
    pub fn vesting_funds_store_empty(&self) -> bool {
        let vesting = self.store.get_cbor::<VestingFunds>(&self.st.vesting_funds).unwrap().unwrap();
        vesting.funds.is_empty()
    }
}<|MERGE_RESOLUTION|>--- conflicted
+++ resolved
@@ -130,7 +130,6 @@
     ) -> anyhow::Result<TokenAmount> {
         self.st.unlock_unvested_funds(&self.store, current_epoch, target)
     }
-<<<<<<< HEAD
 
     pub fn has_sector_number(&self, sector_no: SectorNumber) -> bool {
         self.st.has_sector_number(&self.store, sector_no).unwrap()
@@ -152,9 +151,6 @@
         }
         self.st.delete_sectors(&self.store, &bf).unwrap();
     }
-}
-=======
->>>>>>> c39bd56a
 
     #[allow(dead_code)]
     pub fn vesting_funds_store_empty(&self) -> bool {
