--- conflicted
+++ resolved
@@ -1,12 +1,6 @@
 use fil_actor_miner::{locked_reward_from_reward, Actor, Method};
-<<<<<<< HEAD
 use fil_actors_runtime::test_utils::{expect_abort_contains_message, EVM_ACTOR_CODE_ID};
 use fil_actors_runtime::BURNT_FUNDS_ACTOR_ADDR;
-use fvm_ipld_encoding::RawBytes;
-=======
-use fil_actors_runtime::test_utils::{expect_abort_contains_message, make_identity_cid};
-use fil_actors_runtime::BURNT_FUNDS_ACTOR_ADDR;
->>>>>>> 04b1d0d8
 use fvm_shared::bigint::Zero;
 use fvm_shared::clock::ChainEpoch;
 use fvm_shared::econ::TokenAmount;
@@ -71,11 +65,7 @@
     st.fee_debt = fee_debt.clone();
     rt.replace_state(&st);
 
-<<<<<<< HEAD
     rt.set_caller(*EVM_ACTOR_CODE_ID, h.owner);
-=======
-    rt.set_caller(make_identity_cid(b"1234"), h.owner);
->>>>>>> 04b1d0d8
 
     // fail to call the unexported method
     expect_abort_contains_message(
@@ -91,18 +81,7 @@
     rt.add_balance(fee_debt.clone());
     rt.set_received(fee_debt.clone());
 
-<<<<<<< HEAD
-    rt.expect_send(
-        BURNT_FUNDS_ACTOR_ADDR,
-        METHOD_SEND,
-        None,
-        fee_debt,
-        RawBytes::default(),
-        ExitCode::OK,
-    );
-=======
     rt.expect_send(BURNT_FUNDS_ACTOR_ADDR, METHOD_SEND, None, fee_debt, None, ExitCode::OK);
->>>>>>> 04b1d0d8
 
     rt.call::<Actor>(Method::RepayDebtExported as u64, None).unwrap();
 
