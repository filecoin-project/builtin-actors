--- conflicted
+++ resolved
@@ -34,11 +34,6 @@
 use fil_actor_reward::{Method as RewardMethod, ThisEpochRewardReturn};
 use fil_actors_runtime::runtime::{DomainSeparationTag, Policy, Runtime, RuntimePolicy};
 use fil_actors_runtime::test_utils::*;
-<<<<<<< HEAD
-=======
-use fil_actors_runtime::ActorDowncast;
-use fil_actors_runtime::MessageAccumulator;
->>>>>>> cc6429b6
 use fil_actors_runtime::{
     ActorDowncast, ActorError, Array, DealWeight, MessageAccumulator, BURNT_FUNDS_ACTOR_ADDR,
     INIT_ACTOR_ADDR, REWARD_ACTOR_ADDR, STORAGE_MARKET_ACTOR_ADDR, STORAGE_POWER_ACTOR_ADDR,
@@ -77,10 +72,6 @@
 use multihash::MultihashDigest;
 use num_traits::sign::Signed;
 
-<<<<<<< HEAD
-=======
-use fil_actor_miner::testing::check_state_invariants;
->>>>>>> cc6429b6
 use std::collections::{BTreeMap, BTreeSet, HashMap, HashSet};
 use std::convert::TryInto;
 use std::ops::Neg;
@@ -2911,20 +2902,6 @@
     (included, missing)
 }
 
-<<<<<<< HEAD
-#[allow(dead_code)]
-pub fn select_sectors(sectors: &[SectorOnChainInfo], field: &BitField) -> Vec<SectorOnChainInfo> {
-    let mut to_include: BTreeSet<_> = field.iter().collect();
-    let included =
-        sectors.iter().filter(|sector| to_include.remove(&sector.sector_number)).cloned().collect();
-
-    assert!(to_include.is_empty(), "failed to find {} expected sectors", to_include.len());
-
-    included
-}
-
-=======
->>>>>>> cc6429b6
 fn require_contains_all(
     superset: &BitField,
     subset: &BitField,
@@ -3178,7 +3155,6 @@
     }
 }
 
-<<<<<<< HEAD
 // Helper type for validating deadline state.
 //
 // All methods take the state by value so one can (and should) construct a
@@ -3322,9 +3298,7 @@
     BitField::from_ranges(ranges)
 }
 
-=======
 #[allow(dead_code)]
->>>>>>> cc6429b6
 #[derive(Clone, Copy, Default)]
 pub struct CronControl {
     pub pre_commit_num: u64,
