--- conflicted
+++ resolved
@@ -12,11 +12,8 @@
     aggregate_pre_commit_network_fee, ChangeWorkerAddressParams, CheckSectorProvenParams,
     TerminateSectorsParams, TerminationDeclaration,
 };
-<<<<<<< HEAD
 use fil_actor_miner::aggregate_pre_commit_network_fee;
 use fil_actor_miner::max_prove_commit_duration;
-=======
->>>>>>> 58b4f03d
 use fil_actor_miner::{
     initial_pledge_for_power, locked_reward_from_reward, new_deadline_info_from_offset_and_epoch,
     pledge_penalty_for_continued_fault, power_for_sectors, qa_power_for_weight, Actor,
@@ -75,11 +72,6 @@
 const RECEIVER_ID: u64 = 1000;
 pub type SectorsMap = BTreeMap<SectorNumber, SectorOnChainInfo>;
 
-<<<<<<< HEAD
-// an expriration ~10 days greater than effective min expiration taking into account 30 days max
-// between pre and prove commit
-const DEFAULT_SECTOR_EXPIRATION: ChainEpoch = 220;
-=======
 // A reward amount for use in tests where the vesting amount wants to be large enough to cover penalties.
 #[allow(dead_code)]
 pub const BIG_REWARDS: u128 = 10u128.pow(24);
@@ -87,7 +79,6 @@
 // an expriration ~10 days greater than effective min expiration taking into account 30 days max between pre and prove commit
 #[allow(dead_code)]
 pub const DEFAULT_SECTOR_EXPIRATION: u64 = 220;
->>>>>>> 58b4f03d
 
 #[allow(dead_code)]
 pub fn setup() -> (ActorHarness, MockRuntime) {
