--- conflicted
+++ resolved
@@ -8,28 +8,17 @@
 };
 use fil_actor_miner::ext::market::ON_MINER_SECTORS_TERMINATE_METHOD;
 use fil_actor_miner::ext::power::{UPDATE_CLAIMED_POWER_METHOD, UPDATE_PLEDGE_TOTAL_METHOD};
-use fil_actor_miner::Method as MinerMethod;
 use fil_actor_miner::{
-<<<<<<< HEAD
-    aggregate_pre_commit_network_fee, aggregate_prove_commit_network_fee, qa_power_for_sector,
-    ChangeWorkerAddressParams, ExtendSectorExpirationParams, MinerInfo, ProveCommitAggregateParams,
-};
-use fil_actor_miner::{
-    initial_pledge_for_power, locked_reward_from_reward, new_deadline_info_from_offset_and_epoch,
-    pledge_penalty_for_continued_fault, power_for_sectors, qa_power_for_weight, Actor,
+    aggregate_pre_commit_network_fee, aggregate_prove_commit_network_fee, consensus_fault_penalty,
+    initial_pledge_for_power, locked_reward_from_reward, max_prove_commit_duration,
+    new_deadline_info_from_offset_and_epoch, pledge_penalty_for_continued_fault, power_for_sectors,
+    qa_power_for_sector, qa_power_for_weight, reward_for_consensus_slash_report, Actor,
     ApplyRewardParams, BitFieldQueue, ChangeMultiaddrsParams, ChangePeerIDParams,
-=======
-    aggregate_pre_commit_network_fee, consensus_fault_penalty, initial_pledge_for_power,
-    locked_reward_from_reward, max_prove_commit_duration, new_deadline_info_from_offset_and_epoch,
-    pledge_penalty_for_continued_fault, power_for_sectors, qa_power_for_sector,
-    qa_power_for_weight, reward_for_consensus_slash_report, Actor, ApplyRewardParams,
-    BitFieldQueue, ChangeMultiaddrsParams, ChangePeerIDParams, ChangeWorkerAddressParams,
-    CheckSectorProvenParams, CompactPartitionsParams, CompactSectorNumbersParams,
->>>>>>> 3e20060b
-    ConfirmSectorProofsParams, CronEventPayload, Deadline, DeadlineInfo, Deadlines,
-    DeclareFaultsParams, DeclareFaultsRecoveredParams, DeferredCronEventParams,
-    DisputeWindowedPoStParams, ExpirationQueue, ExpirationSet, ExtendSectorExpirationParams,
-    FaultDeclaration, GetControlAddressesReturn, Method,
+    ChangeWorkerAddressParams, CheckSectorProvenParams, CompactPartitionsParams,
+    CompactSectorNumbersParams, ConfirmSectorProofsParams, CronEventPayload, Deadline,
+    DeadlineInfo, Deadlines, DeclareFaultsParams, DeclareFaultsRecoveredParams,
+    DeferredCronEventParams, DisputeWindowedPoStParams, ExpirationQueue, ExpirationSet,
+    ExtendSectorExpirationParams, FaultDeclaration, GetControlAddressesReturn, Method,
     MinerConstructorParams as ConstructorParams, MinerInfo, Partition, PoStPartition, PowerPair,
     PreCommitSectorBatchParams, PreCommitSectorParams, ProveCommitSectorParams,
     RecoveryDeclaration, ReportConsensusFaultParams, SectorOnChainInfo, SectorPreCommitOnChainInfo,
@@ -37,6 +26,7 @@
     VestingFunds, WindowedPoSt, WithdrawBalanceParams, WithdrawBalanceReturn,
     CRON_EVENT_PROVING_DEADLINE,
 };
+use fil_actor_miner::{Method as MinerMethod, ProveCommitAggregateParams};
 use fil_actor_power::{
     CurrentTotalPowerReturn, EnrollCronEventParams, Method as PowerMethod, UpdateClaimedPowerParams,
 };
@@ -54,13 +44,8 @@
 use fvm_ipld_blockstore::Blockstore;
 use fvm_ipld_encoding::de::Deserialize;
 use fvm_ipld_encoding::ser::Serialize;
-<<<<<<< HEAD
 use fvm_ipld_encoding::{BytesDe, Cbor, CborStore, RawBytes};
-use fvm_shared::address::Address;
-=======
-use fvm_ipld_encoding::{BytesDe, CborStore, RawBytes};
 use fvm_shared::address::{Address, Protocol};
->>>>>>> 3e20060b
 use fvm_shared::bigint::bigint_ser::BigIntSer;
 use fvm_shared::bigint::BigInt;
 use fvm_shared::clock::{ChainEpoch, QuantSpec, NO_QUANTIZATION};
@@ -588,7 +573,7 @@
             };
             let vdreturn = VerifyDealsForActivationReturn {
                 sectors: vec![SectorWeights {
-                    deal_space: conf.deal_space,
+                    deal_space: conf.deal_space as u64,
                     deal_weight: conf.deal_weight,
                     verified_deal_weight: conf.verified_deal_weight,
                 }],
@@ -2235,8 +2220,7 @@
 pub struct PreCommitConfig {
     pub deal_weight: DealWeight,
     pub verified_deal_weight: DealWeight,
-<<<<<<< HEAD
-    pub deal_space: Option<SectorSize>,
+    pub deal_space: u64,
 }
 
 #[allow(dead_code)]
@@ -2245,28 +2229,25 @@
         PreCommitConfig {
             deal_weight: DealWeight::from(0),
             verified_deal_weight: DealWeight::from(0),
-            deal_space: None,
+            deal_space: 0,
         }
     }
 
     pub fn new(
         deal_weight: DealWeight,
         verified_deal_weight: DealWeight,
-        deal_space: Option<SectorSize>,
+        deal_space: SectorSize,
     ) -> PreCommitConfig {
-        PreCommitConfig { deal_weight, verified_deal_weight, deal_space }
+        PreCommitConfig { deal_weight, verified_deal_weight, deal_space: deal_space as u64 }
     }
 
     pub fn default() -> PreCommitConfig {
         PreCommitConfig {
             deal_weight: DealWeight::from(0),
             verified_deal_weight: DealWeight::from(0),
-            deal_space: Some(SectorSize::_2KiB),
-        }
-    }
-=======
-    pub deal_space: u64,
->>>>>>> 3e20060b
+            deal_space: SectorSize::_2KiB as u64,
+        }
+    }
 }
 
 #[derive(Default, Clone)]
