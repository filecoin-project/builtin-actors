--- conflicted
+++ resolved
@@ -69,10 +69,7 @@
 
 use std::collections::{BTreeMap, HashMap, HashSet};
 use std::convert::TryInto;
-<<<<<<< HEAD
-=======
 use std::ops::Neg;
->>>>>>> 9d026d44
 
 const RECEIVER_ID: u64 = 1000;
 pub type SectorsMap = BTreeMap<SectorNumber, SectorOnChainInfo>;
