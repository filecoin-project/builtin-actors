--- conflicted
+++ resolved
@@ -13,20 +13,12 @@
     ApplyRewardParams, BitFieldQueue, ChangeMultiaddrsParams, ChangePeerIDParams,
     ConfirmSectorProofsParams, CronEventPayload, Deadline, DeadlineInfo, Deadlines,
     DeclareFaultsParams, DeclareFaultsRecoveredParams, DeferredCronEventParams,
-<<<<<<< HEAD
     DisputeWindowedPoStParams, ExpirationQueue, ExpirationSet, FaultDeclaration,
     GetControlAddressesReturn, Method, MinerConstructorParams as ConstructorParams, Partition,
     PoStPartition, PowerPair, PreCommitSectorBatchParams, PreCommitSectorParams,
     ProveCommitSectorParams, RecoveryDeclaration, SectorOnChainInfo, SectorPreCommitOnChainInfo,
     Sectors, State, SubmitWindowedPoStParams, VestingFunds, WindowedPoSt,
     CRON_EVENT_PROVING_DEADLINE,
-=======
-    DisputeWindowedPoStParams, ExpirationQueue, FaultDeclaration, GetControlAddressesReturn,
-    Method, MinerConstructorParams as ConstructorParams, Partition, PoStPartition, PowerPair,
-    PreCommitSectorParams, ProveCommitSectorParams, RecoveryDeclaration, SectorOnChainInfo,
-    SectorPreCommitOnChainInfo, Sectors, State, SubmitWindowedPoStParams, VestingFunds,
-    WindowedPoSt, CRON_EVENT_PROVING_DEADLINE,
->>>>>>> 12fbffe9
 };
 use fil_actor_power::{
     CurrentTotalPowerReturn, EnrollCronEventParams, Method as PowerMethod, UpdateClaimedPowerParams,
@@ -65,7 +57,6 @@
 use cid::Cid;
 use multihash::derive::Multihash;
 use multihash::MultihashDigest;
-use num_traits::Zero;
 
 use std::collections::{BTreeMap, HashMap, HashSet};
 
