--- conflicted
+++ resolved
@@ -14,19 +14,6 @@
     TerminateSectorsParams, TerminationDeclaration,
 };
 use fil_actor_miner::{
-<<<<<<< HEAD
-    consensus_fault_penalty, initial_pledge_for_power, locked_reward_from_reward,
-    new_deadline_info_from_offset_and_epoch, pledge_penalty_for_continued_fault, power_for_sectors,
-    qa_power_for_weight, reward_for_consensus_slash_report, Actor, ApplyRewardParams,
-    BitFieldQueue, ChangeMultiaddrsParams, ChangePeerIDParams, ConfirmSectorProofsParams,
-    CronEventPayload, Deadline, DeadlineInfo, Deadlines, DeclareFaultsParams,
-    DeclareFaultsRecoveredParams, DeferredCronEventParams, DisputeWindowedPoStParams,
-    FaultDeclaration, GetControlAddressesReturn, Method,
-    MinerConstructorParams as ConstructorParams, Partition, PoStPartition, PowerPair,
-    PreCommitSectorParams, ProveCommitSectorParams, RecoveryDeclaration,
-    ReportConsensusFaultParams, SectorOnChainInfo, SectorPreCommitOnChainInfo, Sectors, State,
-    SubmitWindowedPoStParams, VestingFunds, WindowedPoSt, CRON_EVENT_PROVING_DEADLINE,
-=======
     initial_pledge_for_power, locked_reward_from_reward, new_deadline_info_from_offset_and_epoch,
     pledge_penalty_for_continued_fault, power_for_sectors, qa_power_for_weight, Actor,
     ApplyRewardParams, BitFieldQueue, ChangeMultiaddrsParams, ChangePeerIDParams,
@@ -38,7 +25,6 @@
     ProveCommitSectorParams, RecoveryDeclaration, SectorOnChainInfo, SectorPreCommitOnChainInfo,
     Sectors, State, SubmitWindowedPoStParams, VestingFunds, WindowedPoSt, WithdrawBalanceParams,
     WithdrawBalanceReturn, CRON_EVENT_PROVING_DEADLINE,
->>>>>>> 5d5eb71e
 };
 use fil_actor_power::{
     CurrentTotalPowerReturn, EnrollCronEventParams, Method as PowerMethod, UpdateClaimedPowerParams,
@@ -63,11 +49,6 @@
 use fvm_shared::bigint::BigInt;
 use fvm_shared::clock::{ChainEpoch, QuantSpec, NO_QUANTIZATION};
 use fvm_shared::commcid::{FIL_COMMITMENT_SEALED, FIL_COMMITMENT_UNSEALED};
-<<<<<<< HEAD
-use fvm_shared::consensus::ConsensusFault;
-use fvm_shared::crypto::randomness::DomainSeparationTag;
-=======
->>>>>>> 5d5eb71e
 use fvm_shared::deal::DealID;
 use fvm_shared::econ::TokenAmount;
 use fvm_shared::error::ExitCode;
@@ -78,6 +59,10 @@
 };
 use fvm_shared::smooth::FilterEstimate;
 use fvm_shared::METHOD_SEND;
+use fvm_shared::consensus::ConsensusFault;
+use fil_actor_miner::ReportConsensusFaultParams;
+use fil_actor_miner::consensus_fault_penalty;
+use fil_actor_miner::reward_for_consensus_slash_report;
 
 use cid::Cid;
 use itertools::Itertools;
@@ -85,18 +70,9 @@
 use multihash::MultihashDigest;
 use num_traits::sign::Signed;
 
-<<<<<<< HEAD
-use num_traits::Zero;
-
-use rand::prelude::*;
-
-use std::collections::{BTreeMap, HashMap};
-use std::convert::TryInto;
-=======
 use std::collections::{BTreeMap, HashMap, HashSet};
 use std::convert::TryInto;
 use std::ops::Neg;
->>>>>>> 5d5eb71e
 
 const RECEIVER_ID: u64 = 1000;
 pub type SectorsMap = BTreeMap<SectorNumber, SectorOnChainInfo>;
@@ -443,10 +419,6 @@
         ProveCommitSectorParams { sector_number: sector_no, proof: vec![0u8; 192] }
     }
 
-<<<<<<< HEAD
-    // TODO: find a better name
-    pub fn pre_commit_sector_internal(
-=======
     pub fn pre_commit_sector_batch(
         &self,
         rt: &mut MockRuntime,
@@ -552,7 +524,6 @@
     }
 
     pub fn pre_commit_sector(
->>>>>>> 5d5eb71e
         &self,
         rt: &mut MockRuntime,
         params: PreCommitSectorParams,
@@ -625,22 +596,14 @@
         result
     }
 
-<<<<<<< HEAD
-    pub fn pre_commit_sector(
-=======
     pub fn pre_commit_sector_and_get(
->>>>>>> 5d5eb71e
         &self,
         rt: &mut MockRuntime,
         params: PreCommitSectorParams,
         conf: PreCommitConfig,
         first: bool,
     ) -> SectorPreCommitOnChainInfo {
-<<<<<<< HEAD
-        let result = self.pre_commit_sector_internal(rt, params.clone(), conf, first);
-=======
         let result = self.pre_commit_sector(rt, params.clone(), conf, first);
->>>>>>> 5d5eb71e
 
         expect_empty(result.unwrap());
         rt.verify();
@@ -1615,7 +1578,6 @@
         deadline.load_partition(&rt.store, pidx).unwrap()
     }
 
-<<<<<<< HEAD
     pub fn report_consensus_fault(
         &self,
         rt: &mut MockRuntime,
@@ -1686,7 +1648,8 @@
             &RawBytes::serialize(params).unwrap(),
         );
         rt.verify();
-=======
+    }
+
     pub fn collect_deadline_expirations(
         &self,
         rt: &MockRuntime,
@@ -1995,7 +1958,6 @@
         rt.verify();
 
         Ok(())
->>>>>>> 5d5eb71e
     }
 }
 
