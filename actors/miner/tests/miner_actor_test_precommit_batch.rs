use fil_actor_market::{Method as MarketMethod, SectorDealData};
use fil_actor_miner::{
    aggregate_pre_commit_network_fee, max_prove_commit_duration, pre_commit_deposit_for_power,
    qa_power_max, PreCommitSectorBatchParams, PreCommitSectorParams, State,
};
use fil_actor_power::Method as PowerMethod;
use fil_actors_runtime::runtime::Policy;
use fil_actors_runtime::test_utils::*;
use fvm_shared::clock::ChainEpoch;
use fvm_shared::deal::DealID;
use fvm_shared::econ::TokenAmount;
use fvm_shared::error::ExitCode;
use fvm_shared::sector::SectorNumber;

use num_traits::Zero;

use cid::Cid;
use std::collections::HashMap;

mod util;
use util::*;

// an expiration ~10 days greater than effective min expiration taking into account 30 days max
// between pre and prove commit
const DEFAULT_SECTOR_EXPIRATION: i64 = 220;

// A balance for use in tests where the miner's low balance is not interesting.

#[derive(Default, Clone)]
struct DealSpec {
    ids: Vec<DealID>,
    commd: Option<Cid>,
}

fn assert_simple_batch(
    v2: bool,
    batch_size: usize,
    balance_surplus: TokenAmount,
    base_fee: TokenAmount,
    deal_specs: &[DealSpec],
    exit_code: ExitCode,
    error_str: &str,
) {
    let period_offset = ChainEpoch::from(100);

    let h = ActorHarness::new_with_options(HarnessOptions {
        use_v2_pre_commit_and_replica_update: v2,
        proving_period_offset: period_offset,
    });
    let mut rt = h.new_runtime();

    let precommit_epoch = period_offset + 1;
    rt.set_epoch(precommit_epoch);
    h.construct_and_verify(&mut rt);
    let dl_info = h.deadline(&rt);

    let sector_nos: Vec<SectorNumber> = (0..batch_size).map(|x| x as u64 + 100).collect();
    let sector_no_as_uints: Vec<u64> = (0..batch_size).map(|x| x as u64 + 100).collect();
    let sector_expiration =
        dl_info.period_end() + DEFAULT_SECTOR_EXPIRATION * rt.policy.wpost_proving_period; // on deadline boundary but > 180 days

    let mut sectors = vec![PreCommitSectorParams::default(); batch_size];
    let mut conf = PreCommitBatchConfig {
        sector_deal_data: vec![SectorDealData::default(); batch_size],
        first_for_miner: true,
    };
    let mut deposits = vec![TokenAmount::zero(); batch_size];

    for i in 0..batch_size {
        let mut deals = DealSpec::default();
        if deal_specs.len() > i {
            deals = deal_specs[i].clone();
        }
        sectors[i] = h.make_pre_commit_params(
            sector_nos[i],
            precommit_epoch - 1,
            sector_expiration,
            deals.ids,
        );

        conf.sector_deal_data[i] = SectorDealData { commd: deals.commd };
        let pwr_estimate = qa_power_max(h.sector_size);
        deposits[i] = pre_commit_deposit_for_power(
            &h.epoch_reward_smooth,
            &h.epoch_qa_power_smooth,
            &pwr_estimate,
        );
    }
    let net_fee = aggregate_pre_commit_network_fee(batch_size as i64, &base_fee);
    let total_deposit: TokenAmount = deposits.iter().sum();
    let total_balance = net_fee + &total_deposit;
    rt.set_balance(total_balance + balance_surplus);

    if exit_code != ExitCode::OK {
        expect_abort_contains_message(
            exit_code,
            error_str,
            h.pre_commit_sector_batch(
                &mut rt,
                PreCommitSectorBatchParams { sectors },
                &conf,
                &base_fee,
            ),
        );
        rt.reset();

        // State untouched.
        let st: State = rt.get_state();
        assert!(st.pre_commit_deposits.is_zero());
        let expirations = h.collect_precommit_expirations(&rt, &st);
        assert!(expirations.is_empty());
        return;
    }
    let precommits = h.pre_commit_sector_batch_and_get(
        &mut rt,
        PreCommitSectorBatchParams { sectors: sectors.clone() },
        &conf,
        &base_fee,
    );

    // Check precommits
    let st: State = rt.get_state();
    for i in (0..batch_size).map(|i| i as usize) {
        assert_eq!(precommit_epoch, precommits[i].pre_commit_epoch);
        assert_eq!(conf.sector_deal_data[i].commd, precommits[i].info.unsealed_cid.0);

        assert_eq!(sector_nos[i], precommits[i].info.sector_number);

        let pwr_estimate = qa_power_max(h.sector_size);
        let expect_deposit = pre_commit_deposit_for_power(
            &h.epoch_reward_smooth,
            &h.epoch_qa_power_smooth,
            &pwr_estimate,
        );
        assert_eq!(expect_deposit, precommits[i].pre_commit_deposit);
    }

    assert!(total_deposit.is_positive());
    assert_eq!(total_deposit, st.pre_commit_deposits);

    let expirations = h.collect_precommit_expirations(&rt, &st);
    let expected_precommit_expiration = st.quant_spec_every_deadline(&rt.policy).quantize_up(
        precommit_epoch
            + max_prove_commit_duration(&rt.policy, h.seal_proof_type).unwrap()
            + rt.policy.expired_pre_commit_clean_up_delay,
    );
    assert_eq!(HashMap::from([(expected_precommit_expiration, sector_no_as_uints)]), expirations);
}

mod miner_actor_precommit_batch {
    use super::*;
    use fil_actor_market::{
        SectorDeals, VerifyDealsForActivationParams, VerifyDealsForActivationReturn,
    };
    use fil_actor_miner::{
        new_deadline_info_from_offset_and_epoch, Actor, Method, PreCommitSectorBatchParams2,
    };
    use fil_actors_runtime::{STORAGE_MARKET_ACTOR_ADDR, STORAGE_POWER_ACTOR_ADDR};
    use fvm_ipld_encoding::RawBytes;
    use test_case::test_case;

    #[test_case(false; "v1")]
    #[test_case(true; "v2")]
    fn one_sector(v2: bool) {
        assert_simple_batch(v2, 1, TokenAmount::zero(), TokenAmount::zero(), &[], ExitCode::OK, "");
    }

    #[test_case(false; "v1")]
    #[test_case(true; "v2")]
    fn thirty_two_sectors(v2: bool) {
        assert_simple_batch(
            v2,
            32,
            TokenAmount::zero(),
            TokenAmount::zero(),
            &[],
            ExitCode::OK,
            "",
        );
    }

    #[test_case(false; "v1")]
    #[test_case(true; "v2")]
    fn max_sectors(v2: bool) {
        assert_simple_batch(
            v2,
            256,
            TokenAmount::zero(),
            TokenAmount::zero(),
            &[],
            ExitCode::OK,
            "",
        );
    }

    #[test_case(false; "v1")]
    #[test_case(true; "v2")]
    fn one_deal(v2: bool) {
        assert_simple_batch(
            v2,
            3,
            TokenAmount::zero(),
            TokenAmount::zero(),
            &[DealSpec { ids: vec![1], commd: Some(make_piece_cid("1".as_bytes())) }],
            ExitCode::OK,
            "",
        );
    }

    #[test_case(false; "v1")]
    #[test_case(true; "v2")]
    fn many_deals(v2: bool) {
        assert_simple_batch(
            v2,
            3,
            TokenAmount::zero(),
            TokenAmount::zero(),
            &[
                DealSpec { ids: vec![1], commd: Some(make_piece_cid("1".as_bytes())) },
                DealSpec { ids: vec![2], commd: Some(make_piece_cid("2".as_bytes())) },
                DealSpec { ids: vec![1, 2], commd: Some(make_piece_cid("1|2".as_bytes())) },
            ],
            ExitCode::OK,
            "",
        );
    }

    #[test_case(false; "v1")]
    #[test_case(true; "v2")]
    fn empty_batch(v2: bool) {
        assert_simple_batch(
            v2,
            0,
            TokenAmount::zero(),
            TokenAmount::zero(),
            &[],
            ExitCode::USR_ILLEGAL_ARGUMENT,
            "batch empty",
        );
    }

    #[test_case(false; "v1")]
    #[test_case(true; "v2")]
    fn too_many_sectors(v2: bool) {
        assert_simple_batch(
            v2,
            Policy::default().pre_commit_sector_batch_max_size + 1,
            TokenAmount::zero(),
            TokenAmount::zero(),
            &[],
            ExitCode::USR_ILLEGAL_ARGUMENT,
            "batch of 257 too large",
        );
    }

    #[test_case(false; "v1")]
    #[test_case(true; "v2")]
    fn insufficient_balance(v2: bool) {
        assert_simple_batch(
            v2,
            10,
            TokenAmount::from_atto(-1),
            TokenAmount::zero(),
            &[],
            ExitCode::USR_INSUFFICIENT_FUNDS,
            "insufficient funds",
        );
    }

    #[test_case(false; "v1")]
    #[test_case(true; "v2")]
    fn one_bad_apple_ruins_batch(v2: bool) {
        // This test does not enumerate all the individual conditions that could cause a single precommit
        // to be rejected. Those are covered in the PreCommitSector tests, and we know that that
        // method is implemented in terms of a batch of one.

        let period_offset = ChainEpoch::from(100);

        let h = ActorHarness::new_with_options(HarnessOptions {
            use_v2_pre_commit_and_replica_update: v2,
            proving_period_offset: period_offset,
        });

        let mut rt = h.new_runtime();
        rt.set_balance(BIG_BALANCE.clone());
        rt.set_received(TokenAmount::zero());

        let precommit_epoch = period_offset + 1;
        rt.set_epoch(precommit_epoch);
        h.construct_and_verify(&mut rt);
        let dl_info = h.deadline(&rt);

        let sector_expiration =
            dl_info.period_end() + DEFAULT_SECTOR_EXPIRATION * rt.policy.wpost_proving_period;
        let sectors = vec![
            h.make_pre_commit_params(100, precommit_epoch - 1, sector_expiration, vec![]),
            h.make_pre_commit_params(101, precommit_epoch - 1, sector_expiration, vec![]),
            h.make_pre_commit_params(102, precommit_epoch - 1, rt.epoch, vec![]), // Expires too soon
        ];

        expect_abort_contains_message(
            ExitCode::USR_ILLEGAL_ARGUMENT,
            "sector expiration",
            h.pre_commit_sector_batch(
                &mut rt,
                PreCommitSectorBatchParams { sectors },
<<<<<<< HEAD
                &PreCommitBatchConfig { sector_weights: vec![], first_for_miner: true },
=======
                &PreCommitBatchConfig { sector_deal_data: vec![], first_for_miner: true },
>>>>>>> 931f7daf
                &TokenAmount::zero(),
            ),
        );
        rt.reset();
    }

    #[test_case(false; "v1")]
    #[test_case(true; "v2")]
    fn duplicate_sector_rejects_batch(v2: bool) {
        let period_offset = ChainEpoch::from(100);

        let h = ActorHarness::new_with_options(HarnessOptions {
            use_v2_pre_commit_and_replica_update: v2,
            proving_period_offset: period_offset,
        });
        let mut rt = h.new_runtime();
        rt.set_balance(BIG_BALANCE.clone());
        rt.set_received(TokenAmount::zero());

        let precommit_epoch = period_offset + 1;
        rt.set_epoch(precommit_epoch);
        h.construct_and_verify(&mut rt);
        let dl_info = h.deadline(&rt);

        let sector_expiration =
            dl_info.period_end() + DEFAULT_SECTOR_EXPIRATION * rt.policy.wpost_proving_period;
        let sectors = vec![
            h.make_pre_commit_params(100, precommit_epoch - 1, sector_expiration, vec![]),
            h.make_pre_commit_params(101, precommit_epoch - 1, sector_expiration, vec![]),
            h.make_pre_commit_params(100, precommit_epoch - 1, sector_expiration, vec![]), // Duplicated
        ];

        expect_abort_contains_message(
            ExitCode::USR_ILLEGAL_ARGUMENT,
            "duplicate sector number 100",
            h.pre_commit_sector_batch(
                &mut rt,
                PreCommitSectorBatchParams { sectors },
<<<<<<< HEAD
                &PreCommitBatchConfig { sector_weights: vec![], first_for_miner: true },
=======
                &PreCommitBatchConfig { sector_deal_data: vec![], first_for_miner: true },
>>>>>>> 931f7daf
                &TokenAmount::zero(),
            ),
        );
        rt.reset();
    }

    #[test]
    fn mismatch_of_commd() {
        let period_offset = ChainEpoch::from(100);

        let h = ActorHarness::new_with_options(HarnessOptions {
            use_v2_pre_commit_and_replica_update: true,
            proving_period_offset: period_offset,
        });
        let mut rt = h.new_runtime();
        rt.set_balance(BIG_BALANCE.clone());
        rt.set_received(TokenAmount::zero());

        let precommit_epoch = period_offset + 1;
        rt.set_epoch(precommit_epoch);
        h.construct_and_verify(&mut rt);
        let dl_info = h.deadline(&rt);

        let sector_expiration =
            dl_info.period_end() + DEFAULT_SECTOR_EXPIRATION * rt.policy.wpost_proving_period;
        let sector = h.make_pre_commit_params_v2(
            100,
            precommit_epoch - 1,
            sector_expiration,
            vec![1],
            Some(make_piece_cid(&[1])),
        );
        let sectors = vec![sector];
        {
            rt.set_caller(*ACCOUNT_ACTOR_CODE_ID, h.worker);
            rt.expect_validate_caller_addr(h.caller_addrs());

            h.expect_query_network_info(&mut rt);
            let mut sector_deals = Vec::new();
            let mut sector_deal_data = Vec::new();
            for sector in &sectors {
                sector_deals.push(SectorDeals {
                    sector_type: sector.seal_proof,
                    sector_expiry: sector.expiration,
                    deal_ids: sector.deal_ids.clone(),
                });

                //mismatch here
                sector_deal_data.push(SectorDealData { commd: Some(make_piece_cid(&[2])) });
            }

            let vdparams = VerifyDealsForActivationParams { sectors: sector_deals };
            let vdreturn = VerifyDealsForActivationReturn { sectors: sector_deal_data };
            rt.expect_send(
                STORAGE_MARKET_ACTOR_ADDR,
                MarketMethod::VerifyDealsForActivation as u64,
                RawBytes::serialize(vdparams).unwrap(),
                TokenAmount::zero(),
                RawBytes::serialize(vdreturn).unwrap(),
                ExitCode::OK,
            );

            let state = h.get_state(&rt);

            let dlinfo = new_deadline_info_from_offset_and_epoch(
                &rt.policy,
                state.proving_period_start,
                rt.epoch,
            );
            let cron_params = make_deadline_cron_event_params(dlinfo.last());
            rt.expect_send(
                STORAGE_POWER_ACTOR_ADDR,
                PowerMethod::EnrollCronEvent as u64,
                RawBytes::serialize(cron_params).unwrap(),
                TokenAmount::zero(),
                RawBytes::default(),
                ExitCode::OK,
            );

            let result = rt.call::<Actor>(
                Method::PreCommitSectorBatch2 as u64,
                &RawBytes::serialize(PreCommitSectorBatchParams2 { sectors }).unwrap(),
            );

            expect_abort_contains_message(
                ExitCode::USR_ILLEGAL_ARGUMENT,
                "and passed CompactCommD",
                result,
            );
        }
    }
}<|MERGE_RESOLUTION|>--- conflicted
+++ resolved
@@ -304,11 +304,7 @@
             h.pre_commit_sector_batch(
                 &mut rt,
                 PreCommitSectorBatchParams { sectors },
-<<<<<<< HEAD
-                &PreCommitBatchConfig { sector_weights: vec![], first_for_miner: true },
-=======
                 &PreCommitBatchConfig { sector_deal_data: vec![], first_for_miner: true },
->>>>>>> 931f7daf
                 &TokenAmount::zero(),
             ),
         );
@@ -347,11 +343,7 @@
             h.pre_commit_sector_batch(
                 &mut rt,
                 PreCommitSectorBatchParams { sectors },
-<<<<<<< HEAD
-                &PreCommitBatchConfig { sector_weights: vec![], first_for_miner: true },
-=======
                 &PreCommitBatchConfig { sector_deal_data: vec![], first_for_miner: true },
->>>>>>> 931f7daf
                 &TokenAmount::zero(),
             ),
         );
