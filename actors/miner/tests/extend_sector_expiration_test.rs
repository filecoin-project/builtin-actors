--- conflicted
+++ resolved
@@ -12,10 +12,6 @@
     test_utils::{expect_abort_contains_message, make_piece_cid, MockRuntime},
     EPOCHS_IN_DAY,
 };
-<<<<<<< HEAD
-use fvm_ipld_bitfield::{BitField, UnvalidatedBitField};
-use fvm_shared::{clock::ChainEpoch, error::ExitCode, sector::RegisteredSealProof};
-=======
 use fvm_ipld_bitfield::BitField;
 use fvm_shared::{
     address::Address,
@@ -25,7 +21,6 @@
     ActorID,
 };
 use std::collections::HashMap;
->>>>>>> 931f7daf
 
 mod util;
 use fil_actors_runtime::runtime::Policy;
