--- conflicted
+++ resolved
@@ -1,12 +1,7 @@
 use fil_actor_miner::{Actor, GetOwnerReturn, Method};
 use fil_actors_runtime::test_utils::{
-<<<<<<< HEAD
     expect_abort, expect_abort_contains_message, new_bls_addr, MockRuntime, ACCOUNT_ACTOR_CODE_ID,
     EVM_ACTOR_CODE_ID, MULTISIG_ACTOR_CODE_ID,
-=======
-    expect_abort, expect_abort_contains_message, make_identity_cid, new_bls_addr, MockRuntime,
-    ACCOUNT_ACTOR_CODE_ID, MULTISIG_ACTOR_CODE_ID,
->>>>>>> 04b1d0d8
 };
 use fvm_ipld_encoding::ipld_block::IpldBlock;
 use fvm_shared::econ::TokenAmount;
@@ -47,13 +42,7 @@
     h.change_owner_address(&mut rt, NEW_ADDRESS).unwrap();
 
     // Set to non-builtin caller to confirm exported correctly
-<<<<<<< HEAD
     rt.set_caller(*EVM_ACTOR_CODE_ID, OTHER_ADDRESS);
-    rt.expect_validate_caller_any();
-    let ret: GetOwnerReturn =
-        rt.call::<Actor>(Method::GetOwnerExported as u64, None).unwrap().deserialize().unwrap();
-=======
-    rt.set_caller(make_identity_cid(b"1234"), OTHER_ADDRESS);
     rt.expect_validate_caller_any();
     let ret: GetOwnerReturn = rt
         .call::<Actor>(Method::GetOwnerExported as u64, None)
@@ -61,7 +50,6 @@
         .unwrap()
         .deserialize()
         .unwrap();
->>>>>>> 04b1d0d8
 
     assert_eq!(h.owner, ret.owner);
     assert_eq!(NEW_ADDRESS, ret.proposed.unwrap());
@@ -82,11 +70,7 @@
     let (h, mut rt) = setup();
 
     let params = IpldBlock::serialize_cbor(&NEW_ADDRESS).unwrap();
-<<<<<<< HEAD
     rt.set_caller(*EVM_ACTOR_CODE_ID, h.owner);
-=======
-    rt.set_caller(make_identity_cid(b"1234"), h.owner);
->>>>>>> 04b1d0d8
 
     // fail to call the unexported method
 
@@ -110,11 +94,7 @@
     // new owner can also call the exported method
 
     rt.expect_validate_caller_addr(vec![NEW_ADDRESS]);
-<<<<<<< HEAD
     rt.set_caller(*EVM_ACTOR_CODE_ID, NEW_ADDRESS);
-=======
-    rt.set_caller(make_identity_cid(b"1234"), NEW_ADDRESS);
->>>>>>> 04b1d0d8
     rt.call::<Actor>(Method::ChangeOwnerAddressExported as u64, params).unwrap();
 
     rt.verify();
