--- conflicted
+++ resolved
@@ -65,13 +65,8 @@
 fn change_owner_address_restricted_correctly() {
     let (h, mut rt) = setup();
 
-<<<<<<< HEAD
-    let params = &RawBytes::serialize(NEW_ADDRESS).unwrap();
+    let params = IpldBlock::serialize_cbor(&NEW_ADDRESS).unwrap();
     rt.set_caller(*EVM_ACTOR_CODE_ID, h.owner);
-=======
-    let params = IpldBlock::serialize_cbor(&NEW_ADDRESS).unwrap();
-    rt.set_caller(make_identity_cid(b"1234"), h.owner);
->>>>>>> e5e13180
 
     // fail to call the unexported method
 
