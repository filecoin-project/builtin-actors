use fil_actors_runtime::test_utils::*;

use fil_actor_miner::{Actor, ChangeMultiaddrsParams, GetMultiaddrsReturn, Method};
use fvm_ipld_encoding::ipld_block::IpldBlock;
use fvm_ipld_encoding::BytesDe;
use fvm_shared::error::ExitCode;

mod util;

#[test]
fn test_can_set_peer_id() {
    let mut rt = MockRuntime::default();
    let h = util::ActorHarness::new(0);

    h.construct_and_verify(&mut rt);
    h.set_peer_id(&mut rt, vec![1, 2, 3]);

    h.check_state(&rt);
}

#[test]
fn test_can_clear_peer_id() {
    let mut rt = MockRuntime::default();
    let h = util::ActorHarness::new(0);

    h.construct_and_verify(&mut rt);
    h.set_peer_id(&mut rt, vec![]);

    h.check_state(&rt);
}

#[test]
fn test_cant_set_large_peer_id() {
    let mut rt = MockRuntime::default();
    let h = util::ActorHarness::new(0);
    let peer_id = vec![0; rt.policy.max_peer_id_length + 1];

    h.construct_and_verify(&mut rt);
    h.set_peer_id_fail(&mut rt, peer_id);

    h.check_state(&rt);
}

#[test]
fn can_set_multiaddrs() {
    let mut rt = MockRuntime::default();
    let h = util::ActorHarness::new(0);

    h.construct_and_verify(&mut rt);
    h.set_multiaddr(&mut rt, vec![BytesDe(vec![1, 3, 3, 7])]);

    h.check_state(&rt);
}

#[test]
fn can_set_multiple_multiaddrs() {
    let mut rt = MockRuntime::default();
    let h = util::ActorHarness::new(0);

    h.construct_and_verify(&mut rt);
    h.set_multiaddr(&mut rt, vec![BytesDe(vec![1, 3, 3, 7]), BytesDe(vec![2, 4, 4, 8])]);

    h.check_state(&rt);
}

#[test]
fn can_set_clear_multiaddrs() {
    let mut rt = MockRuntime::default();
    let h = util::ActorHarness::new(0);

    h.construct_and_verify(&mut rt);
    h.set_multiaddr(&mut rt, vec![]);

    h.check_state(&rt);
}

#[test]
fn cant_set_empty_multiaddrs() {
    let mut rt = MockRuntime::default();
    let h = util::ActorHarness::new(0);

    h.construct_and_verify(&mut rt);
    h.set_multiaddr_fail(&mut rt, vec![BytesDe(vec![])]);

    h.check_state(&rt);
}

#[test]
fn cant_set_large_multiaddrs() {
    let mut rt = MockRuntime::default();
    let h = util::ActorHarness::new(0);

    let mut maddrs = Vec::new();
    for i in 0..100 {
        maddrs.push(BytesDe(vec![
            i + 1,
            i + 2,
            i + 3,
            i + 4,
            i + 5,
            i + 6,
            i + 7,
            i + 8,
            i + 9,
            i + 10,
            i + 11,
        ]));
    }

    h.construct_and_verify(&mut rt);
    h.set_multiaddr_fail(&mut rt, maddrs);

    h.check_state(&rt);
}

#[test]
fn get_and_change_multiaddrs_restricted_correctly() {
    let mut rt = MockRuntime::default();
    let h = util::ActorHarness::new(0);

    h.construct_and_verify(&mut rt);

    let new_multiaddrs = vec![BytesDe(vec![1, 3, 3, 7])];

    let params = IpldBlock::serialize_cbor(&ChangeMultiaddrsParams {
        new_multi_addrs: new_multiaddrs.clone(),
    })
    .unwrap();

<<<<<<< HEAD
    rt.set_caller(*EVM_ACTOR_CODE_ID, h.worker);
=======
    rt.set_caller(make_identity_cid(b"1234"), h.worker);
>>>>>>> 04b1d0d8

    // fail to call the unexported setter

    expect_abort_contains_message(
        ExitCode::USR_FORBIDDEN,
        "must be built-in",
        rt.call::<Actor>(Method::ChangeMultiaddrs as u64, params.clone()),
    );

    // call the exported setter

    rt.expect_validate_caller_addr(h.caller_addrs());

    rt.call::<Actor>(Method::ChangeMultiaddrsExported as u64, params).unwrap();
    rt.verify();

    // call the exported getter

    rt.expect_validate_caller_any();
    let ret: GetMultiaddrsReturn = rt
        .call::<Actor>(Method::GetMultiaddrsExported as u64, None)
        .unwrap()
<<<<<<< HEAD
=======
        .unwrap()
>>>>>>> 04b1d0d8
        .deserialize()
        .unwrap();
    rt.verify();

    assert_eq!(new_multiaddrs, ret.multi_addrs);

    h.check_state(&rt);
}<|MERGE_RESOLUTION|>--- conflicted
+++ resolved
@@ -127,11 +127,7 @@
     })
     .unwrap();
 
-<<<<<<< HEAD
     rt.set_caller(*EVM_ACTOR_CODE_ID, h.worker);
-=======
-    rt.set_caller(make_identity_cid(b"1234"), h.worker);
->>>>>>> 04b1d0d8
 
     // fail to call the unexported setter
 
@@ -154,10 +150,7 @@
     let ret: GetMultiaddrsReturn = rt
         .call::<Actor>(Method::GetMultiaddrsExported as u64, None)
         .unwrap()
-<<<<<<< HEAD
-=======
         .unwrap()
->>>>>>> 04b1d0d8
         .deserialize()
         .unwrap();
     rt.verify();
