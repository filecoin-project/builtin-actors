use fil_actor_miner::{
    max_prove_commit_duration, pre_commit_deposit_for_power, qa_power_max, DeadlineInfo, State,
    VestSpec,
};
use fil_actors_runtime::network::EPOCHS_IN_DAY;
use fil_actors_runtime::test_utils::*;
use fvm_shared::address::Address;
use fvm_shared::clock::ChainEpoch;
use fvm_shared::consensus::{ConsensusFault, ConsensusFaultType};
use fvm_shared::deal::DealID;
use fvm_shared::econ::TokenAmount;
use fvm_shared::error::ExitCode;
use fvm_shared::sector::{RegisteredSealProof, SectorNumber, MAX_SECTOR_NUMBER};

use num_traits::Zero;

use std::collections::HashMap;

mod util;
use util::*;

// an expiration ~10 days greater than effective min expiration taking into account 30 days max
// between pre and prove commit
const DEFAULT_SECTOR_EXPIRATION: i64 = 220;

// A balance for use in tests where the miner's low balance is not interesting.

<<<<<<< HEAD
fn assert_simple_pre_commit(
    sector_number: SectorNumber,
    deal_size: u64,
    verified_deal_size: u64,
    deal_ids: &[DealID],
) {
=======
fn assert_simple_pre_commit(sector_number: SectorNumber, deal_ids: &[DealID]) {
>>>>>>> 931f7daf
    let period_offset = ChainEpoch::from(100);

    let mut h = ActorHarness::new(period_offset);
    h.set_proof_type(RegisteredSealProof::StackedDRG64GiBV1);
    let mut rt = h.new_runtime();
    rt.set_balance(BIG_BALANCE.clone());
    rt.set_received(TokenAmount::zero());

    let precommit_epoch = period_offset + 1;
    rt.set_epoch(precommit_epoch);
    h.construct_and_verify(&mut rt);
    let dl_info = h.deadline(&rt);

    let expiration =
        dl_info.period_end() + DEFAULT_SECTOR_EXPIRATION * rt.policy.wpost_proving_period; // on deadline boundary but > 180 days
    let precommit_params =
        h.make_pre_commit_params(sector_number, precommit_epoch - 1, expiration, deal_ids.to_vec());
    let precommit = h.pre_commit_sector_and_get(
        &mut rt,
        precommit_params.clone(),
        util::PreCommitConfig::default(),
        true,
    );

    // Check precommit expectations.
    assert_eq!(precommit_epoch, precommit.pre_commit_epoch);

    assert_eq!(sector_number, precommit.info.sector_number);
    assert_eq!(precommit_params.seal_proof, precommit.info.seal_proof);
    assert_eq!(precommit_params.sealed_cid, precommit.info.sealed_cid);
    assert_eq!(precommit_params.seal_rand_epoch, precommit.info.seal_rand_epoch);
    assert_eq!(precommit_params.deal_ids, precommit.info.deal_ids);
    assert_eq!(precommit_params.expiration, precommit.info.expiration);

    let pwr_estimate = qa_power_max(h.sector_size);
    let expected_deposit = pre_commit_deposit_for_power(
        &h.epoch_reward_smooth,
        &h.epoch_qa_power_smooth,
        &pwr_estimate,
    );
    assert_eq!(expected_deposit, precommit.pre_commit_deposit);

    let st: State = rt.get_state();
    assert!(expected_deposit > TokenAmount::default());
    assert_eq!(expected_deposit, st.pre_commit_deposits);

    let expirations = h.collect_precommit_expirations(&rt, &st);
    let expected_precommit_expiration = st.quant_spec_every_deadline(&rt.policy).quantize_up(
        precommit_epoch
            + max_prove_commit_duration(&rt.policy, h.seal_proof_type).unwrap()
            + rt.policy.expired_pre_commit_clean_up_delay,
    );
    assert_eq!(HashMap::from([(expected_precommit_expiration, vec![sector_number])]), expirations);
}

mod miner_actor_test_commitment {
    use super::*;

    #[test]
    fn no_deals() {
        assert_simple_pre_commit(0, &[]);
    }

    #[test]
    fn max_sector_number() {
        assert_simple_pre_commit(MAX_SECTOR_NUMBER, &[]);
    }

    #[test]
    fn one_deal() {
        assert_simple_pre_commit(100, &[1]);
    }

    #[test]
    fn two_deals() {
        assert_simple_pre_commit(100, &[1, 2]);
    }

    #[test]
    fn insufficient_funds_for_pre_commit() {
        let period_offset = ChainEpoch::from(100);
        let insufficient_balance = TokenAmount::from_atto(10u8); // 10 AttoFIL

        let mut h = ActorHarness::new(period_offset);
        h.set_proof_type(RegisteredSealProof::StackedDRG64GiBV1);
        let mut rt = h.new_runtime();
        rt.set_balance(insufficient_balance);
        rt.set_received(TokenAmount::zero());

        let precommit_epoch = period_offset + 1;
        rt.set_epoch(precommit_epoch);
        h.construct_and_verify(&mut rt);
        let deadline = h.deadline(&rt);
        let challenge_epoch = precommit_epoch - 1;
        let expiration =
            deadline.period_end() + DEFAULT_SECTOR_EXPIRATION * rt.policy.wpost_proving_period;

        let precommit_params = h.make_pre_commit_params(101, challenge_epoch, expiration, vec![]);

        expect_abort(
            ExitCode::USR_INSUFFICIENT_FUNDS,
            h.pre_commit_sector(&mut rt, precommit_params, util::PreCommitConfig::default(), true),
        );
        h.check_state(&rt);
    }

    #[test]
<<<<<<< HEAD
    fn deal_space_exceeds_sector_space() {
        let period_offset = ChainEpoch::from(100);

        let mut h = ActorHarness::new(period_offset);
        h.set_proof_type(RegisteredSealProof::StackedDRG32GiBV1);
        let mut rt = h.new_runtime();
        rt.set_balance(BIG_BALANCE.clone());
        rt.set_received(TokenAmount::zero());

        let precommit_epoch = period_offset + 1;
        rt.set_epoch(precommit_epoch);
        h.construct_and_verify(&mut rt);
        let deadline = h.deadline(&rt);
        let challenge_epoch = precommit_epoch - 1;
        let expiration =
            deadline.period_end() + DEFAULT_SECTOR_EXPIRATION * rt.policy.wpost_proving_period;

        let precommit_params = h.make_pre_commit_params(101, challenge_epoch, expiration, vec![1]);

        let ret = h.pre_commit_sector(
            &mut rt,
            precommit_params,
            util::PreCommitConfig {
                deal_weight: BigInt::default(),
                verified_deal_weight: BigInt::default(),
                deal_space: h.sector_size as u64 + 1,
            },
            true,
        );
        expect_abort_contains_message(
            ExitCode::USR_ILLEGAL_ARGUMENT,
            "deals too large to fit in sector",
            ret,
        );
        h.check_state(&rt);
    }

    #[test]
=======
>>>>>>> 931f7daf
    fn precommit_pays_back_fee_debt() {
        let period_offset = ChainEpoch::from(100);

        let mut h = ActorHarness::new(period_offset);
        h.set_proof_type(RegisteredSealProof::StackedDRG64GiBV1);
        let mut rt = h.new_runtime();
        rt.set_balance(BIG_BALANCE.clone());
        rt.set_received(TokenAmount::zero());

        let precommit_epoch = period_offset + 1;
        rt.set_epoch(precommit_epoch);
        h.construct_and_verify(&mut rt);
        let deadline = h.deadline(&rt);
        let challenge_epoch = precommit_epoch - 1;
        let expiration =
            deadline.period_end() + DEFAULT_SECTOR_EXPIRATION * rt.policy.wpost_proving_period;

        let mut st: State = rt.get_state();
        st.fee_debt = TokenAmount::from_atto(9999);
        rt.replace_state(&st);

        let precommit_params = h.make_pre_commit_params(101, challenge_epoch, expiration, vec![1]);

        h.pre_commit_sector(&mut rt, precommit_params, util::PreCommitConfig::default(), true)
            .unwrap();
        let st: State = rt.get_state();
        assert_eq!(TokenAmount::zero(), st.fee_debt);
        h.check_state(&rt);
    }

    #[test]
    fn invalid_pre_commit_rejected() {
        let period_offset = ChainEpoch::from(100);

        let mut h = ActorHarness::new(period_offset);
        let mut rt = h.new_runtime();
        rt.set_balance(BIG_BALANCE.clone());
        rt.set_received(TokenAmount::zero());

        let precommit_epoch = period_offset + 1;
        rt.set_epoch(precommit_epoch);
        h.construct_and_verify(&mut rt);
        let deadline = h.deadline(&rt);
        let challenge_epoch = precommit_epoch - 1;

        let old_sector =
            &h.commit_and_prove_sectors(&mut rt, 1, DEFAULT_SECTOR_EXPIRATION as u64, vec![], true)
                [0];
        let st: State = rt.get_state();
        assert!(st.deadline_cron_active);

        let expiration =
            deadline.period_end() + DEFAULT_SECTOR_EXPIRATION * rt.policy.wpost_proving_period;

        // Good commitment.
        {
            let precommit_params =
                h.make_pre_commit_params(101, challenge_epoch, expiration, vec![]);
            h.pre_commit_sector_and_get(
                &mut rt,
                precommit_params.clone(),
                util::PreCommitConfig::default(),
                false,
            );
            // Duplicate pre-commit sector ID
            let ret = h.pre_commit_sector(
                &mut rt,
                precommit_params,
                util::PreCommitConfig::default(),
                false,
            );
            expect_abort_contains_message(ExitCode::USR_ILLEGAL_ARGUMENT, "already allocated", ret);
            rt.reset();
        }

        // Sector ID already committed
        {
            let precommit_params = h.make_pre_commit_params(
                old_sector.sector_number,
                challenge_epoch,
                expiration,
                vec![],
            );
            let ret = h.pre_commit_sector(
                &mut rt,
                precommit_params,
                util::PreCommitConfig::default(),
                false,
            );
            expect_abort_contains_message(ExitCode::USR_ILLEGAL_ARGUMENT, "already allocated", ret);
            rt.reset();
        }

        // Bad sealed CID
        {
            let mut precommit_params =
                h.make_pre_commit_params(102, challenge_epoch, deadline.period_end(), vec![]);
            precommit_params.sealed_cid = make_cid_poseidon("Random Data".as_bytes(), 0);
            let ret = h.pre_commit_sector(
                &mut rt,
                precommit_params,
                util::PreCommitConfig::default(),
                false,
            );
            expect_abort_contains_message(
                ExitCode::USR_ILLEGAL_ARGUMENT,
                "sealed CID had wrong prefix",
                ret,
            );
            rt.reset();
        }

        // Bad seal proof type
        {
            let mut precommit_params =
                h.make_pre_commit_params(102, challenge_epoch, deadline.period_end(), vec![]);
            precommit_params.seal_proof = RegisteredSealProof::StackedDRG8MiBV1;
            let ret = h.pre_commit_sector(
                &mut rt,
                precommit_params,
                util::PreCommitConfig::default(),
                false,
            );
            expect_abort_contains_message(
                ExitCode::USR_ILLEGAL_ARGUMENT,
                "unsupported seal proof type",
                ret,
            );
            rt.reset();
        }

        // Expires at current epoch
        {
            let precommit_params = h.make_pre_commit_params(102, challenge_epoch, rt.epoch, vec![]);
            let ret = h.pre_commit_sector(
                &mut rt,
                precommit_params,
                util::PreCommitConfig::default(),
                false,
            );
            expect_abort_contains_message(
                ExitCode::USR_ILLEGAL_ARGUMENT,
                "must be after activation",
                ret,
            );
            rt.reset();
        }

        // Expires before current epoch
        {
            let precommit_params =
                h.make_pre_commit_params(102, challenge_epoch, rt.epoch - 1, vec![]);
            let ret = h.pre_commit_sector(
                &mut rt,
                precommit_params,
                util::PreCommitConfig::default(),
                false,
            );
            expect_abort_contains_message(
                ExitCode::USR_ILLEGAL_ARGUMENT,
                "must be after activation",
                ret,
            );
            rt.reset();
        }

        // Expires too early
        {
            let early_expiration = rt.policy.min_sector_expiration - EPOCHS_IN_DAY;
            let precommit_params =
                h.make_pre_commit_params(102, challenge_epoch, early_expiration, vec![]);
            let ret = h.pre_commit_sector(
                &mut rt,
                precommit_params,
                util::PreCommitConfig::default(),
                false,
            );
            expect_abort_contains_message(ExitCode::USR_ILLEGAL_ARGUMENT, "must exceed", ret);
            rt.reset();
        }

        // Expires before min duration + max seal duration
        {
            let expiration = rt.epoch
                + rt.policy.min_sector_expiration
                + max_prove_commit_duration(&rt.policy, h.seal_proof_type).unwrap()
                - 1;
            let precommit_params =
                h.make_pre_commit_params(102, challenge_epoch, expiration, vec![]);
            let ret = h.pre_commit_sector(
                &mut rt,
                precommit_params,
                util::PreCommitConfig::default(),
                false,
            );
            expect_abort_contains_message(ExitCode::USR_ILLEGAL_ARGUMENT, "must exceed", ret);
            rt.reset();
        }

        // Errors when expiry too far in the future
        {
            rt.set_epoch(precommit_epoch);
            let expiration = deadline.period_end()
                + rt.policy.wpost_proving_period
                    * (rt.policy.max_sector_expiration_extension / rt.policy.wpost_proving_period
                        + 1);
            let precommit_params =
                h.make_pre_commit_params(102, challenge_epoch, expiration, vec![]);
            let ret = h.pre_commit_sector(
                &mut rt,
                precommit_params,
                util::PreCommitConfig::default(),
                false,
            );
            expect_abort_contains_message(
                ExitCode::USR_ILLEGAL_ARGUMENT,
                "invalid expiration",
                ret,
            );
            rt.reset();
        }

        // Errors when expiry too far in the future (bis)
        {
            rt.set_epoch(precommit_epoch);
            let expiration = rt.epoch + rt.policy.max_sector_expiration_extension + 1;
            let precommit_params =
                h.make_pre_commit_params(102, challenge_epoch, expiration, vec![]);
            let ret = h.pre_commit_sector(
                &mut rt,
                precommit_params,
                util::PreCommitConfig::default(),
                false,
            );
            expect_abort_contains_message(
                ExitCode::USR_ILLEGAL_ARGUMENT,
                "invalid expiration",
                ret,
            );
            rt.reset();
        }

        // Sector ID out of range
        {
            let precommit_params = h.make_pre_commit_params(
                MAX_SECTOR_NUMBER + 1,
                challenge_epoch,
                expiration,
                vec![],
            );
            let ret = h.pre_commit_sector(
                &mut rt,
                precommit_params,
                util::PreCommitConfig::default(),
                false,
            );
            expect_abort_contains_message(ExitCode::USR_ILLEGAL_ARGUMENT, "out of range", ret);
            rt.reset();
        }

        // Seal randomness challenge too far in past
        {
            let too_old_challenge_epoch = precommit_epoch
                - rt.policy.chain_finality
                - max_prove_commit_duration(&rt.policy, h.seal_proof_type).unwrap()
                - 1;
            let precommit_params =
                h.make_pre_commit_params(102, too_old_challenge_epoch, expiration, vec![]);
            let ret = h.pre_commit_sector(
                &mut rt,
                precommit_params,
                util::PreCommitConfig::default(),
                false,
            );
            expect_abort_contains_message(ExitCode::USR_ILLEGAL_ARGUMENT, "too old", ret);
            rt.reset();
        }

        // Try to precommit while in fee debt with insufficient balance
        {
            let mut st: State = rt.get_state();
            st.fee_debt = &*rt.balance.borrow() + TokenAmount::from_whole(10);
            rt.replace_state(&st);
            let precommit_params =
                h.make_pre_commit_params(102, challenge_epoch, expiration, vec![]);
            let ret = h.pre_commit_sector(
                &mut rt,
                precommit_params,
                util::PreCommitConfig::default(),
                false,
            );
            expect_abort_contains_message(
                ExitCode::USR_INSUFFICIENT_FUNDS,
                "unlocked balance can not repay fee debt",
                ret,
            );
            // reset state back to normal
            st.fee_debt = TokenAmount::zero();
            rt.replace_state(&st);
            rt.reset();
        }

        // Try to precommit with an active consensus fault
        {
            let st: State = rt.get_state();
            let fault = ConsensusFault {
                target: h.receiver,
                epoch: rt.epoch - 1,
                fault_type: ConsensusFaultType::DoubleForkMining,
            };
            let test_addr = Address::new_actor(b"satoshi");
            h.report_consensus_fault(&mut rt, test_addr, Some(fault)).unwrap();
            let precommit_params =
                h.make_pre_commit_params(102, challenge_epoch, expiration, vec![]);
            let ret = h.pre_commit_sector(
                &mut rt,
                precommit_params,
                util::PreCommitConfig::default(),
                false,
            );
            expect_abort_contains_message(ExitCode::USR_FORBIDDEN, "active consensus fault", ret);
            // reset state back to normal
            rt.replace_state(&st);
            rt.reset();
        }
    }

    #[test]
    fn fails_with_too_many_deals() {
        let setup = |proof: RegisteredSealProof| -> (MockRuntime, ActorHarness, DeadlineInfo) {
            let period_offset = ChainEpoch::from(100);

            let mut h = ActorHarness::new(period_offset);
            h.set_proof_type(proof);
            let mut rt = h.new_runtime();
            rt.set_balance(BIG_BALANCE.clone());
            rt.set_received(TokenAmount::zero());

            rt.set_epoch(period_offset + 1);
            h.construct_and_verify(&mut rt);
            let deadline = h.deadline(&rt);
            (rt, h, deadline)
        };

        let make_deal_ids = |n| -> Vec<DealID> { (0..n).collect() };

        let sector_number: SectorNumber = 100;
        let deal_limits = [
            (RegisteredSealProof::StackedDRG2KiBV1P1, 256),
            (RegisteredSealProof::StackedDRG32GiBV1P1, 256),
            (RegisteredSealProof::StackedDRG64GiBV1P1, 512),
        ];

        for (proof, limit) in deal_limits {
            // attempt to pre-commmit a sector with too many deals
            let (mut rt, h, deadline) = setup(proof);
            let expiration =
                deadline.period_end() + DEFAULT_SECTOR_EXPIRATION * rt.policy.wpost_proving_period;
            let precommit_params = h.make_pre_commit_params(
                sector_number,
                rt.epoch - 1,
                expiration,
                make_deal_ids(limit + 1),
            );
            let ret = h.pre_commit_sector(
                &mut rt,
                precommit_params,
                util::PreCommitConfig::default(),
                true,
            );
            expect_abort_contains_message(
                ExitCode::USR_ILLEGAL_ARGUMENT,
                "too many deals for sector",
                ret,
            );

            // sector at or below limit succeeds
            let (mut rt, h, _) = setup(proof);
            let precommit_params = h.make_pre_commit_params(
                sector_number,
                rt.epoch - 1,
                expiration,
                make_deal_ids(limit),
            );
            h.pre_commit_sector_and_get(
                &mut rt,
                precommit_params,
                util::PreCommitConfig::default(),
                true,
            );
            util::check_state_invariants_from_mock_runtime(&rt);
        }
    }

    #[test]
    fn precommit_checks_seal_proof_version() {
        let period_offset = ChainEpoch::from(100);

        let h = ActorHarness::new(period_offset);
        let mut rt = h.new_runtime();
        rt.set_balance(BIG_BALANCE.clone());
        rt.set_received(TokenAmount::zero());

        h.construct_and_verify(&mut rt);
        let precommit_epoch = period_offset + 1;
        rt.set_epoch(precommit_epoch);
        let deadline = h.deadline(&rt);
        let challenge_epoch = precommit_epoch - 1;
        let expiration =
            deadline.period_end() + DEFAULT_SECTOR_EXPIRATION * rt.policy.wpost_proving_period;
        {
            let mut precommit_params =
                h.make_pre_commit_params(104, challenge_epoch, expiration, vec![]);
            precommit_params.seal_proof = RegisteredSealProof::StackedDRG32GiBV1;
            expect_abort(
                ExitCode::USR_ILLEGAL_ARGUMENT,
                h.pre_commit_sector(
                    &mut rt,
                    precommit_params.clone(),
                    util::PreCommitConfig::default(),
                    true,
                ),
            );
            rt.reset();
            precommit_params.seal_proof = RegisteredSealProof::StackedDRG32GiBV1P1;
            h.pre_commit_sector_and_get(
                &mut rt,
                precommit_params,
                util::PreCommitConfig::default(),
                true,
            );
        }

        util::check_state_invariants_from_mock_runtime(&rt);
    }

    #[test]
    fn precommit_does_not_vest_funds() {
        let period_offset = ChainEpoch::from(100);

        let mut h = ActorHarness::new(period_offset);
        h.set_proof_type(RegisteredSealProof::StackedDRG32GiBV1P1);
        let mut rt = h.new_runtime();
        rt.set_balance(BIG_BALANCE.clone());
        rt.set_received(TokenAmount::zero());
        let precommit_epoch = period_offset + 1;
        rt.set_epoch(precommit_epoch);
        h.construct_and_verify(&mut rt);
        let dl_info = h.deadline(&rt);

        // Make a good commitment for the proof to target.
        let sector_number: SectorNumber = 100;
        let expiration =
            dl_info.period_end() + DEFAULT_SECTOR_EXPIRATION * rt.policy.wpost_proving_period; // something on deadline boundary but > 180 days

        // add 1000 tokens that vest immediately
        let mut st: State = rt.get_state();
        let _ = st
            .add_locked_funds(
                &rt.store,
                rt.epoch,
                &TokenAmount::from_atto(1000u16),
                &VestSpec { initial_delay: 0, vest_period: 1, step_duration: 1, quantization: 1 },
            )
            .unwrap();
        rt.replace_state(&st);

        rt.set_epoch(rt.epoch + 2);

        // Pre-commit with a deal in order to exercise non-zero deal weights.
        let precommit_params =
            h.make_pre_commit_params(sector_number, precommit_epoch - 1, expiration, vec![1]);
        // The below call expects no pledge delta.
        h.pre_commit_sector_and_get(
            &mut rt,
            precommit_params,
            util::PreCommitConfig::default(),
            true,
        );
    }
}<|MERGE_RESOLUTION|>--- conflicted
+++ resolved
@@ -25,16 +25,7 @@
 
 // A balance for use in tests where the miner's low balance is not interesting.
 
-<<<<<<< HEAD
-fn assert_simple_pre_commit(
-    sector_number: SectorNumber,
-    deal_size: u64,
-    verified_deal_size: u64,
-    deal_ids: &[DealID],
-) {
-=======
 fn assert_simple_pre_commit(sector_number: SectorNumber, deal_ids: &[DealID]) {
->>>>>>> 931f7daf
     let period_offset = ChainEpoch::from(100);
 
     let mut h = ActorHarness::new(period_offset);
@@ -142,47 +133,6 @@
     }
 
     #[test]
-<<<<<<< HEAD
-    fn deal_space_exceeds_sector_space() {
-        let period_offset = ChainEpoch::from(100);
-
-        let mut h = ActorHarness::new(period_offset);
-        h.set_proof_type(RegisteredSealProof::StackedDRG32GiBV1);
-        let mut rt = h.new_runtime();
-        rt.set_balance(BIG_BALANCE.clone());
-        rt.set_received(TokenAmount::zero());
-
-        let precommit_epoch = period_offset + 1;
-        rt.set_epoch(precommit_epoch);
-        h.construct_and_verify(&mut rt);
-        let deadline = h.deadline(&rt);
-        let challenge_epoch = precommit_epoch - 1;
-        let expiration =
-            deadline.period_end() + DEFAULT_SECTOR_EXPIRATION * rt.policy.wpost_proving_period;
-
-        let precommit_params = h.make_pre_commit_params(101, challenge_epoch, expiration, vec![1]);
-
-        let ret = h.pre_commit_sector(
-            &mut rt,
-            precommit_params,
-            util::PreCommitConfig {
-                deal_weight: BigInt::default(),
-                verified_deal_weight: BigInt::default(),
-                deal_space: h.sector_size as u64 + 1,
-            },
-            true,
-        );
-        expect_abort_contains_message(
-            ExitCode::USR_ILLEGAL_ARGUMENT,
-            "deals too large to fit in sector",
-            ret,
-        );
-        h.check_state(&rt);
-    }
-
-    #[test]
-=======
->>>>>>> 931f7daf
     fn precommit_pays_back_fee_debt() {
         let period_offset = ChainEpoch::from(100);
 
