use cid::Cid;
use fil_actor_power::detail::GAS_ON_SUBMIT_VERIFY_SEAL;
use fil_actor_power::ext::miner::ConfirmSectorProofsParams;
use fil_actor_power::ext::miner::CONFIRM_SECTOR_PROOFS_VALID_METHOD;
use fil_actor_power::ext::reward::Method::ThisEpochReward;
use fil_actor_power::ext::reward::UPDATE_NETWORK_KPI;
use fil_actor_power::testing::check_state_invariants;
use fil_actor_power::EnrollCronEventParams;
use fil_actor_power::CRON_QUEUE_AMT_BITWIDTH;
use fil_actor_power::CRON_QUEUE_HAMT_BITWIDTH;
use fil_actor_power::{epoch_key, MinerCountReturn};
use fil_actor_power::{CronEvent, MinerConsensusCountReturn};
use fil_actors_runtime::runtime::RuntimePolicy;
use fil_actors_runtime::test_utils::CRON_ACTOR_CODE_ID;
use fil_actors_runtime::Multimap;
use fil_actors_runtime::CRON_ACTOR_ADDR;
use fil_actors_runtime::REWARD_ACTOR_ADDR;
use fvm_ipld_blockstore::Blockstore;
use fvm_ipld_encoding::{BytesDe, RawBytes};
use fvm_ipld_hamt::BytesKey;
use fvm_ipld_hamt::Error;
use fvm_shared::address::Address;
use fvm_shared::bigint::bigint_ser::BigIntDe;
use fvm_shared::bigint::bigint_ser::BigIntSer;
use fvm_shared::bigint::BigInt;
use fvm_shared::clock::ChainEpoch;
use fvm_shared::econ::TokenAmount;
use fvm_shared::error::ExitCode;
use fvm_shared::reward::ThisEpochRewardReturn;
use fvm_shared::sector::SealVerifyInfo;
use fvm_shared::sector::SectorNumber;
use fvm_shared::sector::{RegisteredPoStProof, RegisteredSealProof, StoragePower};
use fvm_shared::smooth::FilterEstimate;
use fvm_shared::MethodNum;
use lazy_static::lazy_static;
use num_traits::Zero;
use serde::de::DeserializeOwned;
use serde::Serialize;

use fil_actor_power::ext::init::ExecParams;
use fil_actor_power::ext::miner::MinerConstructorParams;
use fil_actor_power::{
    ext, Claim, CreateMinerParams, CreateMinerReturn, CurrentTotalPowerReturn, Method, State,
    UpdateClaimedPowerParams,
};
use fil_actors_runtime::builtin::HAMT_BIT_WIDTH;
use fil_actors_runtime::runtime::builtins::Type;
use fil_actors_runtime::runtime::Runtime;
use fil_actors_runtime::test_utils::{
    MockRuntime, ACCOUNT_ACTOR_CODE_ID, MINER_ACTOR_CODE_ID, SYSTEM_ACTOR_CODE_ID,
};
use fil_actors_runtime::{
    make_map_with_root_and_bitwidth, ActorError, Map, INIT_ACTOR_ADDR, STORAGE_POWER_ACTOR_ADDR,
    SYSTEM_ACTOR_ADDR,
};
use fvm_ipld_encoding::ipld_block::IpldBlock;

use crate::PowerActor;

lazy_static! {
    pub static ref OWNER: Address = Address::new_id(101);
    pub static ref MINER: Address = Address::new_id(201);
    pub static ref ACTOR: Address = Address::new_actor("actor".as_bytes());
}

pub fn new_runtime() -> MockRuntime {
    MockRuntime {
        receiver: STORAGE_POWER_ACTOR_ADDR,
        caller: SYSTEM_ACTOR_ADDR,
        caller_type: *SYSTEM_ACTOR_CODE_ID,
        ..Default::default()
    }
}

pub fn new_harness() -> Harness {
    let rwd = TokenAmount::from_whole(10);
    Harness {
        miner_seq: 0,
        seal_proof: RegisteredSealProof::StackedDRG32GiBV1P1,
        window_post_proof: RegisteredPoStProof::StackedDRGWindow32GiBV1,
        this_epoch_baseline_power: StoragePower::from(1i64 << 50),
        this_epoch_reward_smoothed: FilterEstimate::new(rwd.atto().clone(), BigInt::zero()),
    }
}

pub fn setup() -> (Harness, MockRuntime) {
    let mut rt = new_runtime();
    let h = new_harness();
    h.construct(&mut rt);
    (h, rt)
}

#[allow(dead_code)]
pub struct Harness {
    miner_seq: i64,
    seal_proof: RegisteredSealProof,
    pub window_post_proof: RegisteredPoStProof,
    this_epoch_baseline_power: StoragePower,
    pub this_epoch_reward_smoothed: FilterEstimate,
}

impl Harness {
    pub fn construct(&self, rt: &mut MockRuntime) {
        rt.set_caller(*SYSTEM_ACTOR_CODE_ID, SYSTEM_ACTOR_ADDR);
        rt.expect_validate_caller_addr(vec![SYSTEM_ACTOR_ADDR]);
        rt.call::<PowerActor>(Method::Constructor as MethodNum, None).unwrap();
        rt.verify()
    }

    pub fn construct_and_verify(&self, rt: &mut MockRuntime) {
        self.construct(rt);
        let st: State = rt.get_state();
        assert_eq!(StoragePower::zero(), st.total_raw_byte_power);
        assert_eq!(StoragePower::zero(), st.total_bytes_committed);
        assert_eq!(StoragePower::zero(), st.total_quality_adj_power);
        assert_eq!(StoragePower::zero(), st.total_qa_bytes_committed);
        assert_eq!(TokenAmount::zero(), st.total_pledge_collateral);
        assert_eq!(StoragePower::zero(), st.total_raw_byte_power);
        assert_eq!(StoragePower::zero(), st.this_epoch_quality_adj_power);
        assert_eq!(TokenAmount::zero(), st.this_epoch_pledge_collateral);
        assert_eq!(ChainEpoch::zero(), st.first_cron_epoch);
        assert_eq!(0, st.miner_count);
        assert_eq!(0, st.miner_above_min_power_count);

        verify_empty_map(rt, st.claims);
        verify_empty_map(rt, st.cron_event_queue);
    }

    #[allow(clippy::too_many_arguments)]
    pub fn create_miner(
        &self,
        rt: &mut MockRuntime,
        owner: &Address,
        worker: &Address,
        miner: &Address,
        robust: &Address,
        peer: Vec<u8>,
        multiaddrs: Vec<BytesDe>,
        window_post_proof_type: RegisteredPoStProof,
        value: &TokenAmount,
    ) -> Result<(), ActorError> {
        rt.set_caller(*ACCOUNT_ACTOR_CODE_ID, *owner);
        rt.set_value(value.clone());
        rt.set_balance(value.clone());
        rt.expect_validate_caller_any();

        let miner_ctor_params = MinerConstructorParams {
            owner: *owner,
            worker: *worker,
            control_addresses: vec![],
            window_post_proof_type,
            peer_id: peer.clone(),
            multi_addresses: multiaddrs.clone(),
        };
        let expected_init_params = ExecParams {
            code_cid: *MINER_ACTOR_CODE_ID,
            constructor_params: RawBytes::serialize(miner_ctor_params).unwrap(),
        };
        let create_miner_ret = CreateMinerReturn { id_address: *miner, robust_address: *robust };
        rt.expect_send(
            INIT_ACTOR_ADDR,
            ext::init::EXEC_METHOD,
            IpldBlock::serialize_cbor(&expected_init_params).unwrap(),
            value.clone(),
            IpldBlock::serialize_cbor(&create_miner_ret).unwrap(),
            ExitCode::OK,
        );
        let params = CreateMinerParams {
            owner: *owner,
            worker: *worker,
            window_post_proof_type,
            peer,
            multiaddrs,
        };
        rt.call::<PowerActor>(
            Method::CreateMiner as MethodNum,
            IpldBlock::serialize_cbor(&params).unwrap(),
        )?;
        Ok(())
    }

    pub fn create_miner_basic(
        &mut self,
        rt: &mut MockRuntime,
        owner: Address,
        worker: Address,
        miner: Address,
    ) -> Result<(), ActorError> {
        let label = format!("{}", self.miner_seq);
        let actr_addr = Address::new_actor(label.as_bytes());
        self.miner_seq += 1;
        let peer = label.as_bytes().to_vec();
        self.create_miner(
            rt,
            &owner,
            &worker,
            &miner,
            &actr_addr,
            peer,
            vec![],
            self.window_post_proof,
            &TokenAmount::zero(),
        )
    }

    pub fn list_miners(&self, rt: &MockRuntime) -> Vec<Address> {
        let st: State = rt.get_state();
        let claims: Map<_, Claim> =
            make_map_with_root_and_bitwidth(&st.claims, rt.store(), HAMT_BIT_WIDTH).unwrap();
        let keys = collect_keys(claims).unwrap();
        keys.iter().map(|k| Address::from_bytes(k).unwrap()).collect::<Vec<_>>()
    }

    pub fn miner_count(&self, rt: &mut MockRuntime) -> i64 {
        rt.expect_validate_caller_any();
        let ret: MinerCountReturn = rt
            .call::<PowerActor>(Method::MinerCountExported as MethodNum, None)
            .unwrap()
<<<<<<< HEAD
=======
            .unwrap()
>>>>>>> 04b1d0d8
            .deserialize()
            .unwrap();

        ret.miner_count
    }

    pub fn this_epoch_baseline_power(&self) -> &StoragePower {
        &self.this_epoch_baseline_power
    }

    pub fn get_claim(&self, rt: &MockRuntime, miner: &Address) -> Option<Claim> {
        let st: State = rt.get_state();
        st.get_claim(rt.store(), miner).unwrap()
    }

    pub fn delete_claim(&mut self, rt: &mut MockRuntime, miner: &Address) {
        let mut state: State = rt.get_state();

        let mut claims =
            make_map_with_root_and_bitwidth::<_, Claim>(&state.claims, rt.store(), HAMT_BIT_WIDTH)
                .unwrap();
        claims.delete(&miner.to_bytes()).expect("Failed to delete claim");
        state.claims = claims.flush().unwrap();

        rt.replace_state(&state);
    }

    pub fn enroll_cron_event(
        &self,
        rt: &mut MockRuntime,
        epoch: ChainEpoch,
        miner_address: &Address,
        payload: &RawBytes,
    ) -> Result<(), ActorError> {
        rt.set_caller(*MINER_ACTOR_CODE_ID, miner_address.to_owned());
        rt.expect_validate_caller_type(vec![Type::Miner]);
        let params = IpldBlock::serialize_cbor(&EnrollCronEventParams {
            event_epoch: epoch,
            payload: payload.clone(),
        })
        .unwrap();
        rt.call::<PowerActor>(Method::EnrollCronEvent as u64, params)?;
        rt.verify();
        Ok(())
    }

    pub fn get_enrolled_cron_ticks(&self, rt: &MockRuntime, epoch: ChainEpoch) -> Vec<CronEvent> {
        let state: State = rt.get_state();
        let events_map = Multimap::from_root(
            &rt.store,
            &state.cron_event_queue,
            CRON_QUEUE_HAMT_BITWIDTH,
            CRON_QUEUE_AMT_BITWIDTH,
        )
        .expect("failed to load cron events");

        let mut events: Vec<CronEvent> = Vec::new();
        events_map
            .for_each::<_, CronEvent>(&epoch_key(epoch), |_, v| {
                events.push(v.to_owned());
                Ok(())
            })
            .unwrap();

        events
    }

    pub fn check_state(&self, rt: &MockRuntime) {
        let (_, acc) = check_state_invariants(rt.policy(), &rt.get_state::<State>(), rt.store());
        acc.assert_empty();
    }

    pub fn update_pledge_total(&self, rt: &mut MockRuntime, miner: Address, delta: &TokenAmount) {
        let st: State = rt.get_state();
        let prev = st.total_pledge_collateral;

        rt.set_caller(*MINER_ACTOR_CODE_ID, miner);
        rt.expect_validate_caller_type(vec![Type::Miner]);
        rt.call::<PowerActor>(
            Method::UpdatePledgeTotal as MethodNum,
            IpldBlock::serialize_cbor(&delta).unwrap(),
        )
        .unwrap();
        rt.verify();

        let st: State = rt.get_state();
        assert_eq!(prev + delta, st.total_pledge_collateral);
    }

    pub fn current_power_total(&self, rt: &mut MockRuntime) -> CurrentTotalPowerReturn {
        rt.expect_validate_caller_any();
        let ret: CurrentTotalPowerReturn = rt
            .call::<PowerActor>(Method::CurrentTotalPower as u64, None)
            .unwrap()
            .unwrap()
            .deserialize()
            .unwrap();
        rt.verify();
        ret
    }

    pub fn update_claimed_power(
        &self,
        rt: &mut MockRuntime,
        miner: Address,
        raw_delta: &StoragePower,
        qa_delta: &StoragePower,
    ) {
        let prev_cl = self.get_claim(rt, &miner).unwrap();

        let params = UpdateClaimedPowerParams {
            raw_byte_delta: raw_delta.clone(),
            quality_adjusted_delta: qa_delta.clone(),
        };
        rt.set_caller(*MINER_ACTOR_CODE_ID, miner);
        rt.expect_validate_caller_type(vec![Type::Miner]);
        rt.call::<PowerActor>(
            Method::UpdateClaimedPower as MethodNum,
            IpldBlock::serialize_cbor(&params).unwrap(),
        )
        .unwrap();
        rt.verify();

        let cl = self.get_claim(rt, &miner).unwrap();
        let expected_raw = &prev_cl.raw_byte_power + raw_delta;
        let expected_adjusted = &prev_cl.quality_adj_power + qa_delta;
        if expected_raw.is_zero() {
            assert!(cl.raw_byte_power.is_zero());
        } else {
            assert_eq!(prev_cl.raw_byte_power + raw_delta, cl.raw_byte_power);
        }

        if expected_adjusted.is_zero() {
            assert!(cl.quality_adj_power.is_zero());
        } else {
            assert_eq!(prev_cl.quality_adj_power + qa_delta, cl.quality_adj_power);
        }
    }

    pub fn expect_total_power_eager(
        &self,
        rt: &mut MockRuntime,
        expected_raw: &StoragePower,
        expected_qa: &StoragePower,
    ) {
        let st: State = rt.get_state();

        let (raw_byte_power, quality_adj_power) = st.current_total_power();
        assert_eq!(expected_raw, &raw_byte_power);
        assert_eq!(expected_qa, &quality_adj_power);
    }

    pub fn expect_total_pledge_eager(&self, rt: &mut MockRuntime, expected_pledge: &TokenAmount) {
        let st: State = rt.get_state();
        assert_eq!(expected_pledge, &st.total_pledge_collateral);
    }

    pub fn expect_miners_above_min_power(&self, rt: &mut MockRuntime, count: i64) {
        rt.expect_validate_caller_any();
        let ret: MinerConsensusCountReturn = rt
            .call::<PowerActor>(Method::MinerConsensusCountExported as MethodNum, None)
            .unwrap()
<<<<<<< HEAD
=======
            .unwrap()
>>>>>>> 04b1d0d8
            .deserialize()
            .unwrap();

        assert_eq!(count, ret.miner_consensus_count);
    }

    pub fn expect_query_network_info(&self, rt: &mut MockRuntime) {
        let current_reward = ThisEpochRewardReturn {
            this_epoch_baseline_power: self.this_epoch_baseline_power.clone(),
            this_epoch_reward_smoothed: self.this_epoch_reward_smoothed.clone(),
        };

        rt.expect_send(
            REWARD_ACTOR_ADDR,
            ThisEpochReward as u64,
            None,
            TokenAmount::zero(),
            IpldBlock::serialize_cbor(&current_reward).unwrap(),
            ExitCode::OK,
        );
    }

    pub fn on_epoch_tick_end(
        &self,
        rt: &mut MockRuntime,
        current_epoch: ChainEpoch,
        expected_raw_power: &StoragePower,
        confirmed_sectors: Vec<ConfirmedSectorSend>,
        infos: Vec<SealVerifyInfo>,
    ) {
        self.expect_query_network_info(rt);

        let state: State = rt.get_state();

        //expect sends for confirmed sectors
        for sector in confirmed_sectors {
            let param = ConfirmSectorProofsParams {
                sectors: sector.sector_nums,
                reward_smoothed: self.this_epoch_reward_smoothed.clone(),
                reward_baseline_power: self.this_epoch_baseline_power.clone(),
                quality_adj_power_smoothed: state.this_epoch_qa_power_smoothed.clone(),
            };
            rt.expect_send(
                sector.miner,
                CONFIRM_SECTOR_PROOFS_VALID_METHOD,
                IpldBlock::serialize_cbor(&param).unwrap(),
                TokenAmount::zero(),
                None,
                ExitCode::new(0),
            );
        }

        let verified_seals = batch_verify_default_output(&infos);
        rt.expect_batch_verify_seals(infos, anyhow::Ok(verified_seals));

        // expect power sends to reward actor
        rt.expect_send(
            REWARD_ACTOR_ADDR,
            UPDATE_NETWORK_KPI,
            IpldBlock::serialize_cbor(&BigIntSer(expected_raw_power)).unwrap(),
            TokenAmount::zero(),
            None,
            ExitCode::new(0),
        );
        rt.expect_validate_caller_addr(vec![CRON_ACTOR_ADDR]);

        rt.set_epoch(current_epoch);
        rt.set_caller(*CRON_ACTOR_CODE_ID, CRON_ACTOR_ADDR);

        rt.call::<PowerActor>(Method::OnEpochTickEnd as u64, None).unwrap();

        rt.verify();
        let state: State = rt.get_state();
        assert!(state.proof_validation_batch.is_none());
    }

    pub fn submit_porep_for_bulk_verify(
        &self,
        rt: &mut MockRuntime,
        miner_address: Address,
        seal_info: SealVerifyInfo,
        expect_success: bool,
    ) -> Result<(), ActorError> {
        if expect_success {
            rt.expect_gas_charge(GAS_ON_SUBMIT_VERIFY_SEAL);
        }
        rt.expect_validate_caller_type(vec![Type::Miner]);
        rt.set_caller(*MINER_ACTOR_CODE_ID, miner_address);
        rt.call::<PowerActor>(
            Method::SubmitPoRepForBulkVerify as u64,
            IpldBlock::serialize_cbor(&seal_info).unwrap(),
        )?;
        rt.verify();
        Ok(())
    }
}

pub struct ConfirmedSectorSend {
    pub miner: Address,
    pub sector_nums: Vec<SectorNumber>,
}

pub fn batch_verify_default_output(infos: &[SealVerifyInfo]) -> Vec<bool> {
    vec![true; infos.len()]
}

/// Collects all keys from a map into a vector.
fn collect_keys<BS, V>(m: Map<BS, V>) -> Result<Vec<BytesKey>, Error>
where
    BS: Blockstore,
    V: DeserializeOwned + Serialize,
{
    let mut ret_keys = Vec::new();
    m.for_each(|k, _| {
        ret_keys.push(k.clone());
        Ok(())
    })?;

    Ok(ret_keys)
}

pub fn verify_empty_map(rt: &MockRuntime, key: Cid) {
    let map =
        make_map_with_root_and_bitwidth::<_, BigIntDe>(&key, &rt.store, HAMT_BIT_WIDTH).unwrap();
    map.for_each(|_key, _val| panic!("expected no keys")).unwrap();
}<|MERGE_RESOLUTION|>--- conflicted
+++ resolved
@@ -216,10 +216,7 @@
         let ret: MinerCountReturn = rt
             .call::<PowerActor>(Method::MinerCountExported as MethodNum, None)
             .unwrap()
-<<<<<<< HEAD
-=======
             .unwrap()
->>>>>>> 04b1d0d8
             .deserialize()
             .unwrap();
 
@@ -382,10 +379,7 @@
         let ret: MinerConsensusCountReturn = rt
             .call::<PowerActor>(Method::MinerConsensusCountExported as MethodNum, None)
             .unwrap()
-<<<<<<< HEAD
-=======
             .unwrap()
->>>>>>> 04b1d0d8
             .deserialize()
             .unwrap();
 
