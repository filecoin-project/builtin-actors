use fil_actor_power::ext::init::{ExecParams, EXEC_METHOD};
use fil_actor_power::ext::miner::MinerConstructorParams;
use fil_actors_runtime::test_utils::{
    expect_abort, expect_abort_contains_message, ACCOUNT_ACTOR_CODE_ID, CALLER_TYPES_SIGNABLE,
    MINER_ACTOR_CODE_ID, SYSTEM_ACTOR_CODE_ID,
};
use fil_actors_runtime::{runtime::Policy, INIT_ACTOR_ADDR};
use fvm_ipld_encoding::{BytesDe, RawBytes};
use fvm_shared::address::Address;
use fvm_shared::bigint::bigint_ser::BigIntSer;
use fvm_shared::clock::ChainEpoch;
use fvm_shared::econ::TokenAmount;
use fvm_shared::error::ExitCode;
use fvm_shared::sector::{RegisteredPoStProof, StoragePower};
use num_traits::Zero;
use std::ops::Neg;

use fil_actor_power::{
    consensus_miner_min_power, Actor as PowerActor, CreateMinerParams, EnrollCronEventParams,
    Method, State, UpdateClaimedPowerParams, CONSENSUS_MINER_MIN_MINERS,
};

use crate::harness::*;

mod harness;

#[test]
fn construct() {
    let mut rt = new_runtime();
    let h = new_harness();
    h.construct_and_verify(&mut rt);
    h.check_state();
}

#[test]
fn create_miner() {
    let (h, mut rt) = setup();

    let peer = "miner".as_bytes().to_vec();
    let multiaddrs = vec![BytesDe("multiaddr".as_bytes().to_vec())];

    h.create_miner(
        &mut rt,
        &OWNER,
        &OWNER,
        &MINER,
        &ACTOR,
        peer,
        multiaddrs,
        RegisteredPoStProof::StackedDRGWindow32GiBV1,
        &TokenAmount::from(10),
    )
    .unwrap();

    let st: State = rt.get_state();
    // Verify the miner's claim.
    let claim = h.get_claim(&rt, &MINER).unwrap();
    assert_eq!(RegisteredPoStProof::StackedDRGWindow32GiBV1, claim.window_post_proof_type);
    assert_eq!(StoragePower::zero(), claim.raw_byte_power);
    assert_eq!(StoragePower::zero(), claim.quality_adj_power);

    // Verify aggregates.
    let miners = h.list_miners(&rt);
    assert_eq!(1, miners.len());
    assert_eq!(1, st.miner_count);
    assert_eq!(StoragePower::zero(), st.total_quality_adj_power);
    assert_eq!(StoragePower::zero(), st.total_raw_byte_power);
    assert_eq!(StoragePower::zero(), st.total_bytes_committed);
    assert_eq!(StoragePower::zero(), st.total_qa_bytes_committed);
    assert_eq!(TokenAmount::zero(), st.total_pledge_collateral);
    assert_eq!(0, st.miner_above_min_power_count);

    verify_empty_map(&rt, st.cron_event_queue);
    h.check_state();
}

#[test]
fn create_miner_given_caller_is_not_of_signable_type_should_fail() {
    let (h, mut rt) = setup();

    let peer = "miner".as_bytes().to_vec();
    let multiaddrs = vec![BytesDe("multiaddr".as_bytes().to_vec())];

    let create_miner_params = CreateMinerParams {
        owner: *OWNER,
        worker: *OWNER,
        window_post_proof_type: RegisteredPoStProof::StackedDRGWindow32GiBV1,
        peer,
        multiaddrs,
    };

    rt.set_caller(*MINER_ACTOR_CODE_ID, *OWNER);
    rt.expect_validate_caller_type(CALLER_TYPES_SIGNABLE.to_vec());
    expect_abort(
        ExitCode::USR_FORBIDDEN,
        rt.call::<PowerActor>(
            Method::CreateMiner as u64,
            &RawBytes::serialize(&create_miner_params).unwrap(),
        ),
    );
    rt.verify();
    h.check_state();
}

#[test]
fn create_miner_given_send_to_init_actor_fails_should_fail() {
    let (h, mut rt) = setup();

    let peer = "miner".as_bytes().to_vec();
    let multiaddrs = vec![BytesDe("multiaddr".as_bytes().to_vec())];

    let create_miner_params = CreateMinerParams {
        owner: *OWNER,
        worker: *OWNER,
        window_post_proof_type: RegisteredPoStProof::StackedDRGWindow32GiBV1,
        peer: peer.clone(),
        multiaddrs: multiaddrs.clone(),
    };

    // owner send CreateMiner to Actor
    rt.set_caller(*ACCOUNT_ACTOR_CODE_ID, *OWNER);
    rt.value_received = TokenAmount::from(10);
    rt.set_balance(TokenAmount::from(10));
    rt.expect_validate_caller_type(CALLER_TYPES_SIGNABLE.to_vec());

    let message_params = ExecParams {
        code_cid: *MINER_ACTOR_CODE_ID,
        constructor_params: RawBytes::serialize(MinerConstructorParams {
            owner: *OWNER,
            worker: *OWNER,
            window_post_proof_type: RegisteredPoStProof::StackedDRGWindow32GiBV1,
            peer_id: peer,
            multi_addresses: multiaddrs,
            control_addresses: Default::default(),
        })
        .unwrap(),
    };

    rt.expect_send(
        *INIT_ACTOR_ADDR,
        EXEC_METHOD,
        RawBytes::serialize(message_params).unwrap(),
        TokenAmount::from(10),
        RawBytes::default(),
        ExitCode::SYS_INSUFFICIENT_FUNDS,
    );

    expect_abort(
        ExitCode::SYS_INSUFFICIENT_FUNDS,
        rt.call::<PowerActor>(
            Method::CreateMiner as u64,
            &RawBytes::serialize(&create_miner_params).unwrap(),
        ),
    );
    rt.verify();
    h.check_state();
}

#[test]
fn claimed_power_given_caller_is_not_storage_miner_should_fail() {
    let (h, mut rt) = setup();

    let params = UpdateClaimedPowerParams {
        raw_byte_delta: StoragePower::from(100),
        quality_adjusted_delta: StoragePower::from(200),
    };

    rt.set_caller(*SYSTEM_ACTOR_CODE_ID, *MINER);
    rt.expect_validate_caller_type(vec![*MINER_ACTOR_CODE_ID]);

    expect_abort(
        ExitCode::USR_FORBIDDEN,
        rt.call::<PowerActor>(
            Method::UpdateClaimedPower as u64,
            &RawBytes::serialize(&params).unwrap(),
        ),
    );

    rt.verify();
    h.check_state();
}

#[test]
fn claimed_power_given_claim_does_not_exist_should_fail() {
    let (h, mut rt) = setup();

    let params = UpdateClaimedPowerParams {
        raw_byte_delta: StoragePower::from(100),
        quality_adjusted_delta: StoragePower::from(200),
    };

    rt.set_caller(*MINER_ACTOR_CODE_ID, *MINER);
    rt.expect_validate_caller_type(vec![*MINER_ACTOR_CODE_ID]);

    expect_abort(
        ExitCode::USR_NOT_FOUND,
        rt.call::<PowerActor>(
            Method::UpdateClaimedPower as u64,
            &RawBytes::serialize(&params).unwrap(),
        ),
    );

    rt.verify();
    h.check_state();
}

const MINER1: Address = Address::new_id(111);
const MINER2: Address = Address::new_id(112);
const MINER3: Address = Address::new_id(113);
const MINER4: Address = Address::new_id(114);
const MINER5: Address = Address::new_id(115);

#[test]
fn power_and_pledge_accounted_below_threshold() {
    assert_eq!(CONSENSUS_MINER_MIN_MINERS, 4);

    let small_power_unit = &StoragePower::from(1_000_000);
    let small_power_unit_x2 = &(small_power_unit * 2);
    let small_power_unit_x3 = &(small_power_unit * 3);

    let (mut h, mut rt) = setup();

    h.create_miner_basic(&mut rt, *OWNER, *OWNER, MINER1).unwrap();
    h.create_miner_basic(&mut rt, *OWNER, *OWNER, MINER2).unwrap();

    let ret = h.current_power_total(&mut rt);
    assert_eq!(StoragePower::zero(), ret.raw_byte_power);
    assert_eq!(StoragePower::zero(), ret.quality_adj_power);
    assert_eq!(TokenAmount::zero(), ret.pledge_collateral);

    // Add power for miner1
    h.update_claimed_power(&mut rt, MINER1, small_power_unit, small_power_unit_x2);
    h.expect_total_power_eager(&mut rt, small_power_unit, small_power_unit_x2);

    // Add power and pledge for miner2
    h.update_claimed_power(&mut rt, MINER2, small_power_unit, small_power_unit);
    h.update_pledge_total(&mut rt, MINER1, &TokenAmount::from(1_000_000));
    h.expect_total_power_eager(&mut rt, small_power_unit_x2, small_power_unit_x3);
    h.expect_total_pledge_eager(&mut rt, &TokenAmount::from(1_000_000));

    rt.verify();

    // Verify claims in state.
    let claim1 = h.get_claim(&rt, &MINER1).unwrap();
    assert_eq!(small_power_unit, &claim1.raw_byte_power);
    assert_eq!(small_power_unit_x2, &claim1.quality_adj_power);

    let claim2 = h.get_claim(&rt, &MINER2).unwrap();
    assert_eq!(small_power_unit, &claim2.raw_byte_power);
    assert_eq!(small_power_unit, &claim2.quality_adj_power);

    // Subtract power and some pledge for miner2
    h.update_claimed_power(&mut rt, MINER2, &small_power_unit.neg(), &small_power_unit.neg());
    h.update_pledge_total(&mut rt, MINER2, &TokenAmount::from(100_000).neg());
    h.expect_total_power_eager(&mut rt, small_power_unit, small_power_unit_x2);
    h.expect_total_pledge_eager(&mut rt, &TokenAmount::from(900_000));

    let claim2 = h.get_claim(&rt, &MINER2).unwrap();
    assert!(claim2.raw_byte_power.is_zero());
    assert!(claim2.quality_adj_power.is_zero());
    h.check_state();
}

#[test]
fn enroll_cron_epoch_multiple_events() {
    let (mut h, mut rt) = setup();

    h.create_miner_basic(&mut rt, *OWNER, *OWNER, *MINER).unwrap();
    let miner2_address = Address::new_id(501);
    h.create_miner_basic(&mut rt, *OWNER, *OWNER, miner2_address).unwrap();

    let mut enroll_and_check_cron_event = |epoch, miner_address, payload| {
        let pre_existing_event_count = h.get_enrolled_cron_ticks(&rt, epoch).len();

        h.enroll_cron_event(&mut rt, epoch, miner_address, payload).unwrap();

        let events = h.get_enrolled_cron_ticks(&rt, epoch);
        assert_eq!(events.len(), pre_existing_event_count + 1);
        assert_eq!(&events.last().unwrap().callback_payload, payload);
        assert_eq!(&events.last().unwrap().miner_addr, miner_address);
    };

    // enroll event with miner 1
    let payload = RawBytes::serialize(b"Cthulhu").unwrap();
    enroll_and_check_cron_event(1, &MINER, &payload);

    // enroll another event with the same miner
    let payload = RawBytes::serialize(b"Nyarlathotep").unwrap();
    enroll_and_check_cron_event(1, &MINER, &payload);

    // enroll another event with a different miner for a different epoch
    let payload = RawBytes::serialize(b"Azathoth").unwrap();
    enroll_and_check_cron_event(2, &miner2_address, &payload);

    h.check_state();
}

#[test]
fn enroll_cron_epoch_before_current_epoch() {
    let (mut h, mut rt) = setup();

    h.create_miner_basic(&mut rt, *OWNER, *OWNER, *MINER).unwrap();

    let current_epoch: ChainEpoch = 5;
    rt.set_epoch(current_epoch);

    // enroll event with miner at epoch=2
    let miner_epoch = 2;
    let payload = RawBytes::serialize(b"Cthulhu").unwrap();
    h.enroll_cron_event(&mut rt, miner_epoch, &MINER, &payload).unwrap();

    let events = h.get_enrolled_cron_ticks(&rt, miner_epoch);
    assert_eq!(events.len(), 1);
    assert_eq!(&events.last().unwrap().callback_payload, &payload);
    assert_eq!(events.last().unwrap().miner_addr, *MINER);

    let state: State = rt.get_state();
    assert_eq!(state.first_cron_epoch, 0);

    // enroll event with miner at epoch=1
    let miner_epoch = 1;
    let payload = RawBytes::serialize(b"Azathoth").unwrap();
    h.enroll_cron_event(&mut rt, miner_epoch, &MINER, &payload).unwrap();

    let events = h.get_enrolled_cron_ticks(&rt, miner_epoch);
    assert_eq!(events.len(), 1);
    assert_eq!(&events.last().unwrap().callback_payload, &payload);
    assert_eq!(events.last().unwrap().miner_addr, *MINER);

    let state: State = rt.get_state();
    assert_eq!(state.first_cron_epoch, 0);

    rt.verify();
    h.check_state();
}

#[test]
fn new_miner_updates_miner_above_min_power_count() {
    struct TestCase {
        proof: RegisteredPoStProof,
        expected_miners: i64,
    }

    let test_cases = [
        TestCase { proof: RegisteredPoStProof::StackedDRGWindow2KiBV1, expected_miners: 0 },
        TestCase { proof: RegisteredPoStProof::StackedDRGWindow32GiBV1, expected_miners: 0 },
    ];

    for test in test_cases {
        let (mut h, mut rt) = setup();
        h.window_post_proof = test.proof;
        h.create_miner_basic(&mut rt, *OWNER, *OWNER, MINER1).unwrap();

        let st: State = rt.get_state();
        assert_eq!(test.expected_miners, st.miner_above_min_power_count);
    }
}

#[test]
fn power_accounting_crossing_threshold() {
    let small_power_unit = &StoragePower::from(1_000_000);
    let small_power_unit_x10 = &(small_power_unit * 10);

    let power_unit = &consensus_miner_min_power(
        &Policy::default(),
        RegisteredPoStProof::StackedDRGWindow32GiBV1,
    )
    .unwrap();
    let power_unit_x10 = &(power_unit * 10);

    assert!(small_power_unit < power_unit);

    let (mut h, mut rt) = setup();

    h.create_miner_basic(&mut rt, *OWNER, *OWNER, MINER1).unwrap();
    h.create_miner_basic(&mut rt, *OWNER, *OWNER, MINER2).unwrap();
    h.create_miner_basic(&mut rt, *OWNER, *OWNER, MINER3).unwrap();
    h.create_miner_basic(&mut rt, *OWNER, *OWNER, MINER4).unwrap();
    h.create_miner_basic(&mut rt, *OWNER, *OWNER, MINER5).unwrap();

    // Use qa power 10x raw power to show it's not being used for threshold calculations.
    h.update_claimed_power(&mut rt, MINER1, small_power_unit, small_power_unit_x10);
    h.update_claimed_power(&mut rt, MINER2, small_power_unit, small_power_unit_x10);

    h.update_claimed_power(&mut rt, MINER3, power_unit, power_unit_x10);
    h.update_claimed_power(&mut rt, MINER4, power_unit, power_unit_x10);
    h.update_claimed_power(&mut rt, MINER5, power_unit, power_unit_x10);

    // Below threshold small miner power is counted
    let expected_total_below = small_power_unit * 2 + power_unit * 3;
    h.expect_total_power_eager(&mut rt, &expected_total_below, &(&expected_total_below * 10));

    // Above threshold (power.ConsensusMinerMinMiners = 4) small miner power is ignored
    let delta = &(power_unit - small_power_unit);
    h.update_claimed_power(&mut rt, MINER2, delta, &(delta * 10));
    let expected_total_above = &(power_unit * 4);
    h.expect_total_power_eager(&mut rt, expected_total_above, &(expected_total_above * 10));

    let st: State = rt.get_state();
    assert_eq!(4, st.miner_above_min_power_count);

    // Less than 4 miners above threshold again small miner power is counted again
    h.update_claimed_power(&mut rt, MINER4, &delta.neg(), &(delta.neg() * 10));
    h.expect_total_power_eager(&mut rt, &expected_total_below, &(&expected_total_below * 10));
    h.check_state();
}

#[test]
fn all_of_one_miners_power_disappears_when_that_miner_dips_below_min_power_threshold() {
    let small_power_unit = &StoragePower::from(1_000_000);
    let power_unit = &consensus_miner_min_power(
        &Policy::default(),
        RegisteredPoStProof::StackedDRGWindow32GiBV1,
    )
    .unwrap();

    assert!(small_power_unit < power_unit);

    let (mut h, mut rt) = setup();

    h.create_miner_basic(&mut rt, *OWNER, *OWNER, MINER1).unwrap();
    h.create_miner_basic(&mut rt, *OWNER, *OWNER, MINER2).unwrap();
    h.create_miner_basic(&mut rt, *OWNER, *OWNER, MINER3).unwrap();
    h.create_miner_basic(&mut rt, *OWNER, *OWNER, MINER4).unwrap();
    h.create_miner_basic(&mut rt, *OWNER, *OWNER, MINER5).unwrap();

    h.update_claimed_power(&mut rt, MINER1, power_unit, power_unit);
    h.update_claimed_power(&mut rt, MINER2, power_unit, power_unit);
    h.update_claimed_power(&mut rt, MINER3, power_unit, power_unit);
    h.update_claimed_power(&mut rt, MINER4, power_unit, power_unit);
    h.update_claimed_power(&mut rt, MINER5, power_unit, power_unit);

    let expected_total = &(power_unit * 5);
    h.expect_total_power_eager(&mut rt, expected_total, expected_total);

    // miner4 dips just below threshold
    h.update_claimed_power(&mut rt, MINER4, &small_power_unit.neg(), &small_power_unit.neg());

    let expected_total = &(power_unit * 4);
    h.expect_total_power_eager(&mut rt, expected_total, expected_total);
    h.check_state();
}

#[test]
fn enroll_cron_epoch_given_negative_epoch_should_fail() {
    let (h, mut rt) = setup();

    rt.set_caller(*MINER_ACTOR_CODE_ID, *MINER);
    rt.expect_validate_caller_type(vec![*MINER_ACTOR_CODE_ID]);

    let params = EnrollCronEventParams {
        event_epoch: -1,
        payload: RawBytes::serialize(b"Cthulhu").unwrap(),
    };
    expect_abort(
        ExitCode::USR_ILLEGAL_ARGUMENT,
        rt.call::<PowerActor>(
            Method::EnrollCronEvent as u64,
            &RawBytes::serialize(&params).unwrap(),
        ),
    );

    rt.verify();
    h.check_state();
}

#[test]
fn power_gets_added_when_miner_crosses_min_power_but_not_before() {
    let power_unit = &consensus_miner_min_power(
        &Policy::default(),
        RegisteredPoStProof::StackedDRGWindow32GiBV1,
    )
    .unwrap();

    // Setup four miners above threshold
    let (mut h, mut rt) = setup();

    // create 4 miners that meet minimum
    h.create_miner_basic(&mut rt, *OWNER, *OWNER, MINER1).unwrap();
    h.create_miner_basic(&mut rt, *OWNER, *OWNER, MINER2).unwrap();
    h.create_miner_basic(&mut rt, *OWNER, *OWNER, MINER3).unwrap();
    h.create_miner_basic(&mut rt, *OWNER, *OWNER, MINER4).unwrap();

    h.update_claimed_power(&mut rt, MINER1, power_unit, power_unit);
    h.update_claimed_power(&mut rt, MINER2, power_unit, power_unit);
    h.update_claimed_power(&mut rt, MINER3, power_unit, power_unit);
    h.update_claimed_power(&mut rt, MINER4, power_unit, power_unit);

    h.expect_miners_above_min_power(&mut rt, 4);
    let expected_total = &(power_unit * 4);
    h.expect_total_power_eager(&mut rt, expected_total, expected_total);

    h.create_miner_basic(&mut rt, *OWNER, *OWNER, MINER5).unwrap();
    let below_limit_unit = power_unit / 2;

    // below limit actors power is not added
    h.update_claimed_power(&mut rt, MINER5, &below_limit_unit, &below_limit_unit);
    h.expect_miners_above_min_power(&mut rt, 4);
    h.expect_total_power_eager(&mut rt, expected_total, expected_total);

    // just below limit
    let delta = power_unit - below_limit_unit - 1;
    h.update_claimed_power(&mut rt, MINER5, &delta, &delta);
    h.expect_miners_above_min_power(&mut rt, 4);
    h.expect_total_power_eager(&mut rt, expected_total, expected_total);

    // at limit power is added
    h.update_claimed_power(&mut rt, MINER5, &StoragePower::from(1), &StoragePower::from(1));
    h.expect_miners_above_min_power(&mut rt, 5);
    let new_expected_total = expected_total + power_unit;
    h.expect_total_power_eager(&mut rt, &new_expected_total, &new_expected_total);
    h.check_state();
}

#[test]
fn threshold_only_depends_on_raw_power_not_qa_power() {
    let power_unit = &consensus_miner_min_power(
        &Policy::default(),
        RegisteredPoStProof::StackedDRGWindow32GiBV1,
    )
    .unwrap();
    let half_power_unit = &(power_unit / 2);

    let (mut h, mut rt) = setup();

    h.create_miner_basic(&mut rt, *OWNER, *OWNER, MINER1).unwrap();
    h.create_miner_basic(&mut rt, *OWNER, *OWNER, MINER2).unwrap();
    h.create_miner_basic(&mut rt, *OWNER, *OWNER, MINER3).unwrap();
    h.create_miner_basic(&mut rt, *OWNER, *OWNER, MINER4).unwrap();

    h.update_claimed_power(&mut rt, MINER1, half_power_unit, power_unit);
    h.update_claimed_power(&mut rt, MINER2, half_power_unit, power_unit);
    h.update_claimed_power(&mut rt, MINER3, half_power_unit, power_unit);
    h.expect_miners_above_min_power(&mut rt, 0);

    h.update_claimed_power(&mut rt, MINER1, half_power_unit, power_unit);
    h.update_claimed_power(&mut rt, MINER2, half_power_unit, power_unit);
    h.update_claimed_power(&mut rt, MINER3, half_power_unit, power_unit);
    h.expect_miners_above_min_power(&mut rt, 3);
    h.check_state();
}

#[test]
fn qa_power_is_above_threshold_before_and_after_update() {
    let power_unit = &consensus_miner_min_power(
        &Policy::default(),
        RegisteredPoStProof::StackedDRGWindow32GiBV1,
    )
    .unwrap();
    let power_unit_x3 = &(power_unit * 3);
    let power_unit_x4 = &(power_unit * 4);

    let (mut h, mut rt) = setup();

    // update claim so qa is above threshold
    h.create_miner_basic(&mut rt, *OWNER, *OWNER, MINER1).unwrap();
    h.update_claimed_power(&mut rt, MINER1, power_unit_x3, power_unit_x3);
    let st: State = rt.get_state();
    assert_eq!(power_unit_x3, &st.total_quality_adj_power);
    assert_eq!(power_unit_x3, &st.total_raw_byte_power);

    // update such that it's above threshold again
    h.update_claimed_power(&mut rt, MINER1, power_unit, power_unit);
    let st: State = rt.get_state();
    assert_eq!(power_unit_x4, &st.total_quality_adj_power);
    assert_eq!(power_unit_x4, &st.total_raw_byte_power);
    h.check_state();
}

#[test]
fn claimed_power_is_externally_available() {
    let power_unit = &consensus_miner_min_power(
        &Policy::default(),
        RegisteredPoStProof::StackedDRGWindow32GiBV1,
    )
    .unwrap();

    let (mut h, mut rt) = setup();

    h.create_miner_basic(&mut rt, *OWNER, *OWNER, MINER1).unwrap();
    h.update_claimed_power(&mut rt, MINER1, power_unit, power_unit);

    let claim = h.get_claim(&rt, &MINER1).unwrap();

    assert_eq!(power_unit, &claim.raw_byte_power);
    assert_eq!(power_unit, &claim.quality_adj_power);
    h.check_state();
}

#[test]
fn given_no_miner_claim_update_pledge_total_should_abort() {
    let (mut h, mut rt) = setup();

    h.create_miner_basic(&mut rt, *OWNER, *OWNER, *MINER).unwrap();

    // explicitly delete miner claim
    h.delete_claim(&mut rt, &*MINER);

    rt.set_caller(*MINER_ACTOR_CODE_ID, *MINER);
    rt.expect_validate_caller_type(vec![*MINER_ACTOR_CODE_ID]);
    expect_abort_contains_message(
        ExitCode::USR_FORBIDDEN,
        "unknown miner",
        rt.call::<PowerActor>(
            Method::UpdatePledgeTotal as u64,
            &RawBytes::serialize(BigIntSer(&TokenAmount::from(1_000_000))).unwrap(),
        ),
    );

    rt.verify();
    h.check_state();
}

#[cfg(test)]
mod cron_tests {
    use super::*;

    use fil_actor_power::ext::reward::Method as RewardMethod;
    use fil_actor_power::ext::{
        miner::{DeferredCronEventParams, ON_DEFERRED_CRON_EVENT_METHOD},
        reward::UPDATE_NETWORK_KPI,
    };
    use fil_actors_runtime::{test_utils::CRON_ACTOR_CODE_ID, CRON_ACTOR_ADDR, REWARD_ACTOR_ADDR};
    use fvm_shared::bigint::BigInt;

    const OWNER: Address = Address::new_id(103);

    #[test]
    fn call_reward_actor() {
        let (h, mut rt) = setup();

        let expected_power = BigInt::zero();
        rt.set_epoch(1);

        rt.expect_validate_caller_addr(vec![*CRON_ACTOR_ADDR]);

        h.expect_query_network_info(&mut rt);
        rt.expect_send(
            *REWARD_ACTOR_ADDR,
            RewardMethod::UpdateNetworkKPI as u64,
            RawBytes::serialize(BigIntSer(&expected_power)).unwrap(),
            TokenAmount::zero(),
            RawBytes::default(),
            ExitCode::OK,
        );
        rt.set_caller(*CRON_ACTOR_CODE_ID, *CRON_ACTOR_ADDR);
        rt.expect_batch_verify_seals(Vec::new(), Ok(Vec::new()));

        rt.call::<PowerActor>(Method::OnEpochTickEnd as u64, &RawBytes::default()).unwrap();

        rt.verify();
        h.check_state();
    }

    #[test]
    fn amount_sent_to_reward_actor_and_state_change() {
        let (mut h, mut rt) = setup();
        let power_unit = consensus_miner_min_power(
            &Policy::default(),
            RegisteredPoStProof::StackedDRGWindow2KiBV1,
        )
        .unwrap();

        let miner1 = Address::new_id(101);
        let miner2 = Address::new_id(102);
        let miner3 = Address::new_id(103);
        let miner4 = Address::new_id(104);

        h.create_miner_basic(&mut rt, OWNER, OWNER, miner1).unwrap();
        h.create_miner_basic(&mut rt, OWNER, OWNER, miner2).unwrap();
        h.create_miner_basic(&mut rt, OWNER, OWNER, miner3).unwrap();
        h.create_miner_basic(&mut rt, OWNER, OWNER, miner4).unwrap();

        h.update_claimed_power(&mut rt, miner1, &power_unit, &power_unit);
        h.update_claimed_power(&mut rt, miner2, &power_unit, &power_unit);
        h.update_claimed_power(&mut rt, miner3, &power_unit, &power_unit);
        h.update_claimed_power(&mut rt, miner4, &power_unit, &power_unit);

        let expected_power: BigInt = power_unit * 4u8;

        let delta = TokenAmount::from(1u8);
        h.update_pledge_total(&mut rt, miner1, &delta);
        h.on_epoch_tick_end(&mut rt, 0, &expected_power, Vec::new(), Vec::new());

        let state: State = rt.get_state();

        assert_eq!(delta, state.this_epoch_pledge_collateral);
        assert_eq!(expected_power, state.this_epoch_quality_adj_power);
        assert_eq!(expected_power, state.this_epoch_raw_byte_power);

        rt.verify();
        h.check_state();
    }

    #[test]
    fn event_scheduled_in_null_round_called_next_round() {
        let (mut h, mut rt) = setup();

        let miner1 = Address::new_id(101);
        let miner2 = Address::new_id(102);

        h.create_miner_basic(&mut rt, OWNER, OWNER, miner1).unwrap();
        h.create_miner_basic(&mut rt, OWNER, OWNER, miner2).unwrap();

        //  0 - genesis
        //  1 - block - registers events
        //  2 - null  - has event
        //  3 - null
        //  4 - block - has event

        rt.set_epoch(1);
        h.enroll_cron_event(&mut rt, 2, &miner1, &RawBytes::from(vec![0x01, 0x03])).unwrap();
        h.enroll_cron_event(&mut rt, 4, &miner2, &RawBytes::from(vec![0x02, 0x03])).unwrap();

        let expected_raw_byte_power = BigInt::zero();
        rt.set_epoch(4);
        rt.expect_validate_caller_addr(vec![*CRON_ACTOR_ADDR]);
        h.expect_query_network_info(&mut rt);
        let state: State = rt.get_state();

        let params1 = DeferredCronEventParams {
            event_payload: vec![0x01, 0x03],
            reward_smoothed: h.this_epoch_reward_smoothed.clone(),
            quality_adj_power_smoothed: state.this_epoch_qa_power_smoothed.clone(),
        };
        rt.expect_send(
            miner1,
            ON_DEFERRED_CRON_EVENT_METHOD,
            RawBytes::serialize(params1).unwrap(),
            TokenAmount::zero(),
            RawBytes::default(),
            ExitCode::OK,
        );

        let params2 = DeferredCronEventParams {
            event_payload: vec![0x02, 0x03],
            reward_smoothed: h.this_epoch_reward_smoothed.clone(),
            quality_adj_power_smoothed: state.this_epoch_qa_power_smoothed,
        };
        rt.expect_send(
            miner2,
            ON_DEFERRED_CRON_EVENT_METHOD,
            RawBytes::serialize(params2).unwrap(),
            TokenAmount::zero(),
            RawBytes::default(),
            ExitCode::OK,
        );

        rt.expect_send(
            *REWARD_ACTOR_ADDR,
            UPDATE_NETWORK_KPI,
            RawBytes::serialize(BigIntSer(&expected_raw_byte_power)).unwrap(),
            BigInt::zero(),
            RawBytes::default(),
            ExitCode::OK,
        );
        rt.set_caller(*CRON_ACTOR_CODE_ID, *CRON_ACTOR_ADDR);
        rt.expect_batch_verify_seals(Vec::new(), Ok(Vec::new()));
        rt.call::<PowerActor>(Method::OnEpochTickEnd as u64, &RawBytes::default()).unwrap();

        rt.verify();
        h.check_state();
    }
<<<<<<< HEAD
}

#[cfg(test)]
mod submit_porep_for_bulk_verify_tests {
    use super::*;

    use fil_actor_power::detail::GAS_ON_SUBMIT_VERIFY_SEAL;
    use fil_actor_power::{
        ERR_TOO_MANY_PROVE_COMMITS, MAX_MINER_PROVE_COMMITS_PER_EPOCH,
        PROOF_VALIDATION_BATCH_AMT_BITWIDTH,
    };
    use fil_actors_runtime::shared::HAMT_BIT_WIDTH;
    use fil_actors_runtime::test_utils::{make_piece_cid, make_sealed_cid};
    use fil_actors_runtime::Multimap;
    use fvm_shared::sector::{InteractiveSealRandomness, SealRandomness, SealVerifyInfo, SectorID};

    const MINER: Address = Address::new_id(101);
    const OWNER: Address = Address::new_id(101);

    #[test]
    fn registers_porep_and_charges_gas() {
        let (mut h, mut rt) = setup();

        h.create_miner_basic(&mut rt, OWNER, OWNER, MINER).unwrap();

        let comm_r = make_sealed_cid("commR".as_bytes());
        let comm_d = make_piece_cid("commD".as_bytes());

        let info = SealVerifyInfo {
            registered_proof: fvm_shared::sector::RegisteredSealProof::StackedDRG32GiBV1,
            deal_ids: Vec::new(),
            randomness: SealRandomness::default(),
            interactive_randomness: InteractiveSealRandomness::default(),
            proof: Vec::new(),
            sealed_cid: comm_r,
            unsealed_cid: comm_d,
            sector_id: SectorID { number: 0, ..Default::default() },
        };

        h.submit_porep_for_bulk_verify(&mut rt, MINER, info).unwrap();
        rt.expect_gas_charge(GAS_ON_SUBMIT_VERIFY_SEAL);
        let st: State = rt.get_state();
        let store = &rt.store;
        assert!(st.proof_validation_batch.is_some());
        let mmap = Multimap::from_root(
            store,
            st.proof_validation_batch.as_ref().unwrap(),
            HAMT_BIT_WIDTH,
            PROOF_VALIDATION_BATCH_AMT_BITWIDTH,
        )
        .unwrap();
        let arr = mmap.get::<SealVerifyInfo>(&MINER.to_bytes()).unwrap();
        let found = arr.unwrap();
        assert_eq!(1_u64, found.count());
        let sealed_cid = found.get(0).unwrap().unwrap().sealed_cid;
        assert_eq!(comm_r, sealed_cid);
=======

    #[test]
    fn event_scheduled_in_past_called_next_round() {
        let (mut h, mut rt) = setup();

        let miner_addr = Address::new_id(101);
        h.create_miner_basic(&mut rt, OWNER, OWNER, miner_addr).unwrap();

        // run cron once to put it in a clean state at epoch 4
        let expected_raw_byte_power = BigInt::zero();
        rt.set_epoch(4);
        rt.expect_validate_caller_addr(vec![*CRON_ACTOR_ADDR]);
        h.expect_query_network_info(&mut rt);
        rt.expect_send(
            *REWARD_ACTOR_ADDR,
            UPDATE_NETWORK_KPI,
            RawBytes::serialize(BigIntSer(&expected_raw_byte_power)).unwrap(),
            BigInt::zero(),
            RawBytes::default(),
            ExitCode::OK,
        );
        rt.set_caller(*CRON_ACTOR_CODE_ID, *CRON_ACTOR_ADDR);

        rt.expect_batch_verify_seals(Vec::new(), Ok(Vec::new()));

        rt.call::<PowerActor>(Method::OnEpochTickEnd as u64, &RawBytes::default()).unwrap();
        rt.verify();

        // enroll a cron task at epoch 2 (which is in the past)
        let payload = vec![0x01, 0x03];
        h.enroll_cron_event(&mut rt, 2, &miner_addr, &RawBytes::from(payload.clone())).unwrap();

        // run cron again in the future
        rt.set_epoch(6);
        rt.expect_validate_caller_addr(vec![*CRON_ACTOR_ADDR]);
        h.expect_query_network_info(&mut rt);

        let state: State = rt.get_state();

        let input = DeferredCronEventParams {
            event_payload: payload,
            reward_smoothed: h.this_epoch_reward_smoothed.clone(),
            quality_adj_power_smoothed: state.this_epoch_qa_power_smoothed,
        };
        rt.expect_send(
            miner_addr,
            ON_DEFERRED_CRON_EVENT_METHOD,
            RawBytes::serialize(input).unwrap(),
            TokenAmount::zero(),
            RawBytes::default(),
            ExitCode::OK,
        );
        rt.expect_send(
            *REWARD_ACTOR_ADDR,
            UPDATE_NETWORK_KPI,
            RawBytes::serialize(BigIntSer(&expected_raw_byte_power)).unwrap(),
            BigInt::zero(),
            RawBytes::default(),
            ExitCode::OK,
        );
        rt.set_caller(*CRON_ACTOR_CODE_ID, *CRON_ACTOR_ADDR);
        rt.expect_batch_verify_seals(Vec::new(), Ok(Vec::new()));

        rt.call::<PowerActor>(Method::OnEpochTickEnd as u64, &RawBytes::default()).unwrap();
        rt.verify();

        // assert used cron events are cleaned up
        let state: State = rt.get_state();

        verify_empty_map(&rt, state.cron_event_queue);
>>>>>>> 716f0541
        h.check_state();
    }

    #[test]
<<<<<<< HEAD
    fn aborts_when_too_many_poreps() {
        let (mut h, mut rt) = setup();

        h.create_miner_basic(&mut rt, OWNER, OWNER, MINER).unwrap();

        fn create_basic_seal_info(id: u64) -> SealVerifyInfo {
            SealVerifyInfo {
                registered_proof: fvm_shared::sector::RegisteredSealProof::StackedDRG32GiBV1,
                deal_ids: Vec::new(),
                randomness: SealRandomness::default(),
                interactive_randomness: InteractiveSealRandomness::default(),
                proof: Vec::new(),
                sealed_cid: make_sealed_cid(format!("CommR-{id}").as_bytes()),
                unsealed_cid: make_piece_cid(format!("CommD-{id}").as_bytes()),
                sector_id: SectorID { number: id, ..Default::default() },
            }
        }

        for i in 0..MAX_MINER_PROVE_COMMITS_PER_EPOCH {
            h.submit_porep_for_bulk_verify(&mut rt, MINER, create_basic_seal_info(i)).unwrap();
        }

        expect_abort(
            ERR_TOO_MANY_PROVE_COMMITS,
            h.submit_porep_for_bulk_verify(
                &mut rt,
                MINER,
                create_basic_seal_info(MAX_MINER_PROVE_COMMITS_PER_EPOCH),
            ),
        );

        rt.expect_gas_charge(GAS_ON_SUBMIT_VERIFY_SEAL * MAX_MINER_PROVE_COMMITS_PER_EPOCH as i64);
    }

    #[test]
    fn aborts_when_miner_has_no_claim() {
        let (mut h, mut rt) = setup();

        h.create_miner_basic(&mut rt, OWNER, OWNER, MINER).unwrap();

        let comm_r = make_sealed_cid("commR".as_bytes());
        let comm_d = make_piece_cid("commD".as_bytes());

        let info = SealVerifyInfo {
=======
    fn fails_to_enroll_if_epoch_negative() {
        let (mut h, mut rt) = setup();
        let miner_addr = Address::new_id(101);
        h.create_miner_basic(&mut rt, OWNER, OWNER, miner_addr).unwrap();

        expect_abort_contains_message(
            ExitCode::USR_ILLEGAL_ARGUMENT,
            "epoch -2 cannot be less than zero",
            h.enroll_cron_event(&mut rt, -2, &miner_addr, &RawBytes::from(vec![0x01, 0x03])),
        );
    }

    #[test]
    fn skips_invocation_if_miner_has_no_claim() {
        let (mut h, mut rt) = setup();
        rt.set_epoch(1);

        let miner1 = Address::new_id(101);
        let miner2 = Address::new_id(102);

        h.create_miner_basic(&mut rt, OWNER, OWNER, miner1).unwrap();
        h.create_miner_basic(&mut rt, OWNER, OWNER, miner2).unwrap();

        h.enroll_cron_event(&mut rt, 2, &miner1, &RawBytes::default()).unwrap();
        h.enroll_cron_event(&mut rt, 2, &miner2, &RawBytes::default()).unwrap();

        // explicitly delete miner 1's claim
        h.delete_claim(&mut rt, &miner1);

        rt.set_epoch(2);
        rt.expect_validate_caller_addr(vec![*CRON_ACTOR_ADDR]);

        // process batch verifies first
        rt.expect_batch_verify_seals(Vec::new(), Ok(Vec::new()));
        h.expect_query_network_info(&mut rt);

        let state: State = rt.get_state();
        let input = DeferredCronEventParams {
            event_payload: Vec::new(),
            reward_smoothed: h.this_epoch_reward_smoothed.clone(),
            quality_adj_power_smoothed: state.this_epoch_qa_power_smoothed,
        };

        // only expect second deferred cron event call
        rt.expect_send(
            miner2,
            ON_DEFERRED_CRON_EVENT_METHOD,
            RawBytes::serialize(input).unwrap(),
            TokenAmount::zero(),
            RawBytes::default(),
            ExitCode::OK,
        );

        // reward actor is still invoked
        rt.expect_send(
            *REWARD_ACTOR_ADDR,
            UPDATE_NETWORK_KPI,
            RawBytes::serialize(BigIntSer(&BigInt::zero())).unwrap(),
            BigInt::zero(),
            RawBytes::default(),
            ExitCode::OK,
        );
        rt.set_caller(*CRON_ACTOR_CODE_ID, *CRON_ACTOR_ADDR);
        rt.call::<PowerActor>(Method::OnEpochTickEnd as u64, &RawBytes::default()).unwrap();
        rt.verify();

        h.check_state();
    }

    #[test]
    fn handles_failed_call() {
        let (mut h, mut rt) = setup();
        rt.set_epoch(1);

        let miner1 = Address::new_id(101);
        let miner2 = Address::new_id(102);

        h.create_miner_basic(&mut rt, OWNER, OWNER, miner1).unwrap();
        h.create_miner_basic(&mut rt, OWNER, OWNER, miner2).unwrap();

        h.enroll_cron_event(&mut rt, 2, &miner1, &RawBytes::default()).unwrap();
        h.enroll_cron_event(&mut rt, 2, &miner2, &RawBytes::default()).unwrap();

        let raw_power = consensus_miner_min_power(
            &Policy::default(),
            RegisteredPoStProof::StackedDRGWindow32GiBV1,
        )
        .unwrap();

        let qa_power = &raw_power;
        h.update_claimed_power(&mut rt, miner1, &raw_power, qa_power);
        h.expect_total_power_eager(&mut rt, &raw_power, qa_power);
        h.expect_miners_above_min_power(&mut rt, 1);

        rt.set_epoch(2);
        rt.expect_validate_caller_addr(vec![*CRON_ACTOR_ADDR]);

        // process batch verifies first
        rt.expect_batch_verify_seals(Vec::new(), Ok(Vec::new()));

        h.expect_query_network_info(&mut rt);

        let state: State = rt.get_state();
        let input = RawBytes::serialize(DeferredCronEventParams {
            event_payload: Vec::new(),
            reward_smoothed: h.this_epoch_reward_smoothed.clone(),
            quality_adj_power_smoothed: state.this_epoch_qa_power_smoothed,
        })
        .unwrap();

        // first send fails
        rt.expect_send(
            miner1,
            ON_DEFERRED_CRON_EVENT_METHOD,
            RawBytes::from(input.bytes().to_vec()),
            TokenAmount::zero(),
            RawBytes::default(),
            ExitCode::USR_ILLEGAL_STATE,
        );

        // subsequent one still invoked
        rt.expect_send(
            miner2,
            ON_DEFERRED_CRON_EVENT_METHOD,
            input,
            TokenAmount::zero(),
            RawBytes::default(),
            ExitCode::OK,
        );
        // reward actor is still invoked
        rt.set_caller(*CRON_ACTOR_CODE_ID, *CRON_ACTOR_ADDR);
        rt.expect_send(
            *REWARD_ACTOR_ADDR,
            UPDATE_NETWORK_KPI,
            RawBytes::serialize(BigIntSer(&BigInt::zero())).unwrap(),
            BigInt::zero(),
            RawBytes::default(),
            ExitCode::OK,
        );
        rt.call::<PowerActor>(Method::OnEpochTickEnd as u64, &RawBytes::default()).unwrap();
        rt.verify();

        // expect power stats to be decremented due to claim deletion
        h.expect_total_power_eager(&mut rt, &BigInt::zero(), &BigInt::zero());
        h.expect_miners_above_min_power(&mut rt, 0);

        // miner's claim is removed
        assert!(h.get_claim(&rt, &miner1).is_none());

        // miner count has been reduced to 1
        assert_eq!(h.miner_count(&rt), 1);

        // next epoch, only the reward actor is invoked
        rt.set_epoch(3);
        rt.expect_validate_caller_addr(vec![*CRON_ACTOR_ADDR]);

        h.expect_query_network_info(&mut rt);

        rt.expect_send(
            *REWARD_ACTOR_ADDR,
            UPDATE_NETWORK_KPI,
            RawBytes::serialize(BigIntSer(&BigInt::zero())).unwrap(),
            BigInt::zero(),
            RawBytes::default(),
            ExitCode::OK,
        );
        rt.set_caller(*CRON_ACTOR_CODE_ID, *CRON_ACTOR_ADDR);
        rt.expect_batch_verify_seals(Vec::new(), Ok(Vec::new()));

        rt.call::<PowerActor>(Method::OnEpochTickEnd as u64, &RawBytes::default()).unwrap();
        rt.verify();
        h.check_state();
    }
}

#[cfg(test)]
mod cron_batch_proof_verifies_tests {
    use super::*;
    use fil_actors_runtime::test_utils::{make_piece_cid, make_sealed_cid};
    use fvm_shared::{
        bigint::BigInt,
        sector::{InteractiveSealRandomness, SealRandomness, SealVerifyInfo, SectorID},
    };

    fn create_basic_seal_info(id: u64) -> SealVerifyInfo {
        SealVerifyInfo {
>>>>>>> 716f0541
            registered_proof: fvm_shared::sector::RegisteredSealProof::StackedDRG32GiBV1,
            deal_ids: Vec::new(),
            randomness: SealRandomness::default(),
            interactive_randomness: InteractiveSealRandomness::default(),
            proof: Vec::new(),
<<<<<<< HEAD
            sealed_cid: comm_r,
            unsealed_cid: comm_d,
            sector_id: SectorID { number: 0, ..Default::default() },
        };

        h.delete_claim(&mut rt, &MINER);

        expect_abort(ExitCode::USR_FORBIDDEN, h.submit_porep_for_bulk_verify(&mut rt, MINER, info));
=======
            sealed_cid: make_sealed_cid(format!("CommR-{id}").as_bytes()),
            unsealed_cid: make_piece_cid(format!("CommD-{id}").as_bytes()),
            sector_id: SectorID { number: id, ..Default::default() },
        }
    }

    const MINER_1: Address = Address::new_id(101);
    const OWNER: Address = Address::new_id(102);

    #[test]
    fn success_with_one_miner_and_one_confirmed_sector() {
        let (mut h, mut rt) = setup();

        h.create_miner_basic(&mut rt, OWNER, OWNER, MINER_1).unwrap();

        let info = create_basic_seal_info(0);
        h.submit_porep_for_bulk_verify(&mut rt, MINER_1, info.clone()).unwrap();

        let confirmed_sectors =
            vec![ConfirmedSectorSend { miner: MINER_1, sector_nums: vec![info.sector_id.number] }];
        h.on_epoch_tick_end(&mut rt, 0, &BigInt::zero(), confirmed_sectors, vec![info]);

        rt.verify();
        h.check_state();
    }

    #[test]
    fn success_with_one_miner_and_multiple_confirmed_sectors() {
        let (mut h, mut rt) = setup();

        h.create_miner_basic(&mut rt, OWNER, OWNER, MINER_1).unwrap();

        let infos: Vec<_> = (1..=3).map(create_basic_seal_info).collect();
        infos.iter().for_each(|info| {
            h.submit_porep_for_bulk_verify(&mut rt, MINER_1, info.clone()).unwrap()
        });

        let sector_id_nums = infos.iter().map(|info| info.sector_id.number).collect();
        let confirmed_sectors =
            vec![ConfirmedSectorSend { miner: MINER_1, sector_nums: sector_id_nums }];
        h.on_epoch_tick_end(&mut rt, 0, &BigInt::zero(), confirmed_sectors, infos);

        rt.verify();
        h.check_state();
    }

    #[test]
    fn duplicate_sector_numbers_are_ignored_for_a_miner() {
        let (mut h, mut rt) = setup();

        h.create_miner_basic(&mut rt, OWNER, OWNER, MINER_1).unwrap();

        // duplicates will be sent to the batch verify call
        let infos =
            vec![create_basic_seal_info(1), create_basic_seal_info(1), create_basic_seal_info(2)];

        infos.iter().for_each(|info| {
            h.submit_porep_for_bulk_verify(&mut rt, MINER_1, info.clone()).unwrap()
        });

        // however, duplicates will not be sent to the miner as confirmed
        let sector_id_nums = vec![infos[0].sector_id.number, infos[2].sector_id.number];
        let confirmed_sectors =
            vec![ConfirmedSectorSend { miner: MINER_1, sector_nums: sector_id_nums }];
        h.on_epoch_tick_end(&mut rt, 0, &BigInt::zero(), confirmed_sectors, infos);

        rt.verify();
        h.check_state();
>>>>>>> 716f0541
    }
}<|MERGE_RESOLUTION|>--- conflicted
+++ resolved
@@ -761,7 +761,340 @@
         rt.verify();
         h.check_state();
     }
-<<<<<<< HEAD
+
+    #[test]
+    fn event_scheduled_in_past_called_next_round() {
+        let (mut h, mut rt) = setup();
+
+        let miner_addr = Address::new_id(101);
+        h.create_miner_basic(&mut rt, OWNER, OWNER, miner_addr).unwrap();
+
+        // run cron once to put it in a clean state at epoch 4
+        let expected_raw_byte_power = BigInt::zero();
+        rt.set_epoch(4);
+        rt.expect_validate_caller_addr(vec![*CRON_ACTOR_ADDR]);
+        h.expect_query_network_info(&mut rt);
+        rt.expect_send(
+            *REWARD_ACTOR_ADDR,
+            UPDATE_NETWORK_KPI,
+            RawBytes::serialize(BigIntSer(&expected_raw_byte_power)).unwrap(),
+            BigInt::zero(),
+            RawBytes::default(),
+            ExitCode::OK,
+        );
+        rt.set_caller(*CRON_ACTOR_CODE_ID, *CRON_ACTOR_ADDR);
+
+        rt.expect_batch_verify_seals(Vec::new(), Ok(Vec::new()));
+
+        rt.call::<PowerActor>(Method::OnEpochTickEnd as u64, &RawBytes::default()).unwrap();
+        rt.verify();
+
+        // enroll a cron task at epoch 2 (which is in the past)
+        let payload = vec![0x01, 0x03];
+        h.enroll_cron_event(&mut rt, 2, &miner_addr, &RawBytes::from(payload.clone())).unwrap();
+
+        // run cron again in the future
+        rt.set_epoch(6);
+        rt.expect_validate_caller_addr(vec![*CRON_ACTOR_ADDR]);
+        h.expect_query_network_info(&mut rt);
+
+        let state: State = rt.get_state();
+
+        let input = DeferredCronEventParams {
+            event_payload: payload,
+            reward_smoothed: h.this_epoch_reward_smoothed.clone(),
+            quality_adj_power_smoothed: state.this_epoch_qa_power_smoothed,
+        };
+        rt.expect_send(
+            miner_addr,
+            ON_DEFERRED_CRON_EVENT_METHOD,
+            RawBytes::serialize(input).unwrap(),
+            TokenAmount::zero(),
+            RawBytes::default(),
+            ExitCode::OK,
+        );
+        rt.expect_send(
+            *REWARD_ACTOR_ADDR,
+            UPDATE_NETWORK_KPI,
+            RawBytes::serialize(BigIntSer(&expected_raw_byte_power)).unwrap(),
+            BigInt::zero(),
+            RawBytes::default(),
+            ExitCode::OK,
+        );
+        rt.set_caller(*CRON_ACTOR_CODE_ID, *CRON_ACTOR_ADDR);
+        rt.expect_batch_verify_seals(Vec::new(), Ok(Vec::new()));
+
+        rt.call::<PowerActor>(Method::OnEpochTickEnd as u64, &RawBytes::default()).unwrap();
+        rt.verify();
+
+        // assert used cron events are cleaned up
+        let state: State = rt.get_state();
+
+        verify_empty_map(&rt, state.cron_event_queue);
+        h.check_state();
+    }
+
+    #[test]
+    fn fails_to_enroll_if_epoch_negative() {
+        let (mut h, mut rt) = setup();
+        let miner_addr = Address::new_id(101);
+        h.create_miner_basic(&mut rt, OWNER, OWNER, miner_addr).unwrap();
+
+        expect_abort_contains_message(
+            ExitCode::USR_ILLEGAL_ARGUMENT,
+            "epoch -2 cannot be less than zero",
+            h.enroll_cron_event(&mut rt, -2, &miner_addr, &RawBytes::from(vec![0x01, 0x03])),
+        );
+    }
+
+    #[test]
+    fn skips_invocation_if_miner_has_no_claim() {
+        let (mut h, mut rt) = setup();
+        rt.set_epoch(1);
+
+        let miner1 = Address::new_id(101);
+        let miner2 = Address::new_id(102);
+
+        h.create_miner_basic(&mut rt, OWNER, OWNER, miner1).unwrap();
+        h.create_miner_basic(&mut rt, OWNER, OWNER, miner2).unwrap();
+
+        h.enroll_cron_event(&mut rt, 2, &miner1, &RawBytes::default()).unwrap();
+        h.enroll_cron_event(&mut rt, 2, &miner2, &RawBytes::default()).unwrap();
+
+        // explicitly delete miner 1's claim
+        h.delete_claim(&mut rt, &miner1);
+
+        rt.set_epoch(2);
+        rt.expect_validate_caller_addr(vec![*CRON_ACTOR_ADDR]);
+
+        // process batch verifies first
+        rt.expect_batch_verify_seals(Vec::new(), Ok(Vec::new()));
+        h.expect_query_network_info(&mut rt);
+
+        let state: State = rt.get_state();
+        let input = DeferredCronEventParams {
+            event_payload: Vec::new(),
+            reward_smoothed: h.this_epoch_reward_smoothed.clone(),
+            quality_adj_power_smoothed: state.this_epoch_qa_power_smoothed,
+        };
+
+        // only expect second deferred cron event call
+        rt.expect_send(
+            miner2,
+            ON_DEFERRED_CRON_EVENT_METHOD,
+            RawBytes::serialize(input).unwrap(),
+            TokenAmount::zero(),
+            RawBytes::default(),
+            ExitCode::OK,
+        );
+
+        // reward actor is still invoked
+        rt.expect_send(
+            *REWARD_ACTOR_ADDR,
+            UPDATE_NETWORK_KPI,
+            RawBytes::serialize(BigIntSer(&BigInt::zero())).unwrap(),
+            BigInt::zero(),
+            RawBytes::default(),
+            ExitCode::OK,
+        );
+        rt.set_caller(*CRON_ACTOR_CODE_ID, *CRON_ACTOR_ADDR);
+        rt.call::<PowerActor>(Method::OnEpochTickEnd as u64, &RawBytes::default()).unwrap();
+        rt.verify();
+
+        h.check_state();
+    }
+
+    #[test]
+    fn handles_failed_call() {
+        let (mut h, mut rt) = setup();
+        rt.set_epoch(1);
+
+        let miner1 = Address::new_id(101);
+        let miner2 = Address::new_id(102);
+
+        h.create_miner_basic(&mut rt, OWNER, OWNER, miner1).unwrap();
+        h.create_miner_basic(&mut rt, OWNER, OWNER, miner2).unwrap();
+
+        h.enroll_cron_event(&mut rt, 2, &miner1, &RawBytes::default()).unwrap();
+        h.enroll_cron_event(&mut rt, 2, &miner2, &RawBytes::default()).unwrap();
+
+        let raw_power = consensus_miner_min_power(
+            &Policy::default(),
+            RegisteredPoStProof::StackedDRGWindow32GiBV1,
+        )
+        .unwrap();
+
+        let qa_power = &raw_power;
+        h.update_claimed_power(&mut rt, miner1, &raw_power, qa_power);
+        h.expect_total_power_eager(&mut rt, &raw_power, qa_power);
+        h.expect_miners_above_min_power(&mut rt, 1);
+
+        rt.set_epoch(2);
+        rt.expect_validate_caller_addr(vec![*CRON_ACTOR_ADDR]);
+
+        // process batch verifies first
+        rt.expect_batch_verify_seals(Vec::new(), Ok(Vec::new()));
+
+        h.expect_query_network_info(&mut rt);
+
+        let state: State = rt.get_state();
+        let input = RawBytes::serialize(DeferredCronEventParams {
+            event_payload: Vec::new(),
+            reward_smoothed: h.this_epoch_reward_smoothed.clone(),
+            quality_adj_power_smoothed: state.this_epoch_qa_power_smoothed,
+        })
+        .unwrap();
+
+        // first send fails
+        rt.expect_send(
+            miner1,
+            ON_DEFERRED_CRON_EVENT_METHOD,
+            RawBytes::from(input.bytes().to_vec()),
+            TokenAmount::zero(),
+            RawBytes::default(),
+            ExitCode::USR_ILLEGAL_STATE,
+        );
+
+        // subsequent one still invoked
+        rt.expect_send(
+            miner2,
+            ON_DEFERRED_CRON_EVENT_METHOD,
+            input,
+            TokenAmount::zero(),
+            RawBytes::default(),
+            ExitCode::OK,
+        );
+        // reward actor is still invoked
+        rt.set_caller(*CRON_ACTOR_CODE_ID, *CRON_ACTOR_ADDR);
+        rt.expect_send(
+            *REWARD_ACTOR_ADDR,
+            UPDATE_NETWORK_KPI,
+            RawBytes::serialize(BigIntSer(&BigInt::zero())).unwrap(),
+            BigInt::zero(),
+            RawBytes::default(),
+            ExitCode::OK,
+        );
+        rt.call::<PowerActor>(Method::OnEpochTickEnd as u64, &RawBytes::default()).unwrap();
+        rt.verify();
+
+        // expect power stats to be decremented due to claim deletion
+        h.expect_total_power_eager(&mut rt, &BigInt::zero(), &BigInt::zero());
+        h.expect_miners_above_min_power(&mut rt, 0);
+
+        // miner's claim is removed
+        assert!(h.get_claim(&rt, &miner1).is_none());
+
+        // miner count has been reduced to 1
+        assert_eq!(h.miner_count(&rt), 1);
+
+        // next epoch, only the reward actor is invoked
+        rt.set_epoch(3);
+        rt.expect_validate_caller_addr(vec![*CRON_ACTOR_ADDR]);
+
+        h.expect_query_network_info(&mut rt);
+
+        rt.expect_send(
+            *REWARD_ACTOR_ADDR,
+            UPDATE_NETWORK_KPI,
+            RawBytes::serialize(BigIntSer(&BigInt::zero())).unwrap(),
+            BigInt::zero(),
+            RawBytes::default(),
+            ExitCode::OK,
+        );
+        rt.set_caller(*CRON_ACTOR_CODE_ID, *CRON_ACTOR_ADDR);
+        rt.expect_batch_verify_seals(Vec::new(), Ok(Vec::new()));
+
+        rt.call::<PowerActor>(Method::OnEpochTickEnd as u64, &RawBytes::default()).unwrap();
+        rt.verify();
+        h.check_state();
+    }
+}
+
+#[cfg(test)]
+mod cron_batch_proof_verifies_tests {
+    use super::*;
+    use fil_actors_runtime::test_utils::{make_piece_cid, make_sealed_cid};
+    use fvm_shared::{
+        bigint::BigInt,
+        sector::{InteractiveSealRandomness, SealRandomness, SealVerifyInfo, SectorID},
+    };
+
+    fn create_basic_seal_info(id: u64) -> SealVerifyInfo {
+        SealVerifyInfo {
+            registered_proof: fvm_shared::sector::RegisteredSealProof::StackedDRG32GiBV1,
+            deal_ids: Vec::new(),
+            randomness: SealRandomness::default(),
+            interactive_randomness: InteractiveSealRandomness::default(),
+            proof: Vec::new(),
+            sealed_cid: make_sealed_cid(format!("CommR-{id}").as_bytes()),
+            unsealed_cid: make_piece_cid(format!("CommD-{id}").as_bytes()),
+            sector_id: SectorID { number: id, ..Default::default() },
+        }
+    }
+
+    const MINER_1: Address = Address::new_id(101);
+    const OWNER: Address = Address::new_id(102);
+
+    #[test]
+    fn success_with_one_miner_and_one_confirmed_sector() {
+        let (mut h, mut rt) = setup();
+
+        h.create_miner_basic(&mut rt, OWNER, OWNER, MINER_1).unwrap();
+
+        let info = create_basic_seal_info(0);
+        h.submit_porep_for_bulk_verify(&mut rt, MINER_1, info.clone()).unwrap();
+
+        let confirmed_sectors =
+            vec![ConfirmedSectorSend { miner: MINER_1, sector_nums: vec![info.sector_id.number] }];
+        h.on_epoch_tick_end(&mut rt, 0, &BigInt::zero(), confirmed_sectors, vec![info]);
+
+        rt.verify();
+        h.check_state();
+    }
+
+    #[test]
+    fn success_with_one_miner_and_multiple_confirmed_sectors() {
+        let (mut h, mut rt) = setup();
+
+        h.create_miner_basic(&mut rt, OWNER, OWNER, MINER_1).unwrap();
+
+        let infos: Vec<_> = (1..=3).map(create_basic_seal_info).collect();
+        infos.iter().for_each(|info| {
+            h.submit_porep_for_bulk_verify(&mut rt, MINER_1, info.clone()).unwrap()
+        });
+
+        let sector_id_nums = infos.iter().map(|info| info.sector_id.number).collect();
+        let confirmed_sectors =
+            vec![ConfirmedSectorSend { miner: MINER_1, sector_nums: sector_id_nums }];
+        h.on_epoch_tick_end(&mut rt, 0, &BigInt::zero(), confirmed_sectors, infos);
+
+        rt.verify();
+        h.check_state();
+    }
+
+    #[test]
+    fn duplicate_sector_numbers_are_ignored_for_a_miner() {
+        let (mut h, mut rt) = setup();
+
+        h.create_miner_basic(&mut rt, OWNER, OWNER, MINER_1).unwrap();
+
+        // duplicates will be sent to the batch verify call
+        let infos =
+            vec![create_basic_seal_info(1), create_basic_seal_info(1), create_basic_seal_info(2)];
+
+        infos.iter().for_each(|info| {
+            h.submit_porep_for_bulk_verify(&mut rt, MINER_1, info.clone()).unwrap()
+        });
+
+        // however, duplicates will not be sent to the miner as confirmed
+        let sector_id_nums = vec![infos[0].sector_id.number, infos[2].sector_id.number];
+        let confirmed_sectors =
+            vec![ConfirmedSectorSend { miner: MINER_1, sector_nums: sector_id_nums }];
+        h.on_epoch_tick_end(&mut rt, 0, &BigInt::zero(), confirmed_sectors, infos);
+
+        rt.verify();
+        h.check_state();
+    }
 }
 
 #[cfg(test)]
@@ -818,83 +1151,10 @@
         assert_eq!(1_u64, found.count());
         let sealed_cid = found.get(0).unwrap().unwrap().sealed_cid;
         assert_eq!(comm_r, sealed_cid);
-=======
+        h.check_state();
+    }
 
     #[test]
-    fn event_scheduled_in_past_called_next_round() {
-        let (mut h, mut rt) = setup();
-
-        let miner_addr = Address::new_id(101);
-        h.create_miner_basic(&mut rt, OWNER, OWNER, miner_addr).unwrap();
-
-        // run cron once to put it in a clean state at epoch 4
-        let expected_raw_byte_power = BigInt::zero();
-        rt.set_epoch(4);
-        rt.expect_validate_caller_addr(vec![*CRON_ACTOR_ADDR]);
-        h.expect_query_network_info(&mut rt);
-        rt.expect_send(
-            *REWARD_ACTOR_ADDR,
-            UPDATE_NETWORK_KPI,
-            RawBytes::serialize(BigIntSer(&expected_raw_byte_power)).unwrap(),
-            BigInt::zero(),
-            RawBytes::default(),
-            ExitCode::OK,
-        );
-        rt.set_caller(*CRON_ACTOR_CODE_ID, *CRON_ACTOR_ADDR);
-
-        rt.expect_batch_verify_seals(Vec::new(), Ok(Vec::new()));
-
-        rt.call::<PowerActor>(Method::OnEpochTickEnd as u64, &RawBytes::default()).unwrap();
-        rt.verify();
-
-        // enroll a cron task at epoch 2 (which is in the past)
-        let payload = vec![0x01, 0x03];
-        h.enroll_cron_event(&mut rt, 2, &miner_addr, &RawBytes::from(payload.clone())).unwrap();
-
-        // run cron again in the future
-        rt.set_epoch(6);
-        rt.expect_validate_caller_addr(vec![*CRON_ACTOR_ADDR]);
-        h.expect_query_network_info(&mut rt);
-
-        let state: State = rt.get_state();
-
-        let input = DeferredCronEventParams {
-            event_payload: payload,
-            reward_smoothed: h.this_epoch_reward_smoothed.clone(),
-            quality_adj_power_smoothed: state.this_epoch_qa_power_smoothed,
-        };
-        rt.expect_send(
-            miner_addr,
-            ON_DEFERRED_CRON_EVENT_METHOD,
-            RawBytes::serialize(input).unwrap(),
-            TokenAmount::zero(),
-            RawBytes::default(),
-            ExitCode::OK,
-        );
-        rt.expect_send(
-            *REWARD_ACTOR_ADDR,
-            UPDATE_NETWORK_KPI,
-            RawBytes::serialize(BigIntSer(&expected_raw_byte_power)).unwrap(),
-            BigInt::zero(),
-            RawBytes::default(),
-            ExitCode::OK,
-        );
-        rt.set_caller(*CRON_ACTOR_CODE_ID, *CRON_ACTOR_ADDR);
-        rt.expect_batch_verify_seals(Vec::new(), Ok(Vec::new()));
-
-        rt.call::<PowerActor>(Method::OnEpochTickEnd as u64, &RawBytes::default()).unwrap();
-        rt.verify();
-
-        // assert used cron events are cleaned up
-        let state: State = rt.get_state();
-
-        verify_empty_map(&rt, state.cron_event_queue);
->>>>>>> 716f0541
-        h.check_state();
-    }
-
-    #[test]
-<<<<<<< HEAD
     fn aborts_when_too_many_poreps() {
         let (mut h, mut rt) = setup();
 
@@ -939,200 +1199,11 @@
         let comm_d = make_piece_cid("commD".as_bytes());
 
         let info = SealVerifyInfo {
-=======
-    fn fails_to_enroll_if_epoch_negative() {
-        let (mut h, mut rt) = setup();
-        let miner_addr = Address::new_id(101);
-        h.create_miner_basic(&mut rt, OWNER, OWNER, miner_addr).unwrap();
-
-        expect_abort_contains_message(
-            ExitCode::USR_ILLEGAL_ARGUMENT,
-            "epoch -2 cannot be less than zero",
-            h.enroll_cron_event(&mut rt, -2, &miner_addr, &RawBytes::from(vec![0x01, 0x03])),
-        );
-    }
-
-    #[test]
-    fn skips_invocation_if_miner_has_no_claim() {
-        let (mut h, mut rt) = setup();
-        rt.set_epoch(1);
-
-        let miner1 = Address::new_id(101);
-        let miner2 = Address::new_id(102);
-
-        h.create_miner_basic(&mut rt, OWNER, OWNER, miner1).unwrap();
-        h.create_miner_basic(&mut rt, OWNER, OWNER, miner2).unwrap();
-
-        h.enroll_cron_event(&mut rt, 2, &miner1, &RawBytes::default()).unwrap();
-        h.enroll_cron_event(&mut rt, 2, &miner2, &RawBytes::default()).unwrap();
-
-        // explicitly delete miner 1's claim
-        h.delete_claim(&mut rt, &miner1);
-
-        rt.set_epoch(2);
-        rt.expect_validate_caller_addr(vec![*CRON_ACTOR_ADDR]);
-
-        // process batch verifies first
-        rt.expect_batch_verify_seals(Vec::new(), Ok(Vec::new()));
-        h.expect_query_network_info(&mut rt);
-
-        let state: State = rt.get_state();
-        let input = DeferredCronEventParams {
-            event_payload: Vec::new(),
-            reward_smoothed: h.this_epoch_reward_smoothed.clone(),
-            quality_adj_power_smoothed: state.this_epoch_qa_power_smoothed,
-        };
-
-        // only expect second deferred cron event call
-        rt.expect_send(
-            miner2,
-            ON_DEFERRED_CRON_EVENT_METHOD,
-            RawBytes::serialize(input).unwrap(),
-            TokenAmount::zero(),
-            RawBytes::default(),
-            ExitCode::OK,
-        );
-
-        // reward actor is still invoked
-        rt.expect_send(
-            *REWARD_ACTOR_ADDR,
-            UPDATE_NETWORK_KPI,
-            RawBytes::serialize(BigIntSer(&BigInt::zero())).unwrap(),
-            BigInt::zero(),
-            RawBytes::default(),
-            ExitCode::OK,
-        );
-        rt.set_caller(*CRON_ACTOR_CODE_ID, *CRON_ACTOR_ADDR);
-        rt.call::<PowerActor>(Method::OnEpochTickEnd as u64, &RawBytes::default()).unwrap();
-        rt.verify();
-
-        h.check_state();
-    }
-
-    #[test]
-    fn handles_failed_call() {
-        let (mut h, mut rt) = setup();
-        rt.set_epoch(1);
-
-        let miner1 = Address::new_id(101);
-        let miner2 = Address::new_id(102);
-
-        h.create_miner_basic(&mut rt, OWNER, OWNER, miner1).unwrap();
-        h.create_miner_basic(&mut rt, OWNER, OWNER, miner2).unwrap();
-
-        h.enroll_cron_event(&mut rt, 2, &miner1, &RawBytes::default()).unwrap();
-        h.enroll_cron_event(&mut rt, 2, &miner2, &RawBytes::default()).unwrap();
-
-        let raw_power = consensus_miner_min_power(
-            &Policy::default(),
-            RegisteredPoStProof::StackedDRGWindow32GiBV1,
-        )
-        .unwrap();
-
-        let qa_power = &raw_power;
-        h.update_claimed_power(&mut rt, miner1, &raw_power, qa_power);
-        h.expect_total_power_eager(&mut rt, &raw_power, qa_power);
-        h.expect_miners_above_min_power(&mut rt, 1);
-
-        rt.set_epoch(2);
-        rt.expect_validate_caller_addr(vec![*CRON_ACTOR_ADDR]);
-
-        // process batch verifies first
-        rt.expect_batch_verify_seals(Vec::new(), Ok(Vec::new()));
-
-        h.expect_query_network_info(&mut rt);
-
-        let state: State = rt.get_state();
-        let input = RawBytes::serialize(DeferredCronEventParams {
-            event_payload: Vec::new(),
-            reward_smoothed: h.this_epoch_reward_smoothed.clone(),
-            quality_adj_power_smoothed: state.this_epoch_qa_power_smoothed,
-        })
-        .unwrap();
-
-        // first send fails
-        rt.expect_send(
-            miner1,
-            ON_DEFERRED_CRON_EVENT_METHOD,
-            RawBytes::from(input.bytes().to_vec()),
-            TokenAmount::zero(),
-            RawBytes::default(),
-            ExitCode::USR_ILLEGAL_STATE,
-        );
-
-        // subsequent one still invoked
-        rt.expect_send(
-            miner2,
-            ON_DEFERRED_CRON_EVENT_METHOD,
-            input,
-            TokenAmount::zero(),
-            RawBytes::default(),
-            ExitCode::OK,
-        );
-        // reward actor is still invoked
-        rt.set_caller(*CRON_ACTOR_CODE_ID, *CRON_ACTOR_ADDR);
-        rt.expect_send(
-            *REWARD_ACTOR_ADDR,
-            UPDATE_NETWORK_KPI,
-            RawBytes::serialize(BigIntSer(&BigInt::zero())).unwrap(),
-            BigInt::zero(),
-            RawBytes::default(),
-            ExitCode::OK,
-        );
-        rt.call::<PowerActor>(Method::OnEpochTickEnd as u64, &RawBytes::default()).unwrap();
-        rt.verify();
-
-        // expect power stats to be decremented due to claim deletion
-        h.expect_total_power_eager(&mut rt, &BigInt::zero(), &BigInt::zero());
-        h.expect_miners_above_min_power(&mut rt, 0);
-
-        // miner's claim is removed
-        assert!(h.get_claim(&rt, &miner1).is_none());
-
-        // miner count has been reduced to 1
-        assert_eq!(h.miner_count(&rt), 1);
-
-        // next epoch, only the reward actor is invoked
-        rt.set_epoch(3);
-        rt.expect_validate_caller_addr(vec![*CRON_ACTOR_ADDR]);
-
-        h.expect_query_network_info(&mut rt);
-
-        rt.expect_send(
-            *REWARD_ACTOR_ADDR,
-            UPDATE_NETWORK_KPI,
-            RawBytes::serialize(BigIntSer(&BigInt::zero())).unwrap(),
-            BigInt::zero(),
-            RawBytes::default(),
-            ExitCode::OK,
-        );
-        rt.set_caller(*CRON_ACTOR_CODE_ID, *CRON_ACTOR_ADDR);
-        rt.expect_batch_verify_seals(Vec::new(), Ok(Vec::new()));
-
-        rt.call::<PowerActor>(Method::OnEpochTickEnd as u64, &RawBytes::default()).unwrap();
-        rt.verify();
-        h.check_state();
-    }
-}
-
-#[cfg(test)]
-mod cron_batch_proof_verifies_tests {
-    use super::*;
-    use fil_actors_runtime::test_utils::{make_piece_cid, make_sealed_cid};
-    use fvm_shared::{
-        bigint::BigInt,
-        sector::{InteractiveSealRandomness, SealRandomness, SealVerifyInfo, SectorID},
-    };
-
-    fn create_basic_seal_info(id: u64) -> SealVerifyInfo {
-        SealVerifyInfo {
->>>>>>> 716f0541
             registered_proof: fvm_shared::sector::RegisteredSealProof::StackedDRG32GiBV1,
             deal_ids: Vec::new(),
             randomness: SealRandomness::default(),
             interactive_randomness: InteractiveSealRandomness::default(),
             proof: Vec::new(),
-<<<<<<< HEAD
             sealed_cid: comm_r,
             unsealed_cid: comm_d,
             sector_id: SectorID { number: 0, ..Default::default() },
@@ -1141,75 +1212,5 @@
         h.delete_claim(&mut rt, &MINER);
 
         expect_abort(ExitCode::USR_FORBIDDEN, h.submit_porep_for_bulk_verify(&mut rt, MINER, info));
-=======
-            sealed_cid: make_sealed_cid(format!("CommR-{id}").as_bytes()),
-            unsealed_cid: make_piece_cid(format!("CommD-{id}").as_bytes()),
-            sector_id: SectorID { number: id, ..Default::default() },
-        }
-    }
-
-    const MINER_1: Address = Address::new_id(101);
-    const OWNER: Address = Address::new_id(102);
-
-    #[test]
-    fn success_with_one_miner_and_one_confirmed_sector() {
-        let (mut h, mut rt) = setup();
-
-        h.create_miner_basic(&mut rt, OWNER, OWNER, MINER_1).unwrap();
-
-        let info = create_basic_seal_info(0);
-        h.submit_porep_for_bulk_verify(&mut rt, MINER_1, info.clone()).unwrap();
-
-        let confirmed_sectors =
-            vec![ConfirmedSectorSend { miner: MINER_1, sector_nums: vec![info.sector_id.number] }];
-        h.on_epoch_tick_end(&mut rt, 0, &BigInt::zero(), confirmed_sectors, vec![info]);
-
-        rt.verify();
-        h.check_state();
-    }
-
-    #[test]
-    fn success_with_one_miner_and_multiple_confirmed_sectors() {
-        let (mut h, mut rt) = setup();
-
-        h.create_miner_basic(&mut rt, OWNER, OWNER, MINER_1).unwrap();
-
-        let infos: Vec<_> = (1..=3).map(create_basic_seal_info).collect();
-        infos.iter().for_each(|info| {
-            h.submit_porep_for_bulk_verify(&mut rt, MINER_1, info.clone()).unwrap()
-        });
-
-        let sector_id_nums = infos.iter().map(|info| info.sector_id.number).collect();
-        let confirmed_sectors =
-            vec![ConfirmedSectorSend { miner: MINER_1, sector_nums: sector_id_nums }];
-        h.on_epoch_tick_end(&mut rt, 0, &BigInt::zero(), confirmed_sectors, infos);
-
-        rt.verify();
-        h.check_state();
-    }
-
-    #[test]
-    fn duplicate_sector_numbers_are_ignored_for_a_miner() {
-        let (mut h, mut rt) = setup();
-
-        h.create_miner_basic(&mut rt, OWNER, OWNER, MINER_1).unwrap();
-
-        // duplicates will be sent to the batch verify call
-        let infos =
-            vec![create_basic_seal_info(1), create_basic_seal_info(1), create_basic_seal_info(2)];
-
-        infos.iter().for_each(|info| {
-            h.submit_porep_for_bulk_verify(&mut rt, MINER_1, info.clone()).unwrap()
-        });
-
-        // however, duplicates will not be sent to the miner as confirmed
-        let sector_id_nums = vec![infos[0].sector_id.number, infos[2].sector_id.number];
-        let confirmed_sectors =
-            vec![ConfirmedSectorSend { miner: MINER_1, sector_nums: sector_id_nums }];
-        h.on_epoch_tick_end(&mut rt, 0, &BigInt::zero(), confirmed_sectors, infos);
-
-        rt.verify();
-        h.check_state();
->>>>>>> 716f0541
     }
 }