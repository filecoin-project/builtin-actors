use fil_actor_power::ext::init::{ExecParams, EXEC_METHOD};
use fil_actor_power::ext::miner::MinerConstructorParams;
use fil_actor_reward::Method as RewardMethod;
use fil_actors_runtime::test_utils::{
    expect_abort, expect_abort_contains_message, MockRuntime, ACCOUNT_ACTOR_CODE_ID,
    CALLER_TYPES_SIGNABLE, MINER_ACTOR_CODE_ID, SYSTEM_ACTOR_CODE_ID,
};
use fil_actors_runtime::REWARD_ACTOR_ADDR;
use fil_actors_runtime::{runtime::Policy, INIT_ACTOR_ADDR};
use fvm_ipld_encoding::{BytesDe, RawBytes};
use fvm_shared::address::Address;
use fvm_shared::bigint::bigint_ser::BigIntSer;
use fvm_shared::clock::ChainEpoch;
use fvm_shared::econ::TokenAmount;
use fvm_shared::error::ExitCode;
use fvm_shared::reward::ThisEpochRewardReturn;
use fvm_shared::sector::{RegisteredPoStProof, StoragePower};
use num_traits::Zero;
use std::ops::Neg;

use fil_actor_power::{
    consensus_miner_min_power, Actor as PowerActor, CreateMinerParams, EnrollCronEventParams,
    Method, State, UpdateClaimedPowerParams, CONSENSUS_MINER_MIN_MINERS,
};

use crate::harness::*;

mod harness;

#[test]
fn construct() {
    let mut rt = new_runtime();
    let h = new_harness();
    h.construct_and_verify(&mut rt);
    h.check_state();
}

#[test]
fn create_miner() {
    let (h, mut rt) = setup();

    let peer = "miner".as_bytes().to_vec();
    let multiaddrs = vec![BytesDe("multiaddr".as_bytes().to_vec())];

    h.create_miner(
        &mut rt,
        &OWNER,
        &OWNER,
        &MINER,
        &ACTOR,
        peer,
        multiaddrs,
        RegisteredPoStProof::StackedDRGWindow32GiBV1,
        &TokenAmount::from(10),
    )
    .unwrap();

    let st: State = rt.get_state();
    // Verify the miner's claim.
    let claim = h.get_claim(&rt, &MINER).unwrap();
    assert_eq!(RegisteredPoStProof::StackedDRGWindow32GiBV1, claim.window_post_proof_type);
    assert_eq!(StoragePower::zero(), claim.raw_byte_power);
    assert_eq!(StoragePower::zero(), claim.quality_adj_power);

    // Verify aggregates.
    let miners = h.list_miners(&rt);
    assert_eq!(1, miners.len());
    assert_eq!(1, st.miner_count);
    assert_eq!(StoragePower::zero(), st.total_quality_adj_power);
    assert_eq!(StoragePower::zero(), st.total_raw_byte_power);
    assert_eq!(StoragePower::zero(), st.total_bytes_committed);
    assert_eq!(StoragePower::zero(), st.total_qa_bytes_committed);
    assert_eq!(TokenAmount::zero(), st.total_pledge_collateral);
    assert_eq!(0, st.miner_above_min_power_count);

    verify_empty_map(&rt, st.cron_event_queue);
    h.check_state();
}

#[test]
fn create_miner_given_caller_is_not_of_signable_type_should_fail() {
    let (h, mut rt) = setup();

    let peer = "miner".as_bytes().to_vec();
    let multiaddrs = vec![BytesDe("multiaddr".as_bytes().to_vec())];

    let create_miner_params = CreateMinerParams {
        owner: *OWNER,
        worker: *OWNER,
        window_post_proof_type: RegisteredPoStProof::StackedDRGWindow32GiBV1,
        peer,
        multiaddrs,
    };

    rt.set_caller(*MINER_ACTOR_CODE_ID, *OWNER);
    rt.expect_validate_caller_type(CALLER_TYPES_SIGNABLE.to_vec());
    expect_abort(
        ExitCode::USR_FORBIDDEN,
        rt.call::<PowerActor>(
            Method::CreateMiner as u64,
            &RawBytes::serialize(&create_miner_params).unwrap(),
        ),
    );
    rt.verify();
    h.check_state();
}

#[test]
fn create_miner_given_send_to_init_actor_fails_should_fail() {
    let (h, mut rt) = setup();

    let peer = "miner".as_bytes().to_vec();
    let multiaddrs = vec![BytesDe("multiaddr".as_bytes().to_vec())];

    let create_miner_params = CreateMinerParams {
        owner: *OWNER,
        worker: *OWNER,
        window_post_proof_type: RegisteredPoStProof::StackedDRGWindow32GiBV1,
        peer: peer.clone(),
        multiaddrs: multiaddrs.clone(),
    };

    // owner send CreateMiner to Actor
    rt.set_caller(*ACCOUNT_ACTOR_CODE_ID, *OWNER);
    rt.value_received = TokenAmount::from(10);
    rt.set_balance(TokenAmount::from(10));
    rt.expect_validate_caller_type(CALLER_TYPES_SIGNABLE.to_vec());

    let message_params = ExecParams {
        code_cid: *MINER_ACTOR_CODE_ID,
        constructor_params: RawBytes::serialize(MinerConstructorParams {
            owner: *OWNER,
            worker: *OWNER,
            window_post_proof_type: RegisteredPoStProof::StackedDRGWindow32GiBV1,
            peer_id: peer,
            multi_addresses: multiaddrs,
            control_addresses: Default::default(),
        })
        .unwrap(),
    };

    rt.expect_send(
        *INIT_ACTOR_ADDR,
        EXEC_METHOD,
        RawBytes::serialize(message_params).unwrap(),
        TokenAmount::from(10),
        RawBytes::default(),
        ExitCode::SYS_INSUFFICIENT_FUNDS,
    );

    expect_abort(
        ExitCode::SYS_INSUFFICIENT_FUNDS,
        rt.call::<PowerActor>(
            Method::CreateMiner as u64,
            &RawBytes::serialize(&create_miner_params).unwrap(),
        ),
    );
    rt.verify();
    h.check_state();
}

#[test]
fn claimed_power_given_caller_is_not_storage_miner_should_fail() {
    let (h, mut rt) = setup();

    let params = UpdateClaimedPowerParams {
        raw_byte_delta: StoragePower::from(100),
        quality_adjusted_delta: StoragePower::from(200),
    };

    rt.set_caller(*SYSTEM_ACTOR_CODE_ID, *MINER);
    rt.expect_validate_caller_type(vec![*MINER_ACTOR_CODE_ID]);

    expect_abort(
        ExitCode::USR_FORBIDDEN,
        rt.call::<PowerActor>(
            Method::UpdateClaimedPower as u64,
            &RawBytes::serialize(&params).unwrap(),
        ),
    );

    rt.verify();
    h.check_state();
}

#[test]
fn claimed_power_given_claim_does_not_exist_should_fail() {
    let (h, mut rt) = setup();

    let params = UpdateClaimedPowerParams {
        raw_byte_delta: StoragePower::from(100),
        quality_adjusted_delta: StoragePower::from(200),
    };

    rt.set_caller(*MINER_ACTOR_CODE_ID, *MINER);
    rt.expect_validate_caller_type(vec![*MINER_ACTOR_CODE_ID]);

    expect_abort(
        ExitCode::USR_NOT_FOUND,
        rt.call::<PowerActor>(
            Method::UpdateClaimedPower as u64,
            &RawBytes::serialize(&params).unwrap(),
        ),
    );

    rt.verify();
    h.check_state();
}

const MINER1: Address = Address::new_id(111);
const MINER2: Address = Address::new_id(112);
const MINER3: Address = Address::new_id(113);
const MINER4: Address = Address::new_id(114);
const MINER5: Address = Address::new_id(115);

#[test]
fn power_and_pledge_accounted_below_threshold() {
    assert_eq!(CONSENSUS_MINER_MIN_MINERS, 4);

    let small_power_unit = &StoragePower::from(1_000_000);
    let small_power_unit_x2 = &(small_power_unit * 2);
    let small_power_unit_x3 = &(small_power_unit * 3);

    let (mut h, mut rt) = setup();

    h.create_miner_basic(&mut rt, *OWNER, *OWNER, MINER1).unwrap();
    h.create_miner_basic(&mut rt, *OWNER, *OWNER, MINER2).unwrap();

    let ret = h.current_power_total(&mut rt);
    assert_eq!(StoragePower::zero(), ret.raw_byte_power);
    assert_eq!(StoragePower::zero(), ret.quality_adj_power);
    assert_eq!(TokenAmount::zero(), ret.pledge_collateral);

    // Add power for miner1
    h.update_claimed_power(&mut rt, MINER1, small_power_unit, small_power_unit_x2);
    h.expect_total_power_eager(&mut rt, small_power_unit, small_power_unit_x2);

    // Add power and pledge for miner2
    h.update_claimed_power(&mut rt, MINER2, small_power_unit, small_power_unit);
    h.update_pledge_total(&mut rt, MINER1, &TokenAmount::from(1_000_000));
    h.expect_total_power_eager(&mut rt, small_power_unit_x2, small_power_unit_x3);
    h.expect_total_pledge_eager(&mut rt, &TokenAmount::from(1_000_000));

    rt.verify();

    // Verify claims in state.
    let claim1 = h.get_claim(&rt, &MINER1).unwrap();
    assert_eq!(small_power_unit, &claim1.raw_byte_power);
    assert_eq!(small_power_unit_x2, &claim1.quality_adj_power);

    let claim2 = h.get_claim(&rt, &MINER2).unwrap();
    assert_eq!(small_power_unit, &claim2.raw_byte_power);
    assert_eq!(small_power_unit, &claim2.quality_adj_power);

    // Subtract power and some pledge for miner2
    h.update_claimed_power(&mut rt, MINER2, &small_power_unit.neg(), &small_power_unit.neg());
    h.update_pledge_total(&mut rt, MINER2, &TokenAmount::from(100_000).neg());
    h.expect_total_power_eager(&mut rt, small_power_unit, small_power_unit_x2);
    h.expect_total_pledge_eager(&mut rt, &TokenAmount::from(900_000));

    let claim2 = h.get_claim(&rt, &MINER2).unwrap();
    assert!(claim2.raw_byte_power.is_zero());
    assert!(claim2.quality_adj_power.is_zero());
    h.check_state();
}

#[test]
fn enroll_cron_epoch_multiple_events() {
    let (mut h, mut rt) = setup();

    h.create_miner_basic(&mut rt, *OWNER, *OWNER, *MINER).unwrap();
    let miner2_address = Address::new_id(501);
    h.create_miner_basic(&mut rt, *OWNER, *OWNER, miner2_address).unwrap();

    let mut enroll_and_check_cron_event = |epoch, miner_address, payload| {
        let pre_existing_event_count = h.get_enrolled_cron_ticks(&rt, epoch).len();

        h.enroll_cron_event(&mut rt, epoch, miner_address, payload).unwrap();

        let events = h.get_enrolled_cron_ticks(&rt, epoch);
        assert_eq!(events.len(), pre_existing_event_count + 1);
        assert_eq!(&events.last().unwrap().callback_payload, payload);
        assert_eq!(&events.last().unwrap().miner_addr, miner_address);
    };

    // enroll event with miner 1
    let payload = RawBytes::serialize(b"Cthulhu").unwrap();
    enroll_and_check_cron_event(1, &MINER, &payload);

    // enroll another event with the same miner
    let payload = RawBytes::serialize(b"Nyarlathotep").unwrap();
    enroll_and_check_cron_event(1, &MINER, &payload);

    // enroll another event with a different miner for a different epoch
    let payload = RawBytes::serialize(b"Azathoth").unwrap();
    enroll_and_check_cron_event(2, &miner2_address, &payload);

    h.check_state();
}

#[test]
fn enroll_cron_epoch_before_current_epoch() {
    let (mut h, mut rt) = setup();

    h.create_miner_basic(&mut rt, *OWNER, *OWNER, *MINER).unwrap();

    let current_epoch: ChainEpoch = 5;
    rt.set_epoch(current_epoch);

    // enroll event with miner at epoch=2
    let miner_epoch = 2;
    let payload = RawBytes::serialize(b"Cthulhu").unwrap();
    h.enroll_cron_event(&mut rt, miner_epoch, &MINER, &payload).unwrap();

    let events = h.get_enrolled_cron_ticks(&rt, miner_epoch);
    assert_eq!(events.len(), 1);
    assert_eq!(&events.last().unwrap().callback_payload, &payload);
    assert_eq!(events.last().unwrap().miner_addr, *MINER);

    let state: State = rt.get_state();
    assert_eq!(state.first_cron_epoch, 0);

    // enroll event with miner at epoch=1
    let miner_epoch = 1;
    let payload = RawBytes::serialize(b"Azathoth").unwrap();
    h.enroll_cron_event(&mut rt, miner_epoch, &MINER, &payload).unwrap();

    let events = h.get_enrolled_cron_ticks(&rt, miner_epoch);
    assert_eq!(events.len(), 1);
    assert_eq!(&events.last().unwrap().callback_payload, &payload);
    assert_eq!(events.last().unwrap().miner_addr, *MINER);

    let state: State = rt.get_state();
    assert_eq!(state.first_cron_epoch, 0);

    rt.verify();
    h.check_state();
}

#[test]
fn new_miner_updates_miner_above_min_power_count() {
    struct TestCase {
        proof: RegisteredPoStProof,
        expected_miners: i64,
    }

    let test_cases = [
        TestCase { proof: RegisteredPoStProof::StackedDRGWindow2KiBV1, expected_miners: 0 },
        TestCase { proof: RegisteredPoStProof::StackedDRGWindow32GiBV1, expected_miners: 0 },
    ];

    for test in test_cases {
        let (mut h, mut rt) = setup();
        h.window_post_proof = test.proof;
        h.create_miner_basic(&mut rt, *OWNER, *OWNER, MINER1).unwrap();

        let st: State = rt.get_state();
        assert_eq!(test.expected_miners, st.miner_above_min_power_count);
    }
}

#[test]
fn power_accounting_crossing_threshold() {
    let small_power_unit = &StoragePower::from(1_000_000);
    let small_power_unit_x10 = &(small_power_unit * 10);

    let power_unit = &consensus_miner_min_power(
        &Policy::default(),
        RegisteredPoStProof::StackedDRGWindow32GiBV1,
    )
    .unwrap();
    let power_unit_x10 = &(power_unit * 10);

    assert!(small_power_unit < power_unit);

    let (mut h, mut rt) = setup();

    h.create_miner_basic(&mut rt, *OWNER, *OWNER, MINER1).unwrap();
    h.create_miner_basic(&mut rt, *OWNER, *OWNER, MINER2).unwrap();
    h.create_miner_basic(&mut rt, *OWNER, *OWNER, MINER3).unwrap();
    h.create_miner_basic(&mut rt, *OWNER, *OWNER, MINER4).unwrap();
    h.create_miner_basic(&mut rt, *OWNER, *OWNER, MINER5).unwrap();

    // Use qa power 10x raw power to show it's not being used for threshold calculations.
    h.update_claimed_power(&mut rt, MINER1, small_power_unit, small_power_unit_x10);
    h.update_claimed_power(&mut rt, MINER2, small_power_unit, small_power_unit_x10);

    h.update_claimed_power(&mut rt, MINER3, power_unit, power_unit_x10);
    h.update_claimed_power(&mut rt, MINER4, power_unit, power_unit_x10);
    h.update_claimed_power(&mut rt, MINER5, power_unit, power_unit_x10);

    // Below threshold small miner power is counted
    let expected_total_below = small_power_unit * 2 + power_unit * 3;
    h.expect_total_power_eager(&mut rt, &expected_total_below, &(&expected_total_below * 10));

    // Above threshold (power.ConsensusMinerMinMiners = 4) small miner power is ignored
    let delta = &(power_unit - small_power_unit);
    h.update_claimed_power(&mut rt, MINER2, delta, &(delta * 10));
    let expected_total_above = &(power_unit * 4);
    h.expect_total_power_eager(&mut rt, expected_total_above, &(expected_total_above * 10));

    let st: State = rt.get_state();
    assert_eq!(4, st.miner_above_min_power_count);

    // Less than 4 miners above threshold again small miner power is counted again
    h.update_claimed_power(&mut rt, MINER4, &delta.neg(), &(delta.neg() * 10));
    h.expect_total_power_eager(&mut rt, &expected_total_below, &(&expected_total_below * 10));
    h.check_state();
}

#[test]
fn all_of_one_miners_power_disappears_when_that_miner_dips_below_min_power_threshold() {
    let small_power_unit = &StoragePower::from(1_000_000);
    let power_unit = &consensus_miner_min_power(
        &Policy::default(),
        RegisteredPoStProof::StackedDRGWindow32GiBV1,
    )
    .unwrap();

    assert!(small_power_unit < power_unit);

    let (mut h, mut rt) = setup();

    h.create_miner_basic(&mut rt, *OWNER, *OWNER, MINER1).unwrap();
    h.create_miner_basic(&mut rt, *OWNER, *OWNER, MINER2).unwrap();
    h.create_miner_basic(&mut rt, *OWNER, *OWNER, MINER3).unwrap();
    h.create_miner_basic(&mut rt, *OWNER, *OWNER, MINER4).unwrap();
    h.create_miner_basic(&mut rt, *OWNER, *OWNER, MINER5).unwrap();

    h.update_claimed_power(&mut rt, MINER1, power_unit, power_unit);
    h.update_claimed_power(&mut rt, MINER2, power_unit, power_unit);
    h.update_claimed_power(&mut rt, MINER3, power_unit, power_unit);
    h.update_claimed_power(&mut rt, MINER4, power_unit, power_unit);
    h.update_claimed_power(&mut rt, MINER5, power_unit, power_unit);

    let expected_total = &(power_unit * 5);
    h.expect_total_power_eager(&mut rt, expected_total, expected_total);

    // miner4 dips just below threshold
    h.update_claimed_power(&mut rt, MINER4, &small_power_unit.neg(), &small_power_unit.neg());

    let expected_total = &(power_unit * 4);
    h.expect_total_power_eager(&mut rt, expected_total, expected_total);
    h.check_state();
}

#[test]
fn enroll_cron_epoch_given_negative_epoch_should_fail() {
    let (h, mut rt) = setup();

    rt.set_caller(*MINER_ACTOR_CODE_ID, *MINER);
    rt.expect_validate_caller_type(vec![*MINER_ACTOR_CODE_ID]);

    let params = EnrollCronEventParams {
        event_epoch: -1,
        payload: RawBytes::serialize(b"Cthulhu").unwrap(),
    };
    expect_abort(
        ExitCode::USR_ILLEGAL_ARGUMENT,
        rt.call::<PowerActor>(
            Method::EnrollCronEvent as u64,
            &RawBytes::serialize(&params).unwrap(),
        ),
    );

    rt.verify();
    h.check_state();
}

#[test]
fn power_gets_added_when_miner_crosses_min_power_but_not_before() {
    let power_unit = &consensus_miner_min_power(
        &Policy::default(),
        RegisteredPoStProof::StackedDRGWindow32GiBV1,
    )
    .unwrap();

    // Setup four miners above threshold
    let (mut h, mut rt) = setup();

    // create 4 miners that meet minimum
    h.create_miner_basic(&mut rt, *OWNER, *OWNER, MINER1).unwrap();
    h.create_miner_basic(&mut rt, *OWNER, *OWNER, MINER2).unwrap();
    h.create_miner_basic(&mut rt, *OWNER, *OWNER, MINER3).unwrap();
    h.create_miner_basic(&mut rt, *OWNER, *OWNER, MINER4).unwrap();

    h.update_claimed_power(&mut rt, MINER1, power_unit, power_unit);
    h.update_claimed_power(&mut rt, MINER2, power_unit, power_unit);
    h.update_claimed_power(&mut rt, MINER3, power_unit, power_unit);
    h.update_claimed_power(&mut rt, MINER4, power_unit, power_unit);

    h.expect_miners_above_min_power(&mut rt, 4);
    let expected_total = &(power_unit * 4);
    h.expect_total_power_eager(&mut rt, expected_total, expected_total);

    h.create_miner_basic(&mut rt, *OWNER, *OWNER, MINER5).unwrap();
    let below_limit_unit = power_unit / 2;

    // below limit actors power is not added
    h.update_claimed_power(&mut rt, MINER5, &below_limit_unit, &below_limit_unit);
    h.expect_miners_above_min_power(&mut rt, 4);
    h.expect_total_power_eager(&mut rt, expected_total, expected_total);

    // just below limit
    let delta = power_unit - below_limit_unit - 1;
    h.update_claimed_power(&mut rt, MINER5, &delta, &delta);
    h.expect_miners_above_min_power(&mut rt, 4);
    h.expect_total_power_eager(&mut rt, expected_total, expected_total);

    // at limit power is added
    h.update_claimed_power(&mut rt, MINER5, &StoragePower::from(1), &StoragePower::from(1));
    h.expect_miners_above_min_power(&mut rt, 5);
    let new_expected_total = expected_total + power_unit;
    h.expect_total_power_eager(&mut rt, &new_expected_total, &new_expected_total);
    h.check_state();
}

#[test]
fn threshold_only_depends_on_raw_power_not_qa_power() {
    let power_unit = &consensus_miner_min_power(
        &Policy::default(),
        RegisteredPoStProof::StackedDRGWindow32GiBV1,
    )
    .unwrap();
    let half_power_unit = &(power_unit / 2);

    let (mut h, mut rt) = setup();

    h.create_miner_basic(&mut rt, *OWNER, *OWNER, MINER1).unwrap();
    h.create_miner_basic(&mut rt, *OWNER, *OWNER, MINER2).unwrap();
    h.create_miner_basic(&mut rt, *OWNER, *OWNER, MINER3).unwrap();
    h.create_miner_basic(&mut rt, *OWNER, *OWNER, MINER4).unwrap();

    h.update_claimed_power(&mut rt, MINER1, half_power_unit, power_unit);
    h.update_claimed_power(&mut rt, MINER2, half_power_unit, power_unit);
    h.update_claimed_power(&mut rt, MINER3, half_power_unit, power_unit);
    h.expect_miners_above_min_power(&mut rt, 0);

    h.update_claimed_power(&mut rt, MINER1, half_power_unit, power_unit);
    h.update_claimed_power(&mut rt, MINER2, half_power_unit, power_unit);
    h.update_claimed_power(&mut rt, MINER3, half_power_unit, power_unit);
    h.expect_miners_above_min_power(&mut rt, 3);
    h.check_state();
}

#[test]
fn qa_power_is_above_threshold_before_and_after_update() {
    let power_unit = &consensus_miner_min_power(
        &Policy::default(),
        RegisteredPoStProof::StackedDRGWindow32GiBV1,
    )
    .unwrap();
    let power_unit_x3 = &(power_unit * 3);
    let power_unit_x4 = &(power_unit * 4);

    let (mut h, mut rt) = setup();

    // update claim so qa is above threshold
    h.create_miner_basic(&mut rt, *OWNER, *OWNER, MINER1).unwrap();
    h.update_claimed_power(&mut rt, MINER1, power_unit_x3, power_unit_x3);
    let st: State = rt.get_state();
    assert_eq!(power_unit_x3, &st.total_quality_adj_power);
    assert_eq!(power_unit_x3, &st.total_raw_byte_power);

    // update such that it's above threshold again
    h.update_claimed_power(&mut rt, MINER1, power_unit, power_unit);
    let st: State = rt.get_state();
    assert_eq!(power_unit_x4, &st.total_quality_adj_power);
    assert_eq!(power_unit_x4, &st.total_raw_byte_power);
    h.check_state();
}

#[test]
fn claimed_power_is_externally_available() {
    let power_unit = &consensus_miner_min_power(
        &Policy::default(),
        RegisteredPoStProof::StackedDRGWindow32GiBV1,
    )
    .unwrap();

    let (mut h, mut rt) = setup();

    h.create_miner_basic(&mut rt, *OWNER, *OWNER, MINER1).unwrap();
    h.update_claimed_power(&mut rt, MINER1, power_unit, power_unit);

    let claim = h.get_claim(&rt, &MINER1).unwrap();

    assert_eq!(power_unit, &claim.raw_byte_power);
    assert_eq!(power_unit, &claim.quality_adj_power);
    h.check_state();
}

#[test]
fn given_no_miner_claim_update_pledge_total_should_abort() {
    let (mut h, mut rt) = setup();

    h.create_miner_basic(&mut rt, *OWNER, *OWNER, *MINER).unwrap();

    // explicitly delete miner claim
    h.delete_claim(&mut rt, &*MINER);

    rt.set_caller(*MINER_ACTOR_CODE_ID, *MINER);
    rt.expect_validate_caller_type(vec![*MINER_ACTOR_CODE_ID]);
    expect_abort_contains_message(
        ExitCode::USR_FORBIDDEN,
        "unknown miner",
        rt.call::<PowerActor>(
            Method::UpdatePledgeTotal as u64,
            &RawBytes::serialize(BigIntSer(&TokenAmount::from(1_000_000))).unwrap(),
        ),
    );

    rt.verify();
    h.check_state();
}

#[cfg(test)]
mod cron_tests {
    use super::*;

    use fil_actor_power::ext::reward::Method as RewardMethod;
    use fil_actor_power::ext::{
        miner::{DeferredCronEventParams, ON_DEFERRED_CRON_EVENT_METHOD},
        reward::UPDATE_NETWORK_KPI,
    };
    use fil_actors_runtime::{test_utils::CRON_ACTOR_CODE_ID, CRON_ACTOR_ADDR, REWARD_ACTOR_ADDR};
    use fvm_shared::bigint::BigInt;

    const OWNER: Address = Address::new_id(103);

    #[test]
    fn call_reward_actor() {
        let (h, mut rt) = setup();

        let expected_power = BigInt::zero();
        rt.set_epoch(1);

        rt.expect_validate_caller_addr(vec![*CRON_ACTOR_ADDR]);

        h.expect_query_network_info(&mut rt);
        rt.expect_send(
            *REWARD_ACTOR_ADDR,
            RewardMethod::UpdateNetworkKPI as u64,
            RawBytes::serialize(BigIntSer(&expected_power)).unwrap(),
            TokenAmount::zero(),
            RawBytes::default(),
            ExitCode::OK,
        );
        rt.set_caller(*CRON_ACTOR_CODE_ID, *CRON_ACTOR_ADDR);
        rt.expect_batch_verify_seals(Vec::new(), Ok(Vec::new()));

        rt.call::<PowerActor>(Method::OnEpochTickEnd as u64, &RawBytes::default()).unwrap();

        rt.verify();
        h.check_state();
    }

    #[test]
    fn amount_sent_to_reward_actor_and_state_change() {
        let (mut h, mut rt) = setup();
        let power_unit = consensus_miner_min_power(
            &Policy::default(),
            RegisteredPoStProof::StackedDRGWindow2KiBV1,
        )
        .unwrap();

        let miner1 = Address::new_id(101);
        let miner2 = Address::new_id(102);
        let miner3 = Address::new_id(103);
        let miner4 = Address::new_id(104);

        h.create_miner_basic(&mut rt, OWNER, OWNER, miner1).unwrap();
        h.create_miner_basic(&mut rt, OWNER, OWNER, miner2).unwrap();
        h.create_miner_basic(&mut rt, OWNER, OWNER, miner3).unwrap();
        h.create_miner_basic(&mut rt, OWNER, OWNER, miner4).unwrap();

        h.update_claimed_power(&mut rt, miner1, &power_unit, &power_unit);
        h.update_claimed_power(&mut rt, miner2, &power_unit, &power_unit);
        h.update_claimed_power(&mut rt, miner3, &power_unit, &power_unit);
        h.update_claimed_power(&mut rt, miner4, &power_unit, &power_unit);

        let expected_power: BigInt = power_unit * 4u8;

        let delta = TokenAmount::from(1u8);
        h.update_pledge_total(&mut rt, miner1, &delta);
        h.on_epoch_tick_end(&mut rt, 0, &expected_power, Vec::new(), Vec::new());

        let state: State = rt.get_state();

        assert_eq!(delta, state.this_epoch_pledge_collateral);
        assert_eq!(expected_power, state.this_epoch_quality_adj_power);
        assert_eq!(expected_power, state.this_epoch_raw_byte_power);

        rt.verify();
        h.check_state();
    }

    #[test]
    fn event_scheduled_in_null_round_called_next_round() {
        let (mut h, mut rt) = setup();

        let miner1 = Address::new_id(101);
        let miner2 = Address::new_id(102);

        h.create_miner_basic(&mut rt, OWNER, OWNER, miner1).unwrap();
        h.create_miner_basic(&mut rt, OWNER, OWNER, miner2).unwrap();

        //  0 - genesis
        //  1 - block - registers events
        //  2 - null  - has event
        //  3 - null
        //  4 - block - has event

        rt.set_epoch(1);
        h.enroll_cron_event(&mut rt, 2, &miner1, &RawBytes::from(vec![0x01, 0x03])).unwrap();
        h.enroll_cron_event(&mut rt, 4, &miner2, &RawBytes::from(vec![0x02, 0x03])).unwrap();

        let expected_raw_byte_power = BigInt::zero();
        rt.set_epoch(4);
        rt.expect_validate_caller_addr(vec![*CRON_ACTOR_ADDR]);
        h.expect_query_network_info(&mut rt);
        let state: State = rt.get_state();

        let params1 = DeferredCronEventParams {
            event_payload: vec![0x01, 0x03],
            reward_smoothed: h.this_epoch_reward_smoothed.clone(),
            quality_adj_power_smoothed: state.this_epoch_qa_power_smoothed.clone(),
        };
        rt.expect_send(
            miner1,
            ON_DEFERRED_CRON_EVENT_METHOD,
            RawBytes::serialize(params1).unwrap(),
            TokenAmount::zero(),
            RawBytes::default(),
            ExitCode::OK,
        );

        let params2 = DeferredCronEventParams {
            event_payload: vec![0x02, 0x03],
            reward_smoothed: h.this_epoch_reward_smoothed.clone(),
            quality_adj_power_smoothed: state.this_epoch_qa_power_smoothed,
        };
        rt.expect_send(
            miner2,
            ON_DEFERRED_CRON_EVENT_METHOD,
            RawBytes::serialize(params2).unwrap(),
            TokenAmount::zero(),
            RawBytes::default(),
            ExitCode::OK,
        );

        rt.expect_send(
            *REWARD_ACTOR_ADDR,
            UPDATE_NETWORK_KPI,
            RawBytes::serialize(BigIntSer(&expected_raw_byte_power)).unwrap(),
            BigInt::zero(),
            RawBytes::default(),
            ExitCode::OK,
        );
        rt.set_caller(*CRON_ACTOR_CODE_ID, *CRON_ACTOR_ADDR);
        rt.expect_batch_verify_seals(Vec::new(), Ok(Vec::new()));
        rt.call::<PowerActor>(Method::OnEpochTickEnd as u64, &RawBytes::default()).unwrap();

        rt.verify();
        h.check_state();
    }

    #[test]
    fn event_scheduled_in_past_called_next_round() {
        let (mut h, mut rt) = setup();

        let miner_addr = Address::new_id(101);
        h.create_miner_basic(&mut rt, OWNER, OWNER, miner_addr).unwrap();

        // run cron once to put it in a clean state at epoch 4
        let expected_raw_byte_power = BigInt::zero();
        rt.set_epoch(4);
        rt.expect_validate_caller_addr(vec![*CRON_ACTOR_ADDR]);
        h.expect_query_network_info(&mut rt);
        rt.expect_send(
            *REWARD_ACTOR_ADDR,
            UPDATE_NETWORK_KPI,
            RawBytes::serialize(BigIntSer(&expected_raw_byte_power)).unwrap(),
            BigInt::zero(),
            RawBytes::default(),
            ExitCode::OK,
        );
        rt.set_caller(*CRON_ACTOR_CODE_ID, *CRON_ACTOR_ADDR);

        rt.expect_batch_verify_seals(Vec::new(), Ok(Vec::new()));

        rt.call::<PowerActor>(Method::OnEpochTickEnd as u64, &RawBytes::default()).unwrap();
        rt.verify();

        // enroll a cron task at epoch 2 (which is in the past)
        let payload = vec![0x01, 0x03];
        h.enroll_cron_event(&mut rt, 2, &miner_addr, &RawBytes::from(payload.clone())).unwrap();

        // run cron again in the future
        rt.set_epoch(6);
        rt.expect_validate_caller_addr(vec![*CRON_ACTOR_ADDR]);
        h.expect_query_network_info(&mut rt);

        let state: State = rt.get_state();

        let input = DeferredCronEventParams {
            event_payload: payload,
            reward_smoothed: h.this_epoch_reward_smoothed.clone(),
            quality_adj_power_smoothed: state.this_epoch_qa_power_smoothed,
        };
        rt.expect_send(
            miner_addr,
            ON_DEFERRED_CRON_EVENT_METHOD,
            RawBytes::serialize(input).unwrap(),
            TokenAmount::zero(),
            RawBytes::default(),
            ExitCode::OK,
        );
        rt.expect_send(
            *REWARD_ACTOR_ADDR,
            UPDATE_NETWORK_KPI,
            RawBytes::serialize(BigIntSer(&expected_raw_byte_power)).unwrap(),
            BigInt::zero(),
            RawBytes::default(),
            ExitCode::OK,
        );
        rt.set_caller(*CRON_ACTOR_CODE_ID, *CRON_ACTOR_ADDR);
        rt.expect_batch_verify_seals(Vec::new(), Ok(Vec::new()));

        rt.call::<PowerActor>(Method::OnEpochTickEnd as u64, &RawBytes::default()).unwrap();
        rt.verify();

        // assert used cron events are cleaned up
        let state: State = rt.get_state();

        verify_empty_map(&rt, state.cron_event_queue);
        h.check_state();
    }

    #[test]
    fn fails_to_enroll_if_epoch_negative() {
        let (mut h, mut rt) = setup();
        let miner_addr = Address::new_id(101);
        h.create_miner_basic(&mut rt, OWNER, OWNER, miner_addr).unwrap();

        expect_abort_contains_message(
            ExitCode::USR_ILLEGAL_ARGUMENT,
            "epoch -2 cannot be less than zero",
            h.enroll_cron_event(&mut rt, -2, &miner_addr, &RawBytes::from(vec![0x01, 0x03])),
        );
    }

    #[test]
    fn skips_invocation_if_miner_has_no_claim() {
        let (mut h, mut rt) = setup();
        rt.set_epoch(1);

        let miner1 = Address::new_id(101);
        let miner2 = Address::new_id(102);

        h.create_miner_basic(&mut rt, OWNER, OWNER, miner1).unwrap();
        h.create_miner_basic(&mut rt, OWNER, OWNER, miner2).unwrap();

        h.enroll_cron_event(&mut rt, 2, &miner1, &RawBytes::default()).unwrap();
        h.enroll_cron_event(&mut rt, 2, &miner2, &RawBytes::default()).unwrap();

        // explicitly delete miner 1's claim
        h.delete_claim(&mut rt, &miner1);

        rt.set_epoch(2);
        rt.expect_validate_caller_addr(vec![*CRON_ACTOR_ADDR]);

        // process batch verifies first
        rt.expect_batch_verify_seals(Vec::new(), Ok(Vec::new()));
        h.expect_query_network_info(&mut rt);

        let state: State = rt.get_state();
        let input = DeferredCronEventParams {
            event_payload: Vec::new(),
            reward_smoothed: h.this_epoch_reward_smoothed.clone(),
            quality_adj_power_smoothed: state.this_epoch_qa_power_smoothed,
        };

        // only expect second deferred cron event call
        rt.expect_send(
            miner2,
            ON_DEFERRED_CRON_EVENT_METHOD,
            RawBytes::serialize(input).unwrap(),
            TokenAmount::zero(),
            RawBytes::default(),
            ExitCode::OK,
        );

        // reward actor is still invoked
        rt.expect_send(
            *REWARD_ACTOR_ADDR,
            UPDATE_NETWORK_KPI,
            RawBytes::serialize(BigIntSer(&BigInt::zero())).unwrap(),
            BigInt::zero(),
            RawBytes::default(),
            ExitCode::OK,
        );
        rt.set_caller(*CRON_ACTOR_CODE_ID, *CRON_ACTOR_ADDR);
        rt.call::<PowerActor>(Method::OnEpochTickEnd as u64, &RawBytes::default()).unwrap();
        rt.verify();

        h.check_state();
    }

    #[test]
    fn handles_failed_call() {
        let (mut h, mut rt) = setup();
        rt.set_epoch(1);

        let miner1 = Address::new_id(101);
        let miner2 = Address::new_id(102);

        h.create_miner_basic(&mut rt, OWNER, OWNER, miner1).unwrap();
        h.create_miner_basic(&mut rt, OWNER, OWNER, miner2).unwrap();

        h.enroll_cron_event(&mut rt, 2, &miner1, &RawBytes::default()).unwrap();
        h.enroll_cron_event(&mut rt, 2, &miner2, &RawBytes::default()).unwrap();

        let raw_power = consensus_miner_min_power(
            &Policy::default(),
            RegisteredPoStProof::StackedDRGWindow32GiBV1,
        )
        .unwrap();

        let qa_power = &raw_power;
        h.update_claimed_power(&mut rt, miner1, &raw_power, qa_power);
        h.expect_total_power_eager(&mut rt, &raw_power, qa_power);
        h.expect_miners_above_min_power(&mut rt, 1);

        rt.set_epoch(2);
        rt.expect_validate_caller_addr(vec![*CRON_ACTOR_ADDR]);

        // process batch verifies first
        rt.expect_batch_verify_seals(Vec::new(), Ok(Vec::new()));

        h.expect_query_network_info(&mut rt);

        let state: State = rt.get_state();
        let input = RawBytes::serialize(DeferredCronEventParams {
            event_payload: Vec::new(),
            reward_smoothed: h.this_epoch_reward_smoothed.clone(),
            quality_adj_power_smoothed: state.this_epoch_qa_power_smoothed,
        })
        .unwrap();

        // first send fails
        rt.expect_send(
            miner1,
            ON_DEFERRED_CRON_EVENT_METHOD,
            RawBytes::from(input.bytes().to_vec()),
            TokenAmount::zero(),
            RawBytes::default(),
            ExitCode::USR_ILLEGAL_STATE,
        );

        // subsequent one still invoked
        rt.expect_send(
            miner2,
            ON_DEFERRED_CRON_EVENT_METHOD,
            input,
            TokenAmount::zero(),
            RawBytes::default(),
            ExitCode::OK,
        );
        // reward actor is still invoked
        rt.set_caller(*CRON_ACTOR_CODE_ID, *CRON_ACTOR_ADDR);
        rt.expect_send(
            *REWARD_ACTOR_ADDR,
            UPDATE_NETWORK_KPI,
            RawBytes::serialize(BigIntSer(&BigInt::zero())).unwrap(),
            BigInt::zero(),
            RawBytes::default(),
            ExitCode::OK,
        );
        rt.call::<PowerActor>(Method::OnEpochTickEnd as u64, &RawBytes::default()).unwrap();
        rt.verify();

        // expect power stats to be decremented due to claim deletion
        h.expect_total_power_eager(&mut rt, &BigInt::zero(), &BigInt::zero());
        h.expect_miners_above_min_power(&mut rt, 0);

        // miner's claim is removed
        assert!(h.get_claim(&rt, &miner1).is_none());

        // miner count has been reduced to 1
        assert_eq!(h.miner_count(&rt), 1);

        // next epoch, only the reward actor is invoked
        rt.set_epoch(3);
        rt.expect_validate_caller_addr(vec![*CRON_ACTOR_ADDR]);

        h.expect_query_network_info(&mut rt);

        rt.expect_send(
            *REWARD_ACTOR_ADDR,
            UPDATE_NETWORK_KPI,
            RawBytes::serialize(BigIntSer(&BigInt::zero())).unwrap(),
            BigInt::zero(),
            RawBytes::default(),
            ExitCode::OK,
        );
        rt.set_caller(*CRON_ACTOR_CODE_ID, *CRON_ACTOR_ADDR);
        rt.expect_batch_verify_seals(Vec::new(), Ok(Vec::new()));

        rt.call::<PowerActor>(Method::OnEpochTickEnd as u64, &RawBytes::default()).unwrap();
        rt.verify();
        h.check_state();
    }
}

#[cfg(test)]
mod cron_batch_proof_verifies_tests {
    use super::*;
    use fil_actor_power::ext::{
        miner::{ConfirmSectorProofsParams, CONFIRM_SECTOR_PROOFS_VALID_METHOD},
        reward::UPDATE_NETWORK_KPI,
    };
    use fil_actors_runtime::{
        test_utils::{make_piece_cid, make_sealed_cid, CRON_ACTOR_CODE_ID},
        CRON_ACTOR_ADDR, REWARD_ACTOR_ADDR,
    };
    use fvm_shared::{
        bigint::BigInt,
        sector::{InteractiveSealRandomness, SealRandomness, SealVerifyInfo, SectorID},
    };

    fn create_basic_seal_info(id: u64) -> SealVerifyInfo {
        SealVerifyInfo {
            registered_proof: fvm_shared::sector::RegisteredSealProof::StackedDRG32GiBV1,
            deal_ids: Vec::new(),
            randomness: SealRandomness::default(),
            interactive_randomness: InteractiveSealRandomness::default(),
            proof: Vec::new(),
            sealed_cid: make_sealed_cid(format!("CommR-{id}").as_bytes()),
            unsealed_cid: make_piece_cid(format!("CommD-{id}").as_bytes()),
            sector_id: SectorID { number: id, ..Default::default() },
        }
    }

    const MINER_1: Address = Address::new_id(101);
    const OWNER: Address = Address::new_id(102);

    #[test]
    fn success_with_one_miner_and_one_confirmed_sector() {
        let (mut h, mut rt) = setup();

        h.create_miner_basic(&mut rt, OWNER, OWNER, MINER_1).unwrap();

        let info = create_basic_seal_info(0);
        h.submit_porep_for_bulk_verify(&mut rt, MINER_1, info.clone()).unwrap();

        let confirmed_sectors =
            vec![ConfirmedSectorSend { miner: MINER_1, sector_nums: vec![info.sector_id.number] }];
        h.on_epoch_tick_end(&mut rt, 0, &BigInt::zero(), confirmed_sectors, vec![info]);

        rt.verify();
        h.check_state();
    }

    #[test]
    fn success_with_one_miner_and_multiple_confirmed_sectors() {
        let (mut h, mut rt) = setup();

        h.create_miner_basic(&mut rt, OWNER, OWNER, MINER_1).unwrap();

        let infos: Vec<_> = (1..=3).map(create_basic_seal_info).collect();
        infos.iter().for_each(|info| {
            h.submit_porep_for_bulk_verify(&mut rt, MINER_1, info.clone()).unwrap()
        });

        let sector_id_nums = infos.iter().map(|info| info.sector_id.number).collect();
        let confirmed_sectors =
            vec![ConfirmedSectorSend { miner: MINER_1, sector_nums: sector_id_nums }];
        h.on_epoch_tick_end(&mut rt, 0, &BigInt::zero(), confirmed_sectors, infos);

        rt.verify();
        h.check_state();
    }

    #[test]
    fn duplicate_sector_numbers_are_ignored_for_a_miner() {
        let (mut h, mut rt) = setup();

        h.create_miner_basic(&mut rt, OWNER, OWNER, MINER_1).unwrap();

        // duplicates will be sent to the batch verify call
        let infos =
            vec![create_basic_seal_info(1), create_basic_seal_info(1), create_basic_seal_info(2)];

        infos.iter().for_each(|info| {
            h.submit_porep_for_bulk_verify(&mut rt, MINER_1, info.clone()).unwrap()
        });

        // however, duplicates will not be sent to the miner as confirmed
        let sector_id_nums = vec![infos[0].sector_id.number, infos[2].sector_id.number];
        let confirmed_sectors =
            vec![ConfirmedSectorSend { miner: MINER_1, sector_nums: sector_id_nums }];
        h.on_epoch_tick_end(&mut rt, 0, &BigInt::zero(), confirmed_sectors, infos);

        rt.verify();
        h.check_state();
    }

    #[test]
<<<<<<< HEAD
    fn verification_for_one_sector_fails_but_others_succeeds_for_a_miner() {
        let (mut h, mut rt) = setup();
        h.create_miner_basic(&mut rt, OWNER, OWNER, MINER_1).unwrap();

        let infos: Vec<_> = (1..=3).map(create_basic_seal_info).collect();
        infos.iter().for_each(|info| {
            h.submit_porep_for_bulk_verify(&mut rt, MINER_1, info.clone()).unwrap()
        });

        let res = Ok(vec![true, false, true]);

        // send will only be for the first and third sector as the middle sector will fail verification
        let cs = ConfirmedSectorSend {
            miner: MINER_1,
            sector_nums: vec![infos[0].sector_id.number, infos[2].sector_id.number],
        };

        expect_query_network_info(&mut rt, &h);

        let state: State = rt.get_state();

        // expect sends for confirmed sectors
        let params = ConfirmSectorProofsParams {
            sectors: cs.sector_nums,
            reward_smoothed: h.this_epoch_reward_smoothed.clone(),
            reward_baseline_power: h.this_epoch_baseline_power().clone(),
            quality_adj_power_smoothed: state.this_epoch_qa_power_smoothed,
        };

        rt.expect_send(
            cs.miner,
            CONFIRM_SECTOR_PROOFS_VALID_METHOD,
            RawBytes::serialize(params).unwrap(),
            TokenAmount::from(0u8),
            RawBytes::default(),
            ExitCode::OK,
        );

        rt.expect_batch_verify_seals(infos, res);

        // expect power sends to reward actor
        rt.expect_send(
            *REWARD_ACTOR_ADDR,
            UPDATE_NETWORK_KPI,
            RawBytes::serialize(BigIntSer(&BigInt::zero())).unwrap(),
            TokenAmount::from(0u8),
            RawBytes::default(),
            ExitCode::OK,
        );

        rt.expect_validate_caller_addr(vec![*CRON_ACTOR_ADDR]);

        rt.set_epoch(0);
        rt.set_caller(*CRON_ACTOR_CODE_ID, *CRON_ACTOR_ADDR);

        rt.call::<PowerActor>(Method::OnEpochTickEnd as u64, &RawBytes::default()).unwrap();

        rt.verify();
=======
    fn skips_verify_if_miner_has_no_claim() {
        let (mut h, mut rt) = setup();
        h.create_miner_basic(&mut rt, OWNER, OWNER, MINER_1).unwrap();

        let info = create_basic_seal_info(1);

        h.submit_porep_for_bulk_verify(&mut rt, MINER_1, info).unwrap();

        h.delete_claim(&mut rt, &MINER_1);

        let infos = vec![];

        let confirmed_sectors = vec![];

        h.on_epoch_tick_end(&mut rt, 0, &BigInt::zero(), confirmed_sectors, infos);

        h.check_state();
    }

    #[test]
    fn success_with_multiple_miners_and_multiple_confirmed_sectors_and_assert_expected_power() {
        let miner1 = Address::new_id(101);

        // TODO: shares an id with constant `OWNER`
        // this is a known issue however the ordering of the values
        // are vital for this test and have been left as such
        let miner2 = Address::new_id(102);
        let miner3 = Address::new_id(103);
        let miner4 = Address::new_id(104);

        let info1 = create_basic_seal_info(1);
        let info2 = create_basic_seal_info(2);
        let info3 = create_basic_seal_info(3);
        let info4 = create_basic_seal_info(101);
        let info5 = create_basic_seal_info(200);
        let info6 = create_basic_seal_info(201);
        let info7 = create_basic_seal_info(300);
        let info8 = create_basic_seal_info(301);

        let (mut h, mut rt) = setup();

        h.create_miner_basic(&mut rt, OWNER, OWNER, miner1).unwrap();
        h.create_miner_basic(&mut rt, OWNER, OWNER, miner2).unwrap();
        h.create_miner_basic(&mut rt, OWNER, OWNER, miner3).unwrap();
        h.create_miner_basic(&mut rt, OWNER, OWNER, miner4).unwrap();

        h.submit_porep_for_bulk_verify(&mut rt, miner1, info1.clone()).unwrap();
        h.submit_porep_for_bulk_verify(&mut rt, miner1, info2.clone()).unwrap();

        h.submit_porep_for_bulk_verify(&mut rt, miner2, info3.clone()).unwrap();
        h.submit_porep_for_bulk_verify(&mut rt, miner2, info4.clone()).unwrap();

        h.submit_porep_for_bulk_verify(&mut rt, miner3, info5.clone()).unwrap();
        h.submit_porep_for_bulk_verify(&mut rt, miner3, info6.clone()).unwrap();

        h.submit_porep_for_bulk_verify(&mut rt, miner4, info7.clone()).unwrap();
        h.submit_porep_for_bulk_verify(&mut rt, miner4, info8.clone()).unwrap();

        // TODO Because read order of keys in a multi-map is not as per insertion order,
        // we have to move around the expected sends
        let confirmed_sectors = vec![
            ConfirmedSectorSend {
                miner: MINER_1,
                sector_nums: vec![info1.sector_id.number, info2.sector_id.number],
            },
            ConfirmedSectorSend {
                miner: miner3,
                sector_nums: vec![info5.sector_id.number, info6.sector_id.number],
            },
            ConfirmedSectorSend {
                miner: miner4,
                sector_nums: vec![info7.sector_id.number, info8.sector_id.number],
            },
            ConfirmedSectorSend {
                miner: miner2,
                sector_nums: vec![info3.sector_id.number, info4.sector_id.number],
            },
        ];

        let infos = vec![info1, info2, info5, info6, info7, info8, info3, info4];

        h.on_epoch_tick_end(&mut rt, 0, &BigInt::zero(), confirmed_sectors, infos);
>>>>>>> 13f88eef
        h.check_state();
    }

    #[test]
<<<<<<< HEAD
    fn cron_tick_does_not_fail_if_batch_verify_seals_fails() {
        let (mut h, mut rt) = setup();
        h.create_miner_basic(&mut rt, OWNER, OWNER, MINER_1).unwrap();

        let infos: Vec<_> = (1..=3).map(create_basic_seal_info).collect();
        infos.iter().for_each(|info| {
            h.submit_porep_for_bulk_verify(&mut rt, MINER_1, info.clone()).unwrap()
        });

        let cs = ConfirmedSectorSend {
            miner: MINER_1,
            sector_nums: vec![infos[0].sector_id.number, infos[1].sector_id.number, infos[2].sector_id.number],
        };

        expect_query_network_info(&mut rt, &h);

        let state: State = rt.get_state();

        // expect sends for confirmed sectors
        let params = ConfirmSectorProofsParams {
            sectors: cs.sector_nums,
            reward_smoothed: h.this_epoch_reward_smoothed.clone(),
            reward_baseline_power: h.this_epoch_baseline_power().clone(),
            quality_adj_power_smoothed: state.this_epoch_qa_power_smoothed,
        };

        rt.expect_send(
            cs.miner,
            CONFIRM_SECTOR_PROOFS_VALID_METHOD,
            RawBytes::serialize(params).unwrap(),
            TokenAmount::from(0u8),
            RawBytes::default(),
            ExitCode::OK,
        );

        rt.expect_batch_verify_seals(infos.clone(), Ok(batch_verify_default_output(&infos)));
        rt.expect_validate_caller_addr(vec![*CRON_ACTOR_ADDR]);

        // expect power sends to reward actor
        rt.expect_send(
            *REWARD_ACTOR_ADDR,
            UPDATE_NETWORK_KPI,
            RawBytes::serialize(BigIntSer(&BigInt::zero())).unwrap(),
            BigInt::zero(),
            RawBytes::default(),
            ExitCode::OK,
        );
        rt.set_epoch(0);
        rt.set_caller(*CRON_ACTOR_CODE_ID, *CRON_ACTOR_ADDR);

        rt.call::<PowerActor>(Method::OnEpochTickEnd as u64, &RawBytes::default()).unwrap();
        rt.verify();
=======
    fn success_when_no_confirmed_sector() {
        let (h, mut rt) = setup();
        h.on_epoch_tick_end(&mut rt, 0, &BigInt::zero(), vec![], vec![]);
>>>>>>> 13f88eef
        h.check_state();
    }
}

#[cfg(test)]
mod submit_porep_for_bulk_verify_tests {
    use super::*;

    use fil_actor_power::detail::GAS_ON_SUBMIT_VERIFY_SEAL;
    use fil_actor_power::{
        ERR_TOO_MANY_PROVE_COMMITS, MAX_MINER_PROVE_COMMITS_PER_EPOCH,
        PROOF_VALIDATION_BATCH_AMT_BITWIDTH,
    };
    use fil_actors_runtime::shared::HAMT_BIT_WIDTH;
    use fil_actors_runtime::test_utils::{make_piece_cid, make_sealed_cid};
    use fil_actors_runtime::Multimap;
    use fvm_shared::sector::{InteractiveSealRandomness, SealRandomness, SealVerifyInfo, SectorID};

    const MINER: Address = Address::new_id(101);
    const OWNER: Address = Address::new_id(101);

    #[test]
    fn registers_porep_and_charges_gas() {
        let (mut h, mut rt) = setup();

        h.create_miner_basic(&mut rt, OWNER, OWNER, MINER).unwrap();

        let comm_r = make_sealed_cid("commR".as_bytes());
        let comm_d = make_piece_cid("commD".as_bytes());

        let info = SealVerifyInfo {
            registered_proof: fvm_shared::sector::RegisteredSealProof::StackedDRG32GiBV1,
            deal_ids: Vec::new(),
            randomness: SealRandomness::default(),
            interactive_randomness: InteractiveSealRandomness::default(),
            proof: Vec::new(),
            sealed_cid: comm_r,
            unsealed_cid: comm_d,
            sector_id: SectorID { number: 0, ..Default::default() },
        };

        h.submit_porep_for_bulk_verify(&mut rt, MINER, info).unwrap();
        rt.expect_gas_charge(GAS_ON_SUBMIT_VERIFY_SEAL);
        let st: State = rt.get_state();
        let store = &rt.store;
        assert!(st.proof_validation_batch.is_some());
        let mmap = Multimap::from_root(
            store,
            st.proof_validation_batch.as_ref().unwrap(),
            HAMT_BIT_WIDTH,
            PROOF_VALIDATION_BATCH_AMT_BITWIDTH,
        )
        .unwrap();
        let arr = mmap.get::<SealVerifyInfo>(&MINER.to_bytes()).unwrap();
        let found = arr.unwrap();
        assert_eq!(1_u64, found.count());
        let sealed_cid = found.get(0).unwrap().unwrap().sealed_cid;
        assert_eq!(comm_r, sealed_cid);
        h.check_state();
    }

    #[test]
    fn aborts_when_too_many_poreps() {
        let (mut h, mut rt) = setup();

        h.create_miner_basic(&mut rt, OWNER, OWNER, MINER).unwrap();

        fn create_basic_seal_info(id: u64) -> SealVerifyInfo {
            SealVerifyInfo {
                registered_proof: fvm_shared::sector::RegisteredSealProof::StackedDRG32GiBV1,
                deal_ids: Vec::new(),
                randomness: SealRandomness::default(),
                interactive_randomness: InteractiveSealRandomness::default(),
                proof: Vec::new(),
                sealed_cid: make_sealed_cid(format!("CommR-{id}").as_bytes()),
                unsealed_cid: make_piece_cid(format!("CommD-{id}").as_bytes()),
                sector_id: SectorID { number: id, ..Default::default() },
            }
        }

        // Adding MAX_MINER_PROVE_COMMITS_PER_EPOCH works without error
        for i in 0..MAX_MINER_PROVE_COMMITS_PER_EPOCH {
            h.submit_porep_for_bulk_verify(&mut rt, MINER, create_basic_seal_info(i)).unwrap();
        }

        expect_abort(
            ERR_TOO_MANY_PROVE_COMMITS,
            h.submit_porep_for_bulk_verify(
                &mut rt,
                MINER,
                create_basic_seal_info(MAX_MINER_PROVE_COMMITS_PER_EPOCH),
            ),
        );

        // Gas only charged for successful submissions
        rt.expect_gas_charge(GAS_ON_SUBMIT_VERIFY_SEAL * MAX_MINER_PROVE_COMMITS_PER_EPOCH as i64);
    }

    #[test]
    fn aborts_when_miner_has_no_claim() {
        let (mut h, mut rt) = setup();

        h.create_miner_basic(&mut rt, OWNER, OWNER, MINER).unwrap();

        let comm_r = make_sealed_cid("commR".as_bytes());
        let comm_d = make_piece_cid("commD".as_bytes());

        let info = SealVerifyInfo {
            registered_proof: fvm_shared::sector::RegisteredSealProof::StackedDRG32GiBV1,
            deal_ids: Vec::new(),
            randomness: SealRandomness::default(),
            interactive_randomness: InteractiveSealRandomness::default(),
            proof: Vec::new(),
            sealed_cid: comm_r,
            unsealed_cid: comm_d,
            sector_id: SectorID { number: 0, ..Default::default() },
        };

        // delete miner
        h.delete_claim(&mut rt, &MINER);

        expect_abort(ExitCode::USR_FORBIDDEN, h.submit_porep_for_bulk_verify(&mut rt, MINER, info));
    }
}

fn expect_query_network_info(rt: &mut MockRuntime, h: &Harness) {
    let current_reward = ThisEpochRewardReturn {
        this_epoch_reward_smoothed: h.this_epoch_reward_smoothed.clone(),
        this_epoch_baseline_power: h.this_epoch_baseline_power().to_owned(),
    };

    rt.expect_send(
        *REWARD_ACTOR_ADDR,
        RewardMethod::ThisEpochReward as u64,
        RawBytes::default(),
        TokenAmount::zero(),
        RawBytes::serialize(current_reward).unwrap(),
        ExitCode::OK,
    );
}<|MERGE_RESOLUTION|>--- conflicted
+++ resolved
@@ -1107,66 +1107,6 @@
     }
 
     #[test]
-<<<<<<< HEAD
-    fn verification_for_one_sector_fails_but_others_succeeds_for_a_miner() {
-        let (mut h, mut rt) = setup();
-        h.create_miner_basic(&mut rt, OWNER, OWNER, MINER_1).unwrap();
-
-        let infos: Vec<_> = (1..=3).map(create_basic_seal_info).collect();
-        infos.iter().for_each(|info| {
-            h.submit_porep_for_bulk_verify(&mut rt, MINER_1, info.clone()).unwrap()
-        });
-
-        let res = Ok(vec![true, false, true]);
-
-        // send will only be for the first and third sector as the middle sector will fail verification
-        let cs = ConfirmedSectorSend {
-            miner: MINER_1,
-            sector_nums: vec![infos[0].sector_id.number, infos[2].sector_id.number],
-        };
-
-        expect_query_network_info(&mut rt, &h);
-
-        let state: State = rt.get_state();
-
-        // expect sends for confirmed sectors
-        let params = ConfirmSectorProofsParams {
-            sectors: cs.sector_nums,
-            reward_smoothed: h.this_epoch_reward_smoothed.clone(),
-            reward_baseline_power: h.this_epoch_baseline_power().clone(),
-            quality_adj_power_smoothed: state.this_epoch_qa_power_smoothed,
-        };
-
-        rt.expect_send(
-            cs.miner,
-            CONFIRM_SECTOR_PROOFS_VALID_METHOD,
-            RawBytes::serialize(params).unwrap(),
-            TokenAmount::from(0u8),
-            RawBytes::default(),
-            ExitCode::OK,
-        );
-
-        rt.expect_batch_verify_seals(infos, res);
-
-        // expect power sends to reward actor
-        rt.expect_send(
-            *REWARD_ACTOR_ADDR,
-            UPDATE_NETWORK_KPI,
-            RawBytes::serialize(BigIntSer(&BigInt::zero())).unwrap(),
-            TokenAmount::from(0u8),
-            RawBytes::default(),
-            ExitCode::OK,
-        );
-
-        rt.expect_validate_caller_addr(vec![*CRON_ACTOR_ADDR]);
-
-        rt.set_epoch(0);
-        rt.set_caller(*CRON_ACTOR_CODE_ID, *CRON_ACTOR_ADDR);
-
-        rt.call::<PowerActor>(Method::OnEpochTickEnd as u64, &RawBytes::default()).unwrap();
-
-        rt.verify();
-=======
     fn skips_verify_if_miner_has_no_claim() {
         let (mut h, mut rt) = setup();
         h.create_miner_basic(&mut rt, OWNER, OWNER, MINER_1).unwrap();
@@ -1249,13 +1189,19 @@
         let infos = vec![info1, info2, info5, info6, info7, info8, info3, info4];
 
         h.on_epoch_tick_end(&mut rt, 0, &BigInt::zero(), confirmed_sectors, infos);
->>>>>>> 13f88eef
         h.check_state();
     }
 
     #[test]
-<<<<<<< HEAD
-    fn cron_tick_does_not_fail_if_batch_verify_seals_fails() {
+    fn success_when_no_confirmed_sector() {
+        let (h, mut rt) = setup();
+        h.on_epoch_tick_end(&mut rt, 0, &BigInt::zero(), vec![], vec![]);
+
+        h.check_state();
+    }
+
+    #[test]
+    fn verification_for_one_sector_fails_but_others_succeeds_for_a_miner() {
         let (mut h, mut rt) = setup();
         h.create_miner_basic(&mut rt, OWNER, OWNER, MINER_1).unwrap();
 
@@ -1264,9 +1210,12 @@
             h.submit_porep_for_bulk_verify(&mut rt, MINER_1, info.clone()).unwrap()
         });
 
+        let res = Ok(vec![true, false, true]);
+
+        // send will only be for the first and third sector as the middle sector will fail verification
         let cs = ConfirmedSectorSend {
             miner: MINER_1,
-            sector_nums: vec![infos[0].sector_id.number, infos[1].sector_id.number, infos[2].sector_id.number],
+            sector_nums: vec![infos[0].sector_id.number, infos[2].sector_id.number],
         };
 
         expect_query_network_info(&mut rt, &h);
@@ -1290,6 +1239,68 @@
             ExitCode::OK,
         );
 
+        rt.expect_batch_verify_seals(infos, res);
+
+        // expect power sends to reward actor
+        rt.expect_send(
+            *REWARD_ACTOR_ADDR,
+            UPDATE_NETWORK_KPI,
+            RawBytes::serialize(BigIntSer(&BigInt::zero())).unwrap(),
+            TokenAmount::from(0u8),
+            RawBytes::default(),
+            ExitCode::OK,
+        );
+
+        rt.expect_validate_caller_addr(vec![*CRON_ACTOR_ADDR]);
+
+        rt.set_epoch(0);
+        rt.set_caller(*CRON_ACTOR_CODE_ID, *CRON_ACTOR_ADDR);
+
+        rt.call::<PowerActor>(Method::OnEpochTickEnd as u64, &RawBytes::default()).unwrap();
+
+        rt.verify();
+    }
+
+    #[test]
+    fn cron_tick_does_not_fail_if_batch_verify_seals_fails() {
+        let (mut h, mut rt) = setup();
+        h.create_miner_basic(&mut rt, OWNER, OWNER, MINER_1).unwrap();
+
+        let infos: Vec<_> = (1..=3).map(create_basic_seal_info).collect();
+        infos.iter().for_each(|info| {
+            h.submit_porep_for_bulk_verify(&mut rt, MINER_1, info.clone()).unwrap()
+        });
+
+        let cs = ConfirmedSectorSend {
+            miner: MINER_1,
+            sector_nums: vec![
+                infos[0].sector_id.number,
+                infos[1].sector_id.number,
+                infos[2].sector_id.number,
+            ],
+        };
+
+        expect_query_network_info(&mut rt, &h);
+
+        let state: State = rt.get_state();
+
+        // expect sends for confirmed sectors
+        let params = ConfirmSectorProofsParams {
+            sectors: cs.sector_nums,
+            reward_smoothed: h.this_epoch_reward_smoothed.clone(),
+            reward_baseline_power: h.this_epoch_baseline_power().clone(),
+            quality_adj_power_smoothed: state.this_epoch_qa_power_smoothed,
+        };
+
+        rt.expect_send(
+            cs.miner,
+            CONFIRM_SECTOR_PROOFS_VALID_METHOD,
+            RawBytes::serialize(params).unwrap(),
+            TokenAmount::from(0u8),
+            RawBytes::default(),
+            ExitCode::OK,
+        );
+
         rt.expect_batch_verify_seals(infos.clone(), Ok(batch_verify_default_output(&infos)));
         rt.expect_validate_caller_addr(vec![*CRON_ACTOR_ADDR]);
 
@@ -1307,12 +1318,6 @@
 
         rt.call::<PowerActor>(Method::OnEpochTickEnd as u64, &RawBytes::default()).unwrap();
         rt.verify();
-=======
-    fn success_when_no_confirmed_sector() {
-        let (h, mut rt) = setup();
-        h.on_epoch_tick_end(&mut rt, 0, &BigInt::zero(), vec![], vec![]);
->>>>>>> 13f88eef
-        h.check_state();
     }
 }
 
