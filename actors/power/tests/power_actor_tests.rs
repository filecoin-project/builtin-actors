--- conflicted
+++ resolved
@@ -2,11 +2,7 @@
 use fil_actor_power::ext::miner::MinerConstructorParams;
 use fil_actors_runtime::runtime::builtins::Type;
 use fil_actors_runtime::test_utils::{
-<<<<<<< HEAD
     expect_abort, expect_abort_contains_message, ACCOUNT_ACTOR_CODE_ID, EVM_ACTOR_CODE_ID,
-=======
-    expect_abort, expect_abort_contains_message, make_identity_cid, ACCOUNT_ACTOR_CODE_ID,
->>>>>>> 04b1d0d8
     MINER_ACTOR_CODE_ID, SYSTEM_ACTOR_CODE_ID,
 };
 use fil_actors_runtime::{runtime::Policy, INIT_ACTOR_ADDR};
@@ -586,20 +582,13 @@
     rt.replace_state(&state);
 
     // set caller to not-builtin
-<<<<<<< HEAD
     rt.set_caller(*EVM_ACTOR_CODE_ID, Address::new_id(1234));
-=======
-    rt.set_caller(make_identity_cid(b"1234"), Address::new_id(1234));
->>>>>>> 04b1d0d8
 
     rt.expect_validate_caller_any();
     let network_power: NetworkRawPowerReturn = rt
         .call::<Actor>(Method::NetworkRawPowerExported as u64, None)
         .unwrap()
-<<<<<<< HEAD
-=======
         .unwrap()
->>>>>>> 04b1d0d8
         .deserialize()
         .unwrap();
 
@@ -613,10 +602,7 @@
                 .unwrap(),
         )
         .unwrap()
-<<<<<<< HEAD
-=======
         .unwrap()
->>>>>>> 04b1d0d8
         .deserialize()
         .unwrap();
 
@@ -1471,11 +1457,7 @@
     })
     .unwrap();
 
-<<<<<<< HEAD
     rt.set_caller(*EVM_ACTOR_CODE_ID, *OWNER);
-=======
-    rt.set_caller(make_identity_cid(b"1234"), *OWNER);
->>>>>>> 04b1d0d8
 
     // cannot call the unexported method
     expect_abort_contains_message(
@@ -1505,21 +1487,14 @@
         EXEC_METHOD,
         IpldBlock::serialize_cbor(&expected_init_params).unwrap(),
         TokenAmount::zero(),
-<<<<<<< HEAD
-        RawBytes::serialize(create_miner_ret).unwrap(),
-=======
         IpldBlock::serialize_cbor(&create_miner_ret).unwrap(),
->>>>>>> 04b1d0d8
         ExitCode::OK,
     );
 
     let ret: CreateMinerReturn = rt
         .call::<PowerActor>(Method::CreateMinerExported as MethodNum, params)
         .unwrap()
-<<<<<<< HEAD
-=======
         .unwrap()
->>>>>>> 04b1d0d8
         .deserialize()
         .unwrap();
     rt.verify();
