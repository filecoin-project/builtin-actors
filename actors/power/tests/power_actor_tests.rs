use fil_actor_power::ext::init::{ExecParams, EXEC_METHOD};
use fil_actor_power::ext::miner::MinerConstructorParams;
use fil_actors_runtime::test_utils::{
    expect_abort, expect_abort_contains_message, ACCOUNT_ACTOR_CODE_ID, CALLER_TYPES_SIGNABLE,
    MINER_ACTOR_CODE_ID, SYSTEM_ACTOR_CODE_ID,
};
use fil_actors_runtime::{runtime::Policy, INIT_ACTOR_ADDR};
use fvm_ipld_encoding::{BytesDe, RawBytes};
use fvm_shared::address::Address;
use fvm_shared::bigint::bigint_ser::BigIntSer;
use fvm_shared::clock::ChainEpoch;
use fvm_shared::econ::TokenAmount;
use fvm_shared::error::ExitCode;
use fvm_shared::sector::{RegisteredPoStProof, StoragePower};
use num_traits::Zero;
use std::ops::Neg;

use fil_actor_power::{
    consensus_miner_min_power, Actor as PowerActor, CreateMinerParams, EnrollCronEventParams,
    Method, State, UpdateClaimedPowerParams, CONSENSUS_MINER_MIN_MINERS,
};

use crate::harness::*;

mod harness;

#[test]
fn construct() {
    let mut rt = new_runtime();
    let h = new_harness();
    h.construct_and_verify(&mut rt);
    h.check_state();
}

#[test]
fn create_miner() {
    let (h, mut rt) = setup();

    let peer = "miner".as_bytes().to_vec();
    let multiaddrs = vec![BytesDe("multiaddr".as_bytes().to_vec())];

    h.create_miner(
        &mut rt,
        &OWNER,
        &OWNER,
        &MINER,
        &ACTOR,
        peer,
        multiaddrs,
        RegisteredPoStProof::StackedDRGWindow32GiBV1,
        &TokenAmount::from(10),
    )
    .unwrap();

    let st: State = rt.get_state();
    // Verify the miner's claim.
    let claim = h.get_claim(&rt, &MINER).unwrap();
    assert_eq!(RegisteredPoStProof::StackedDRGWindow32GiBV1, claim.window_post_proof_type);
    assert_eq!(StoragePower::zero(), claim.raw_byte_power);
    assert_eq!(StoragePower::zero(), claim.quality_adj_power);

    // Verify aggregates.
    let miners = h.list_miners(&rt);
    assert_eq!(1, miners.len());
    assert_eq!(1, st.miner_count);
    assert_eq!(StoragePower::zero(), st.total_quality_adj_power);
    assert_eq!(StoragePower::zero(), st.total_raw_byte_power);
    assert_eq!(StoragePower::zero(), st.total_bytes_committed);
    assert_eq!(StoragePower::zero(), st.total_qa_bytes_committed);
    assert_eq!(TokenAmount::zero(), st.total_pledge_collateral);
    assert_eq!(0, st.miner_above_min_power_count);

    verify_empty_map(&rt, st.cron_event_queue);
    h.check_state();
}

#[test]
fn create_miner_given_caller_is_not_of_signable_type_should_fail() {
    let (h, mut rt) = setup();

    let peer = "miner".as_bytes().to_vec();
    let multiaddrs = vec![BytesDe("multiaddr".as_bytes().to_vec())];

    let create_miner_params = CreateMinerParams {
        owner: *OWNER,
        worker: *OWNER,
        window_post_proof_type: RegisteredPoStProof::StackedDRGWindow32GiBV1,
        peer,
        multiaddrs,
    };

    rt.set_caller(*MINER_ACTOR_CODE_ID, *OWNER);
    rt.expect_validate_caller_type(CALLER_TYPES_SIGNABLE.to_vec());
    expect_abort(
        ExitCode::USR_FORBIDDEN,
        rt.call::<PowerActor>(
            Method::CreateMiner as u64,
            &RawBytes::serialize(&create_miner_params).unwrap(),
        ),
    );
    rt.verify();
    h.check_state();
}

#[test]
fn create_miner_given_send_to_init_actor_fails_should_fail() {
    let (h, mut rt) = setup();

    let peer = "miner".as_bytes().to_vec();
    let multiaddrs = vec![BytesDe("multiaddr".as_bytes().to_vec())];

    let create_miner_params = CreateMinerParams {
        owner: *OWNER,
        worker: *OWNER,
        window_post_proof_type: RegisteredPoStProof::StackedDRGWindow32GiBV1,
        peer: peer.clone(),
        multiaddrs: multiaddrs.clone(),
    };

    // owner send CreateMiner to Actor
    rt.set_caller(*ACCOUNT_ACTOR_CODE_ID, *OWNER);
    rt.value_received = TokenAmount::from(10);
    rt.set_balance(TokenAmount::from(10));
    rt.expect_validate_caller_type(CALLER_TYPES_SIGNABLE.to_vec());

    let message_params = ExecParams {
        code_cid: *MINER_ACTOR_CODE_ID,
        constructor_params: RawBytes::serialize(MinerConstructorParams {
            owner: *OWNER,
            worker: *OWNER,
            window_post_proof_type: RegisteredPoStProof::StackedDRGWindow32GiBV1,
            peer_id: peer,
            multi_addresses: multiaddrs,
            control_addresses: Default::default(),
        })
        .unwrap(),
    };

    rt.expect_send(
        *INIT_ACTOR_ADDR,
        EXEC_METHOD,
        RawBytes::serialize(message_params).unwrap(),
        TokenAmount::from(10),
        RawBytes::default(),
        ExitCode::SYS_INSUFFICIENT_FUNDS,
    );

    expect_abort(
        ExitCode::SYS_INSUFFICIENT_FUNDS,
        rt.call::<PowerActor>(
            Method::CreateMiner as u64,
            &RawBytes::serialize(&create_miner_params).unwrap(),
        ),
    );
    rt.verify();
    h.check_state();
}

#[test]
fn claimed_power_given_caller_is_not_storage_miner_should_fail() {
    let (h, mut rt) = setup();

    let params = UpdateClaimedPowerParams {
        raw_byte_delta: StoragePower::from(100),
        quality_adjusted_delta: StoragePower::from(200),
    };

    rt.set_caller(*SYSTEM_ACTOR_CODE_ID, *MINER);
    rt.expect_validate_caller_type(vec![*MINER_ACTOR_CODE_ID]);

    expect_abort(
        ExitCode::USR_FORBIDDEN,
        rt.call::<PowerActor>(
            Method::UpdateClaimedPower as u64,
            &RawBytes::serialize(&params).unwrap(),
        ),
    );

    rt.verify();
    h.check_state();
}

#[test]
fn claimed_power_given_claim_does_not_exist_should_fail() {
    let (h, mut rt) = setup();

    let params = UpdateClaimedPowerParams {
        raw_byte_delta: StoragePower::from(100),
        quality_adjusted_delta: StoragePower::from(200),
    };

    rt.set_caller(*MINER_ACTOR_CODE_ID, *MINER);
    rt.expect_validate_caller_type(vec![*MINER_ACTOR_CODE_ID]);

    expect_abort(
        ExitCode::USR_NOT_FOUND,
        rt.call::<PowerActor>(
            Method::UpdateClaimedPower as u64,
            &RawBytes::serialize(&params).unwrap(),
        ),
    );

    rt.verify();
    h.check_state();
}

const MINER1: Address = Address::new_id(111);
const MINER2: Address = Address::new_id(112);
const MINER3: Address = Address::new_id(113);
const MINER4: Address = Address::new_id(114);
const MINER5: Address = Address::new_id(115);

#[test]
fn power_and_pledge_accounted_below_threshold() {
    assert_eq!(CONSENSUS_MINER_MIN_MINERS, 4);

    let small_power_unit = &StoragePower::from(1_000_000);
    let small_power_unit_x2 = &(small_power_unit * 2);
    let small_power_unit_x3 = &(small_power_unit * 3);

    let (mut h, mut rt) = setup();

    h.create_miner_basic(&mut rt, *OWNER, *OWNER, MINER1).unwrap();
    h.create_miner_basic(&mut rt, *OWNER, *OWNER, MINER2).unwrap();

    let ret = h.current_power_total(&mut rt);
    assert_eq!(StoragePower::zero(), ret.raw_byte_power);
    assert_eq!(StoragePower::zero(), ret.quality_adj_power);
    assert_eq!(TokenAmount::zero(), ret.pledge_collateral);

    // Add power for miner1
    h.update_claimed_power(&mut rt, MINER1, small_power_unit, small_power_unit_x2);
    h.expect_total_power_eager(&mut rt, small_power_unit, small_power_unit_x2);

    // Add power and pledge for miner2
    h.update_claimed_power(&mut rt, MINER2, small_power_unit, small_power_unit);
    h.update_pledge_total(&mut rt, MINER1, &TokenAmount::from(1_000_000));
    h.expect_total_power_eager(&mut rt, small_power_unit_x2, small_power_unit_x3);
    h.expect_total_pledge_eager(&mut rt, &TokenAmount::from(1_000_000));

    rt.verify();

    // Verify claims in state.
    let claim1 = h.get_claim(&rt, &MINER1).unwrap();
    assert_eq!(small_power_unit, &claim1.raw_byte_power);
    assert_eq!(small_power_unit_x2, &claim1.quality_adj_power);

    let claim2 = h.get_claim(&rt, &MINER2).unwrap();
    assert_eq!(small_power_unit, &claim2.raw_byte_power);
    assert_eq!(small_power_unit, &claim2.quality_adj_power);

    // Subtract power and some pledge for miner2
    h.update_claimed_power(&mut rt, MINER2, &small_power_unit.neg(), &small_power_unit.neg());
    h.update_pledge_total(&mut rt, MINER2, &TokenAmount::from(100_000).neg());
    h.expect_total_power_eager(&mut rt, small_power_unit, small_power_unit_x2);
    h.expect_total_pledge_eager(&mut rt, &TokenAmount::from(900_000));

    let claim2 = h.get_claim(&rt, &MINER2).unwrap();
    assert!(claim2.raw_byte_power.is_zero());
    assert!(claim2.quality_adj_power.is_zero());
    h.check_state();
}

#[test]
fn enroll_cron_epoch_multiple_events() {
    let (mut h, mut rt) = setup();

    h.create_miner_basic(&mut rt, *OWNER, *OWNER, *MINER).unwrap();
    let miner2_address = Address::new_id(501);
    h.create_miner_basic(&mut rt, *OWNER, *OWNER, miner2_address).unwrap();

    let mut enroll_and_check_cron_event = |epoch, miner_address, payload| {
        let pre_existing_event_count = h.get_enrolled_cron_ticks(&rt, epoch).len();

        h.enroll_cron_event(&mut rt, epoch, miner_address, payload).unwrap();

        let events = h.get_enrolled_cron_ticks(&rt, epoch);
        assert_eq!(events.len(), pre_existing_event_count + 1);
        assert_eq!(&events.last().unwrap().callback_payload, payload);
        assert_eq!(&events.last().unwrap().miner_addr, miner_address);
    };

    // enroll event with miner 1
    let payload = RawBytes::serialize(b"Cthulhu").unwrap();
    enroll_and_check_cron_event(1, &MINER, &payload);

    // enroll another event with the same miner
    let payload = RawBytes::serialize(b"Nyarlathotep").unwrap();
    enroll_and_check_cron_event(1, &MINER, &payload);

    // enroll another event with a different miner for a different epoch
    let payload = RawBytes::serialize(b"Azathoth").unwrap();
    enroll_and_check_cron_event(2, &miner2_address, &payload);

    h.check_state();
}

#[test]
fn enroll_cron_epoch_before_current_epoch() {
    let (mut h, mut rt) = setup();

    h.create_miner_basic(&mut rt, *OWNER, *OWNER, *MINER).unwrap();

    let current_epoch: ChainEpoch = 5;
    rt.set_epoch(current_epoch);

    // enroll event with miner at epoch=2
    let miner_epoch = 2;
    let payload = RawBytes::serialize(b"Cthulhu").unwrap();
    h.enroll_cron_event(&mut rt, miner_epoch, &MINER, &payload).unwrap();

    let events = h.get_enrolled_cron_ticks(&rt, miner_epoch);
    assert_eq!(events.len(), 1);
    assert_eq!(&events.last().unwrap().callback_payload, &payload);
    assert_eq!(events.last().unwrap().miner_addr, *MINER);

    let state: State = rt.get_state();
    assert_eq!(state.first_cron_epoch, 0);

    // enroll event with miner at epoch=1
    let miner_epoch = 1;
    let payload = RawBytes::serialize(b"Azathoth").unwrap();
    h.enroll_cron_event(&mut rt, miner_epoch, &MINER, &payload).unwrap();

    let events = h.get_enrolled_cron_ticks(&rt, miner_epoch);
    assert_eq!(events.len(), 1);
    assert_eq!(&events.last().unwrap().callback_payload, &payload);
    assert_eq!(events.last().unwrap().miner_addr, *MINER);

    let state: State = rt.get_state();
    assert_eq!(state.first_cron_epoch, 0);

    rt.verify();
    h.check_state();
}

#[test]
fn new_miner_updates_miner_above_min_power_count() {
    struct TestCase {
        proof: RegisteredPoStProof,
        expected_miners: i64,
    }

    let test_cases = [
        TestCase { proof: RegisteredPoStProof::StackedDRGWindow2KiBV1, expected_miners: 0 },
        TestCase { proof: RegisteredPoStProof::StackedDRGWindow32GiBV1, expected_miners: 0 },
    ];

    for test in test_cases {
        let (mut h, mut rt) = setup();
        h.window_post_proof = test.proof;
        h.create_miner_basic(&mut rt, *OWNER, *OWNER, MINER1).unwrap();

        let st: State = rt.get_state();
        assert_eq!(test.expected_miners, st.miner_above_min_power_count);
    }
}

#[test]
fn power_accounting_crossing_threshold() {
    let small_power_unit = &StoragePower::from(1_000_000);
    let small_power_unit_x10 = &(small_power_unit * 10);

    let power_unit = &consensus_miner_min_power(
        &Policy::default(),
        RegisteredPoStProof::StackedDRGWindow32GiBV1,
    )
    .unwrap();
    let power_unit_x10 = &(power_unit * 10);

    assert!(small_power_unit < power_unit);

    let (mut h, mut rt) = setup();

    h.create_miner_basic(&mut rt, *OWNER, *OWNER, MINER1).unwrap();
    h.create_miner_basic(&mut rt, *OWNER, *OWNER, MINER2).unwrap();
    h.create_miner_basic(&mut rt, *OWNER, *OWNER, MINER3).unwrap();
    h.create_miner_basic(&mut rt, *OWNER, *OWNER, MINER4).unwrap();
    h.create_miner_basic(&mut rt, *OWNER, *OWNER, MINER5).unwrap();

    // Use qa power 10x raw power to show it's not being used for threshold calculations.
    h.update_claimed_power(&mut rt, MINER1, small_power_unit, small_power_unit_x10);
    h.update_claimed_power(&mut rt, MINER2, small_power_unit, small_power_unit_x10);

    h.update_claimed_power(&mut rt, MINER3, power_unit, power_unit_x10);
    h.update_claimed_power(&mut rt, MINER4, power_unit, power_unit_x10);
    h.update_claimed_power(&mut rt, MINER5, power_unit, power_unit_x10);

    // Below threshold small miner power is counted
    let expected_total_below = small_power_unit * 2 + power_unit * 3;
    h.expect_total_power_eager(&mut rt, &expected_total_below, &(&expected_total_below * 10));

    // Above threshold (power.ConsensusMinerMinMiners = 4) small miner power is ignored
    let delta = &(power_unit - small_power_unit);
    h.update_claimed_power(&mut rt, MINER2, delta, &(delta * 10));
    let expected_total_above = &(power_unit * 4);
    h.expect_total_power_eager(&mut rt, expected_total_above, &(expected_total_above * 10));

    let st: State = rt.get_state();
    assert_eq!(4, st.miner_above_min_power_count);

    // Less than 4 miners above threshold again small miner power is counted again
    h.update_claimed_power(&mut rt, MINER4, &delta.neg(), &(delta.neg() * 10));
    h.expect_total_power_eager(&mut rt, &expected_total_below, &(&expected_total_below * 10));
    h.check_state();
}

#[test]
fn all_of_one_miners_power_disappears_when_that_miner_dips_below_min_power_threshold() {
    let small_power_unit = &StoragePower::from(1_000_000);
    let power_unit = &consensus_miner_min_power(
        &Policy::default(),
        RegisteredPoStProof::StackedDRGWindow32GiBV1,
    )
    .unwrap();

    assert!(small_power_unit < power_unit);

    let (mut h, mut rt) = setup();

    h.create_miner_basic(&mut rt, *OWNER, *OWNER, MINER1).unwrap();
    h.create_miner_basic(&mut rt, *OWNER, *OWNER, MINER2).unwrap();
    h.create_miner_basic(&mut rt, *OWNER, *OWNER, MINER3).unwrap();
    h.create_miner_basic(&mut rt, *OWNER, *OWNER, MINER4).unwrap();
    h.create_miner_basic(&mut rt, *OWNER, *OWNER, MINER5).unwrap();

    h.update_claimed_power(&mut rt, MINER1, power_unit, power_unit);
    h.update_claimed_power(&mut rt, MINER2, power_unit, power_unit);
    h.update_claimed_power(&mut rt, MINER3, power_unit, power_unit);
    h.update_claimed_power(&mut rt, MINER4, power_unit, power_unit);
    h.update_claimed_power(&mut rt, MINER5, power_unit, power_unit);

    let expected_total = &(power_unit * 5);
    h.expect_total_power_eager(&mut rt, expected_total, expected_total);

    // miner4 dips just below threshold
    h.update_claimed_power(&mut rt, MINER4, &small_power_unit.neg(), &small_power_unit.neg());

    let expected_total = &(power_unit * 4);
    h.expect_total_power_eager(&mut rt, expected_total, expected_total);
    h.check_state();
}

#[test]
fn enroll_cron_epoch_given_negative_epoch_should_fail() {
    let (h, mut rt) = setup();

    rt.set_caller(*MINER_ACTOR_CODE_ID, *MINER);
    rt.expect_validate_caller_type(vec![*MINER_ACTOR_CODE_ID]);

    let params = EnrollCronEventParams {
        event_epoch: -1,
        payload: RawBytes::serialize(b"Cthulhu").unwrap(),
    };
    expect_abort(
        ExitCode::USR_ILLEGAL_ARGUMENT,
        rt.call::<PowerActor>(
            Method::EnrollCronEvent as u64,
            &RawBytes::serialize(&params).unwrap(),
        ),
    );

    rt.verify();
    h.check_state();
}

#[test]
fn power_gets_added_when_miner_crosses_min_power_but_not_before() {
    let power_unit = &consensus_miner_min_power(
        &Policy::default(),
        RegisteredPoStProof::StackedDRGWindow32GiBV1,
    )
    .unwrap();

    // Setup four miners above threshold
    let (mut h, mut rt) = setup();

    // create 4 miners that meet minimum
    h.create_miner_basic(&mut rt, *OWNER, *OWNER, MINER1).unwrap();
    h.create_miner_basic(&mut rt, *OWNER, *OWNER, MINER2).unwrap();
    h.create_miner_basic(&mut rt, *OWNER, *OWNER, MINER3).unwrap();
    h.create_miner_basic(&mut rt, *OWNER, *OWNER, MINER4).unwrap();

    h.update_claimed_power(&mut rt, MINER1, power_unit, power_unit);
    h.update_claimed_power(&mut rt, MINER2, power_unit, power_unit);
    h.update_claimed_power(&mut rt, MINER3, power_unit, power_unit);
    h.update_claimed_power(&mut rt, MINER4, power_unit, power_unit);

    h.expect_miners_above_min_power(&mut rt, 4);
    let expected_total = &(power_unit * 4);
    h.expect_total_power_eager(&mut rt, expected_total, expected_total);

    h.create_miner_basic(&mut rt, *OWNER, *OWNER, MINER5).unwrap();
    let below_limit_unit = power_unit / 2;

    // below limit actors power is not added
    h.update_claimed_power(&mut rt, MINER5, &below_limit_unit, &below_limit_unit);
    h.expect_miners_above_min_power(&mut rt, 4);
    h.expect_total_power_eager(&mut rt, expected_total, expected_total);

    // just below limit
    let delta = power_unit - below_limit_unit - 1;
    h.update_claimed_power(&mut rt, MINER5, &delta, &delta);
    h.expect_miners_above_min_power(&mut rt, 4);
    h.expect_total_power_eager(&mut rt, expected_total, expected_total);

    // at limit power is added
    h.update_claimed_power(&mut rt, MINER5, &StoragePower::from(1), &StoragePower::from(1));
    h.expect_miners_above_min_power(&mut rt, 5);
    let new_expected_total = expected_total + power_unit;
    h.expect_total_power_eager(&mut rt, &new_expected_total, &new_expected_total);
    h.check_state();
}

#[test]
fn threshold_only_depends_on_raw_power_not_qa_power() {
    let power_unit = &consensus_miner_min_power(
        &Policy::default(),
        RegisteredPoStProof::StackedDRGWindow32GiBV1,
    )
    .unwrap();
    let half_power_unit = &(power_unit / 2);

    let (mut h, mut rt) = setup();

    h.create_miner_basic(&mut rt, *OWNER, *OWNER, MINER1).unwrap();
    h.create_miner_basic(&mut rt, *OWNER, *OWNER, MINER2).unwrap();
    h.create_miner_basic(&mut rt, *OWNER, *OWNER, MINER3).unwrap();
    h.create_miner_basic(&mut rt, *OWNER, *OWNER, MINER4).unwrap();

    h.update_claimed_power(&mut rt, MINER1, half_power_unit, power_unit);
    h.update_claimed_power(&mut rt, MINER2, half_power_unit, power_unit);
    h.update_claimed_power(&mut rt, MINER3, half_power_unit, power_unit);
    h.expect_miners_above_min_power(&mut rt, 0);

    h.update_claimed_power(&mut rt, MINER1, half_power_unit, power_unit);
    h.update_claimed_power(&mut rt, MINER2, half_power_unit, power_unit);
    h.update_claimed_power(&mut rt, MINER3, half_power_unit, power_unit);
    h.expect_miners_above_min_power(&mut rt, 3);
    h.check_state();
}

#[test]
fn qa_power_is_above_threshold_before_and_after_update() {
    let power_unit = &consensus_miner_min_power(
        &Policy::default(),
        RegisteredPoStProof::StackedDRGWindow32GiBV1,
    )
    .unwrap();
    let power_unit_x3 = &(power_unit * 3);
    let power_unit_x4 = &(power_unit * 4);

    let (mut h, mut rt) = setup();

    // update claim so qa is above threshold
    h.create_miner_basic(&mut rt, *OWNER, *OWNER, MINER1).unwrap();
    h.update_claimed_power(&mut rt, MINER1, power_unit_x3, power_unit_x3);
    let st: State = rt.get_state();
    assert_eq!(power_unit_x3, &st.total_quality_adj_power);
    assert_eq!(power_unit_x3, &st.total_raw_byte_power);

    // update such that it's above threshold again
    h.update_claimed_power(&mut rt, MINER1, power_unit, power_unit);
    let st: State = rt.get_state();
    assert_eq!(power_unit_x4, &st.total_quality_adj_power);
    assert_eq!(power_unit_x4, &st.total_raw_byte_power);
    h.check_state();
}

#[test]
fn claimed_power_is_externally_available() {
    let power_unit = &consensus_miner_min_power(
        &Policy::default(),
        RegisteredPoStProof::StackedDRGWindow32GiBV1,
    )
    .unwrap();

    let (mut h, mut rt) = setup();

    h.create_miner_basic(&mut rt, *OWNER, *OWNER, MINER1).unwrap();
    h.update_claimed_power(&mut rt, MINER1, power_unit, power_unit);

    let claim = h.get_claim(&rt, &MINER1).unwrap();

    assert_eq!(power_unit, &claim.raw_byte_power);
    assert_eq!(power_unit, &claim.quality_adj_power);
    h.check_state();
}

#[test]
fn given_no_miner_claim_update_pledge_total_should_abort() {
    let (mut h, mut rt) = setup();

    h.create_miner_basic(&mut rt, *OWNER, *OWNER, *MINER).unwrap();

    // explicitly delete miner claim
    h.delete_claim(&mut rt, &*MINER);

    rt.set_caller(*MINER_ACTOR_CODE_ID, *MINER);
    rt.expect_validate_caller_type(vec![*MINER_ACTOR_CODE_ID]);
    expect_abort_contains_message(
        ExitCode::USR_FORBIDDEN,
        "unknown miner",
        rt.call::<PowerActor>(
            Method::UpdatePledgeTotal as u64,
            &RawBytes::serialize(BigIntSer(&TokenAmount::from(1_000_000))).unwrap(),
        ),
    );

    rt.verify();
    h.check_state();
}

#[cfg(test)]
mod cron_tests {
    use super::*;

    use fil_actor_power::ext::reward::Method as RewardMethod;
    use fil_actor_power::ext::{
        miner::{DeferredCronEventParams, ON_DEFERRED_CRON_EVENT_METHOD},
        reward::UPDATE_NETWORK_KPI,
    };
    use fil_actors_runtime::{test_utils::CRON_ACTOR_CODE_ID, CRON_ACTOR_ADDR, REWARD_ACTOR_ADDR};
    use fvm_shared::bigint::BigInt;

    const OWNER: Address = Address::new_id(103);

    #[test]
    fn call_reward_actor() {
        let (h, mut rt) = setup();

        let expected_power = BigInt::zero();
        rt.set_epoch(1);

        rt.expect_validate_caller_addr(vec![*CRON_ACTOR_ADDR]);

        h.expect_query_network_info(&mut rt);
        rt.expect_send(
            *REWARD_ACTOR_ADDR,
            RewardMethod::UpdateNetworkKPI as u64,
            RawBytes::serialize(BigIntSer(&expected_power)).unwrap(),
            TokenAmount::zero(),
            RawBytes::default(),
            ExitCode::OK,
        );
        rt.set_caller(*CRON_ACTOR_CODE_ID, *CRON_ACTOR_ADDR);
        rt.expect_batch_verify_seals(Vec::new(), Ok(Vec::new()));

        rt.call::<PowerActor>(Method::OnEpochTickEnd as u64, &RawBytes::default()).unwrap();

        rt.verify();
        h.check_state();
    }

    #[test]
    fn amount_sent_to_reward_actor_and_state_change() {
        let (mut h, mut rt) = setup();
        let power_unit = consensus_miner_min_power(
            &Policy::default(),
            RegisteredPoStProof::StackedDRGWindow2KiBV1,
        )
        .unwrap();

        let miner1 = Address::new_id(101);
        let miner2 = Address::new_id(102);
        let miner3 = Address::new_id(103);
        let miner4 = Address::new_id(104);

        h.create_miner_basic(&mut rt, OWNER, OWNER, miner1).unwrap();
        h.create_miner_basic(&mut rt, OWNER, OWNER, miner2).unwrap();
        h.create_miner_basic(&mut rt, OWNER, OWNER, miner3).unwrap();
        h.create_miner_basic(&mut rt, OWNER, OWNER, miner4).unwrap();

        h.update_claimed_power(&mut rt, miner1, &power_unit, &power_unit);
        h.update_claimed_power(&mut rt, miner2, &power_unit, &power_unit);
        h.update_claimed_power(&mut rt, miner3, &power_unit, &power_unit);
        h.update_claimed_power(&mut rt, miner4, &power_unit, &power_unit);

        let expected_power: BigInt = power_unit * 4u8;

        let delta = TokenAmount::from(1u8);
        h.update_pledge_total(&mut rt, miner1, &delta);
        h.on_epoch_tick_end(&mut rt, 0, &expected_power, Vec::new(), Vec::new());

        let state: State = rt.get_state();

        assert_eq!(delta, state.this_epoch_pledge_collateral);
        assert_eq!(expected_power, state.this_epoch_quality_adj_power);
        assert_eq!(expected_power, state.this_epoch_raw_byte_power);

        rt.verify();
        h.check_state();
    }

    #[test]
    fn event_scheduled_in_null_round_called_next_round() {
        let (mut h, mut rt) = setup();

        let miner1 = Address::new_id(101);
        let miner2 = Address::new_id(102);

        h.create_miner_basic(&mut rt, OWNER, OWNER, miner1).unwrap();
        h.create_miner_basic(&mut rt, OWNER, OWNER, miner2).unwrap();

        //  0 - genesis
        //  1 - block - registers events
        //  2 - null  - has event
        //  3 - null
        //  4 - block - has event

        rt.set_epoch(1);
        h.enroll_cron_event(&mut rt, 2, &miner1, &RawBytes::from(vec![0x01, 0x03])).unwrap();
        h.enroll_cron_event(&mut rt, 4, &miner2, &RawBytes::from(vec![0x02, 0x03])).unwrap();

        let expected_raw_byte_power = BigInt::zero();
        rt.set_epoch(4);
        rt.expect_validate_caller_addr(vec![*CRON_ACTOR_ADDR]);
        h.expect_query_network_info(&mut rt);
        let state: State = rt.get_state();

        let params1 = DeferredCronEventParams {
            event_payload: vec![0x01, 0x03],
            reward_smoothed: h.this_epoch_reward_smoothed.clone(),
            quality_adj_power_smoothed: state.this_epoch_qa_power_smoothed.clone(),
        };
        rt.expect_send(
            miner1,
            ON_DEFERRED_CRON_EVENT_METHOD,
            RawBytes::serialize(params1).unwrap(),
            TokenAmount::zero(),
            RawBytes::default(),
            ExitCode::OK,
        );

        let params2 = DeferredCronEventParams {
            event_payload: vec![0x02, 0x03],
            reward_smoothed: h.this_epoch_reward_smoothed.clone(),
            quality_adj_power_smoothed: state.this_epoch_qa_power_smoothed,
        };
        rt.expect_send(
            miner2,
            ON_DEFERRED_CRON_EVENT_METHOD,
            RawBytes::serialize(params2).unwrap(),
            TokenAmount::zero(),
            RawBytes::default(),
            ExitCode::OK,
        );

        rt.expect_send(
            *REWARD_ACTOR_ADDR,
            UPDATE_NETWORK_KPI,
            RawBytes::serialize(BigIntSer(&expected_raw_byte_power)).unwrap(),
            BigInt::zero(),
            RawBytes::default(),
            ExitCode::OK,
        );
        rt.set_caller(*CRON_ACTOR_CODE_ID, *CRON_ACTOR_ADDR);
        rt.expect_batch_verify_seals(Vec::new(), Ok(Vec::new()));
        rt.call::<PowerActor>(Method::OnEpochTickEnd as u64, &RawBytes::default()).unwrap();

        rt.verify();
        h.check_state();
    }

    #[test]
    fn event_scheduled_in_past_called_next_round() {
        let (mut h, mut rt) = setup();

        let miner_addr = Address::new_id(101);
        h.create_miner_basic(&mut rt, OWNER, OWNER, miner_addr).unwrap();

        // run cron once to put it in a clean state at epoch 4
        let expected_raw_byte_power = BigInt::zero();
        rt.set_epoch(4);
        rt.expect_validate_caller_addr(vec![*CRON_ACTOR_ADDR]);
        h.expect_query_network_info(&mut rt);
        rt.expect_send(
            *REWARD_ACTOR_ADDR,
            UPDATE_NETWORK_KPI,
            RawBytes::serialize(BigIntSer(&expected_raw_byte_power)).unwrap(),
            BigInt::zero(),
            RawBytes::default(),
            ExitCode::OK,
        );
        rt.set_caller(*CRON_ACTOR_CODE_ID, *CRON_ACTOR_ADDR);

        rt.expect_batch_verify_seals(Vec::new(), Ok(Vec::new()));

        rt.call::<PowerActor>(Method::OnEpochTickEnd as u64, &RawBytes::default()).unwrap();
        rt.verify();

        // enroll a cron task at epoch 2 (which is in the past)
        let payload = vec![0x01, 0x03];
        h.enroll_cron_event(&mut rt, 2, &miner_addr, &RawBytes::from(payload.clone())).unwrap();

        // run cron again in the future
        rt.set_epoch(6);
        rt.expect_validate_caller_addr(vec![*CRON_ACTOR_ADDR]);
        h.expect_query_network_info(&mut rt);

        let state: State = rt.get_state();

        let input = DeferredCronEventParams {
            event_payload: payload,
            reward_smoothed: h.this_epoch_reward_smoothed.clone(),
            quality_adj_power_smoothed: state.this_epoch_qa_power_smoothed,
        };
        rt.expect_send(
            miner_addr,
            ON_DEFERRED_CRON_EVENT_METHOD,
            RawBytes::serialize(input).unwrap(),
            TokenAmount::zero(),
            RawBytes::default(),
            ExitCode::OK,
        );
        rt.expect_send(
            *REWARD_ACTOR_ADDR,
            UPDATE_NETWORK_KPI,
            RawBytes::serialize(BigIntSer(&expected_raw_byte_power)).unwrap(),
            BigInt::zero(),
            RawBytes::default(),
            ExitCode::OK,
        );
        rt.set_caller(*CRON_ACTOR_CODE_ID, *CRON_ACTOR_ADDR);
        rt.expect_batch_verify_seals(Vec::new(), Ok(Vec::new()));

        rt.call::<PowerActor>(Method::OnEpochTickEnd as u64, &RawBytes::default()).unwrap();
        rt.verify();

        // assert used cron events are cleaned up
        let state: State = rt.get_state();

        verify_empty_map(&rt, state.cron_event_queue);
        h.check_state();
    }

    #[test]
    fn fails_to_enroll_if_epoch_negative() {
        let (mut h, mut rt) = setup();
        let miner_addr = Address::new_id(101);
        h.create_miner_basic(&mut rt, OWNER, OWNER, miner_addr).unwrap();

        expect_abort_contains_message(
            ExitCode::USR_ILLEGAL_ARGUMENT,
            "epoch -2 cannot be less than zero",
            h.enroll_cron_event(&mut rt, -2, &miner_addr, &RawBytes::from(vec![0x01, 0x03])),
        );
    }

    #[test]
    fn skips_invocation_if_miner_has_no_claim() {
        let (mut h, mut rt) = setup();
        rt.set_epoch(1);

        let miner1 = Address::new_id(101);
        let miner2 = Address::new_id(102);

        h.create_miner_basic(&mut rt, OWNER, OWNER, miner1).unwrap();
        h.create_miner_basic(&mut rt, OWNER, OWNER, miner2).unwrap();

        h.enroll_cron_event(&mut rt, 2, &miner1, &RawBytes::default()).unwrap();
        h.enroll_cron_event(&mut rt, 2, &miner2, &RawBytes::default()).unwrap();

        // explicitly delete miner 1's claim
        h.delete_claim(&mut rt, &miner1);

        rt.set_epoch(2);
        rt.expect_validate_caller_addr(vec![*CRON_ACTOR_ADDR]);

        // process batch verifies first
        rt.expect_batch_verify_seals(Vec::new(), Ok(Vec::new()));
        h.expect_query_network_info(&mut rt);

        let state: State = rt.get_state();
        let input = DeferredCronEventParams {
            event_payload: Vec::new(),
            reward_smoothed: h.this_epoch_reward_smoothed.clone(),
            quality_adj_power_smoothed: state.this_epoch_qa_power_smoothed,
        };

        // only expect second deferred cron event call
        rt.expect_send(
            miner2,
            ON_DEFERRED_CRON_EVENT_METHOD,
            RawBytes::serialize(input).unwrap(),
            TokenAmount::zero(),
            RawBytes::default(),
            ExitCode::OK,
        );

        // reward actor is still invoked
        rt.expect_send(
            *REWARD_ACTOR_ADDR,
            UPDATE_NETWORK_KPI,
            RawBytes::serialize(BigIntSer(&BigInt::zero())).unwrap(),
            BigInt::zero(),
            RawBytes::default(),
            ExitCode::OK,
        );
        rt.set_caller(*CRON_ACTOR_CODE_ID, *CRON_ACTOR_ADDR);
        rt.call::<PowerActor>(Method::OnEpochTickEnd as u64, &RawBytes::default()).unwrap();
        rt.verify();

        h.check_state();
    }

    #[test]
    fn handles_failed_call() {
        let (mut h, mut rt) = setup();
        rt.set_epoch(1);

        let miner1 = Address::new_id(101);
        let miner2 = Address::new_id(102);

        h.create_miner_basic(&mut rt, OWNER, OWNER, miner1).unwrap();
        h.create_miner_basic(&mut rt, OWNER, OWNER, miner2).unwrap();

        h.enroll_cron_event(&mut rt, 2, &miner1, &RawBytes::default()).unwrap();
        h.enroll_cron_event(&mut rt, 2, &miner2, &RawBytes::default()).unwrap();

        let raw_power = consensus_miner_min_power(
            &Policy::default(),
            RegisteredPoStProof::StackedDRGWindow32GiBV1,
        )
        .unwrap();

        let qa_power = &raw_power;
        h.update_claimed_power(&mut rt, miner1, &raw_power, qa_power);
        h.expect_total_power_eager(&mut rt, &raw_power, qa_power);
        h.expect_miners_above_min_power(&mut rt, 1);

        rt.set_epoch(2);
        rt.expect_validate_caller_addr(vec![*CRON_ACTOR_ADDR]);

        // process batch verifies first
        rt.expect_batch_verify_seals(Vec::new(), Ok(Vec::new()));

        h.expect_query_network_info(&mut rt);

        let state: State = rt.get_state();
        let input = RawBytes::serialize(DeferredCronEventParams {
            event_payload: Vec::new(),
            reward_smoothed: h.this_epoch_reward_smoothed.clone(),
            quality_adj_power_smoothed: state.this_epoch_qa_power_smoothed,
        })
        .unwrap();

        // first send fails
        rt.expect_send(
            miner1,
            ON_DEFERRED_CRON_EVENT_METHOD,
            RawBytes::from(input.bytes().to_vec()),
            TokenAmount::zero(),
            RawBytes::default(),
            ExitCode::USR_ILLEGAL_STATE,
        );

        // subsequent one still invoked
        rt.expect_send(
            miner2,
            ON_DEFERRED_CRON_EVENT_METHOD,
            input,
            TokenAmount::zero(),
            RawBytes::default(),
            ExitCode::OK,
        );
        // reward actor is still invoked
        rt.set_caller(*CRON_ACTOR_CODE_ID, *CRON_ACTOR_ADDR);
        rt.expect_send(
            *REWARD_ACTOR_ADDR,
            UPDATE_NETWORK_KPI,
            RawBytes::serialize(BigIntSer(&BigInt::zero())).unwrap(),
            BigInt::zero(),
            RawBytes::default(),
            ExitCode::OK,
        );
        rt.call::<PowerActor>(Method::OnEpochTickEnd as u64, &RawBytes::default()).unwrap();
        rt.verify();

        // expect power stats to be decremented due to claim deletion
        h.expect_total_power_eager(&mut rt, &BigInt::zero(), &BigInt::zero());
        h.expect_miners_above_min_power(&mut rt, 0);

        // miner's claim is removed
        assert!(h.get_claim(&rt, &miner1).is_none());

        // miner count has been reduced to 1
        assert_eq!(h.miner_count(&rt), 1);

        // next epoch, only the reward actor is invoked
        rt.set_epoch(3);
        rt.expect_validate_caller_addr(vec![*CRON_ACTOR_ADDR]);

        h.expect_query_network_info(&mut rt);

        rt.expect_send(
            *REWARD_ACTOR_ADDR,
            UPDATE_NETWORK_KPI,
            RawBytes::serialize(BigIntSer(&BigInt::zero())).unwrap(),
            BigInt::zero(),
            RawBytes::default(),
            ExitCode::OK,
        );
        rt.set_caller(*CRON_ACTOR_CODE_ID, *CRON_ACTOR_ADDR);
        rt.expect_batch_verify_seals(Vec::new(), Ok(Vec::new()));

        rt.call::<PowerActor>(Method::OnEpochTickEnd as u64, &RawBytes::default()).unwrap();
        rt.verify();
        h.check_state();
    }
}

#[cfg(test)]
mod cron_batch_proof_verifies_tests {
    use super::*;
    use fil_actors_runtime::test_utils::{make_piece_cid, make_sealed_cid};
    use fvm_shared::{
        bigint::BigInt,
        sector::{InteractiveSealRandomness, SealRandomness, SealVerifyInfo, SectorID},
    };

    fn create_basic_seal_info(id: u64) -> SealVerifyInfo {
        SealVerifyInfo {
            registered_proof: fvm_shared::sector::RegisteredSealProof::StackedDRG32GiBV1,
            deal_ids: Vec::new(),
            randomness: SealRandomness::default(),
            interactive_randomness: InteractiveSealRandomness::default(),
            proof: Vec::new(),
            sealed_cid: make_sealed_cid(format!("CommR-{id}").as_bytes()),
            unsealed_cid: make_piece_cid(format!("CommD-{id}").as_bytes()),
            sector_id: SectorID { number: id, ..Default::default() },
        }
    }

    const MINER_1: Address = Address::new_id(101);
    const OWNER: Address = Address::new_id(102);

    #[test]
    fn success_with_one_miner_and_one_confirmed_sector() {
        let (mut h, mut rt) = setup();

        h.create_miner_basic(&mut rt, OWNER, OWNER, MINER_1).unwrap();

        let info = create_basic_seal_info(0);
        h.submit_porep_for_bulk_verify(&mut rt, MINER_1, info.clone()).unwrap();

        let confirmed_sectors =
            vec![ConfirmedSectorSend { miner: MINER_1, sector_nums: vec![info.sector_id.number] }];
        h.on_epoch_tick_end(&mut rt, 0, &BigInt::zero(), confirmed_sectors, vec![info]);

        rt.verify();
        h.check_state();
    }

    #[test]
    fn success_with_one_miner_and_multiple_confirmed_sectors() {
        let (mut h, mut rt) = setup();

        h.create_miner_basic(&mut rt, OWNER, OWNER, MINER_1).unwrap();

        let infos: Vec<_> = (1..=3).map(create_basic_seal_info).collect();
        infos.iter().for_each(|info| {
            h.submit_porep_for_bulk_verify(&mut rt, MINER_1, info.clone()).unwrap()
        });

        let sector_id_nums = infos.iter().map(|info| info.sector_id.number).collect();
        let confirmed_sectors =
            vec![ConfirmedSectorSend { miner: MINER_1, sector_nums: sector_id_nums }];
        h.on_epoch_tick_end(&mut rt, 0, &BigInt::zero(), confirmed_sectors, infos);

        rt.verify();
        h.check_state();
    }

    #[test]
    fn duplicate_sector_numbers_are_ignored_for_a_miner() {
        let (mut h, mut rt) = setup();

        h.create_miner_basic(&mut rt, OWNER, OWNER, MINER_1).unwrap();

        // duplicates will be sent to the batch verify call
        let infos =
            vec![create_basic_seal_info(1), create_basic_seal_info(1), create_basic_seal_info(2)];

        infos.iter().for_each(|info| {
            h.submit_porep_for_bulk_verify(&mut rt, MINER_1, info.clone()).unwrap()
        });

        // however, duplicates will not be sent to the miner as confirmed
        let sector_id_nums = vec![infos[0].sector_id.number, infos[2].sector_id.number];
        let confirmed_sectors =
            vec![ConfirmedSectorSend { miner: MINER_1, sector_nums: sector_id_nums }];
        h.on_epoch_tick_end(&mut rt, 0, &BigInt::zero(), confirmed_sectors, infos);

        rt.verify();
        h.check_state();
    }
<<<<<<< HEAD

    #[test]
    fn skips_verify_if_miner_has_no_claim() {
        let (mut h, mut rt) = setup();
        h.create_miner_basic(&mut rt, OWNER, OWNER, MINER1).unwrap();

        let info = create_basic_seal_info(1);

        h.submit_porep_for_bulk_verify(&mut rt, *MINER, info).unwrap();

        h.delete_claim(&mut rt, &MINER);

        let infos = vec![];

        let confirmed_sectors = vec![];

        h.on_epoch_tick_end(&mut rt, 0, &BigInt::zero(), confirmed_sectors, infos);

        rt.expect_logs_contains("skipping batch verifies for unknown miner t0101");
        h.check_state();
=======
}

#[cfg(test)]
mod submit_porep_for_bulk_verify_tests {
    use super::*;

    use fil_actor_power::detail::GAS_ON_SUBMIT_VERIFY_SEAL;
    use fil_actor_power::{
        ERR_TOO_MANY_PROVE_COMMITS, MAX_MINER_PROVE_COMMITS_PER_EPOCH,
        PROOF_VALIDATION_BATCH_AMT_BITWIDTH,
    };
    use fil_actors_runtime::shared::HAMT_BIT_WIDTH;
    use fil_actors_runtime::test_utils::{make_piece_cid, make_sealed_cid};
    use fil_actors_runtime::Multimap;
    use fvm_shared::sector::{InteractiveSealRandomness, SealRandomness, SealVerifyInfo, SectorID};

    const MINER: Address = Address::new_id(101);
    const OWNER: Address = Address::new_id(101);

    #[test]
    fn registers_porep_and_charges_gas() {
        let (mut h, mut rt) = setup();

        h.create_miner_basic(&mut rt, OWNER, OWNER, MINER).unwrap();

        let comm_r = make_sealed_cid("commR".as_bytes());
        let comm_d = make_piece_cid("commD".as_bytes());

        let info = SealVerifyInfo {
            registered_proof: fvm_shared::sector::RegisteredSealProof::StackedDRG32GiBV1,
            deal_ids: Vec::new(),
            randomness: SealRandomness::default(),
            interactive_randomness: InteractiveSealRandomness::default(),
            proof: Vec::new(),
            sealed_cid: comm_r,
            unsealed_cid: comm_d,
            sector_id: SectorID { number: 0, ..Default::default() },
        };

        h.submit_porep_for_bulk_verify(&mut rt, MINER, info).unwrap();
        rt.expect_gas_charge(GAS_ON_SUBMIT_VERIFY_SEAL);
        let st: State = rt.get_state();
        let store = &rt.store;
        assert!(st.proof_validation_batch.is_some());
        let mmap = Multimap::from_root(
            store,
            st.proof_validation_batch.as_ref().unwrap(),
            HAMT_BIT_WIDTH,
            PROOF_VALIDATION_BATCH_AMT_BITWIDTH,
        )
        .unwrap();
        let arr = mmap.get::<SealVerifyInfo>(&MINER.to_bytes()).unwrap();
        let found = arr.unwrap();
        assert_eq!(1_u64, found.count());
        let sealed_cid = found.get(0).unwrap().unwrap().sealed_cid;
        assert_eq!(comm_r, sealed_cid);
        h.check_state();
    }

    #[test]
    fn aborts_when_too_many_poreps() {
        let (mut h, mut rt) = setup();

        h.create_miner_basic(&mut rt, OWNER, OWNER, MINER).unwrap();

        fn create_basic_seal_info(id: u64) -> SealVerifyInfo {
            SealVerifyInfo {
                registered_proof: fvm_shared::sector::RegisteredSealProof::StackedDRG32GiBV1,
                deal_ids: Vec::new(),
                randomness: SealRandomness::default(),
                interactive_randomness: InteractiveSealRandomness::default(),
                proof: Vec::new(),
                sealed_cid: make_sealed_cid(format!("CommR-{id}").as_bytes()),
                unsealed_cid: make_piece_cid(format!("CommD-{id}").as_bytes()),
                sector_id: SectorID { number: id, ..Default::default() },
            }
        }

        // Adding MAX_MINER_PROVE_COMMITS_PER_EPOCH works without error
        for i in 0..MAX_MINER_PROVE_COMMITS_PER_EPOCH {
            h.submit_porep_for_bulk_verify(&mut rt, MINER, create_basic_seal_info(i)).unwrap();
        }

        expect_abort(
            ERR_TOO_MANY_PROVE_COMMITS,
            h.submit_porep_for_bulk_verify(
                &mut rt,
                MINER,
                create_basic_seal_info(MAX_MINER_PROVE_COMMITS_PER_EPOCH),
            ),
        );

        // Gas only charged for successful submissions
        rt.expect_gas_charge(GAS_ON_SUBMIT_VERIFY_SEAL * MAX_MINER_PROVE_COMMITS_PER_EPOCH as i64);
    }

    #[test]
    fn aborts_when_miner_has_no_claim() {
        let (mut h, mut rt) = setup();

        h.create_miner_basic(&mut rt, OWNER, OWNER, MINER).unwrap();

        let comm_r = make_sealed_cid("commR".as_bytes());
        let comm_d = make_piece_cid("commD".as_bytes());

        let info = SealVerifyInfo {
            registered_proof: fvm_shared::sector::RegisteredSealProof::StackedDRG32GiBV1,
            deal_ids: Vec::new(),
            randomness: SealRandomness::default(),
            interactive_randomness: InteractiveSealRandomness::default(),
            proof: Vec::new(),
            sealed_cid: comm_r,
            unsealed_cid: comm_d,
            sector_id: SectorID { number: 0, ..Default::default() },
        };

        // delete miner
        h.delete_claim(&mut rt, &MINER);

        expect_abort(ExitCode::USR_FORBIDDEN, h.submit_porep_for_bulk_verify(&mut rt, MINER, info));
>>>>>>> 8f4b5b91
    }
}<|MERGE_RESOLUTION|>--- conflicted
+++ resolved
@@ -1095,7 +1095,6 @@
         rt.verify();
         h.check_state();
     }
-<<<<<<< HEAD
 
     #[test]
     fn skips_verify_if_miner_has_no_claim() {
@@ -1116,7 +1115,7 @@
 
         rt.expect_logs_contains("skipping batch verifies for unknown miner t0101");
         h.check_state();
-=======
+    }
 }
 
 #[cfg(test)]
@@ -1237,6 +1236,5 @@
         h.delete_claim(&mut rt, &MINER);
 
         expect_abort(ExitCode::USR_FORBIDDEN, h.submit_porep_for_bulk_verify(&mut rt, MINER, info));
->>>>>>> 8f4b5b91
     }
 }