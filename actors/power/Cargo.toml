--- conflicted
+++ resolved
@@ -15,15 +15,9 @@
 
 [dependencies]
 fil_actors_runtime = { version = "10.0.0-alpha.1", path = "../../runtime" }
-<<<<<<< HEAD
 fvm_shared = { version = "3.0.0-alpha.15", default-features = false }
-frc42_dispatch = "1.0.0"
+frc42_dispatch = "2.0.0"
 fvm_ipld_hamt = "0.6.1"
-=======
-frc42_dispatch = "2.0.0"
-fvm_shared = { version = "2.0.0-alpha.2", default-features = false }
-fvm_ipld_hamt = "0.5.1"
->>>>>>> e5e13180
 num-traits = "0.2.14"
 num-derive = "0.3.3"
 log = "0.4.14"
@@ -34,11 +28,7 @@
 serde = { version = "1.0.136", features = ["derive"] }
 anyhow = "1.0.65"
 fvm_ipld_blockstore = "0.1.1"
-<<<<<<< HEAD
-fvm_ipld_encoding = "0.3.0"
-=======
-fvm_ipld_encoding = "0.2.3"
->>>>>>> e5e13180
+fvm_ipld_encoding = "0.3.2"
 
 [dev-dependencies]
 fil_actors_runtime = { path = "../../runtime", features = ["test_utils", "sector-default"] }
