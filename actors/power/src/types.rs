// Copyright 2019-2022 ChainSafe Systems
// SPDX-License-Identifier: Apache-2.0, MIT

use fvm_ipld_encoding::tuple::*;
use fvm_ipld_encoding::{serde_bytes, BytesDe, RawBytes};
use fvm_shared::address::Address;
use fvm_shared::bigint::bigint_ser;
use fvm_shared::clock::ChainEpoch;
use fvm_shared::econ::TokenAmount;
use fvm_shared::sector::{RegisteredPoStProof, StoragePower};
use fvm_shared::smooth::FilterEstimate;
use fvm_shared::ActorID;

use serde::{Deserialize, Serialize};

pub type SectorTermination = i64;

/// Implicit termination after all deals expire
pub const SECTOR_TERMINATION_EXPIRED: SectorTermination = 0;
/// Unscheduled explicit termination by the miner
pub const SECTOR_TERMINATION_MANUAL: SectorTermination = 1;
/// Implicit termination due to unrecovered fault
pub const SECTOR_TERMINATION_FAULTY: SectorTermination = 3;

pub const CRON_QUEUE_HAMT_BITWIDTH: u32 = 6;
pub const CRON_QUEUE_AMT_BITWIDTH: u32 = 6;
pub const PROOF_VALIDATION_BATCH_AMT_BITWIDTH: u32 = 4;

#[derive(Serialize_tuple, Deserialize_tuple, Debug, Clone, PartialEq)]
pub struct CreateMinerParams {
    pub owner: Address,
    pub worker: Address,
    pub window_post_proof_type: RegisteredPoStProof,
    #[serde(with = "serde_bytes")]
    pub peer: Vec<u8>,
    pub multiaddrs: Vec<BytesDe>,
}
<<<<<<< HEAD

impl Cbor for CreateMinerParams {}
=======
>>>>>>> 18f89bef

#[derive(Serialize_tuple, Deserialize_tuple, Debug, Clone, Eq, PartialEq)]
pub struct CreateMinerReturn {
    /// Canonical ID-based address for the actor.
    pub id_address: Address,
    /// Re-org safe address for created actor.
    pub robust_address: Address,
}

#[derive(Serialize_tuple, Deserialize_tuple, Debug, Clone, Eq, PartialEq)]
pub struct UpdateClaimedPowerParams {
    #[serde(with = "bigint_ser")]
    pub raw_byte_delta: StoragePower,
    #[serde(with = "bigint_ser")]
    pub quality_adjusted_delta: StoragePower,
}

#[derive(Serialize_tuple, Deserialize_tuple, Debug, Clone, Eq, PartialEq)]
pub struct EnrollCronEventParams {
    pub event_epoch: ChainEpoch,
    pub payload: RawBytes,
}

<<<<<<< HEAD
#[derive(Serialize_tuple, Deserialize_tuple, Debug, Clone, PartialEq)]
=======
#[derive(Debug, Serialize, Deserialize, PartialEq, Eq, Clone, Default)]
#[serde(transparent)]
pub struct UpdatePledgeTotalParams {
    pub pledge_delta: TokenAmount,
}

#[derive(Serialize_tuple, Deserialize_tuple)]
>>>>>>> 18f89bef
pub struct CurrentTotalPowerReturn {
    #[serde(with = "bigint_ser")]
    pub raw_byte_power: StoragePower,
    #[serde(with = "bigint_ser")]
    pub quality_adj_power: StoragePower,
    pub pledge_collateral: TokenAmount,
    pub quality_adj_power_smoothed: FilterEstimate,
}

#[derive(Serialize_tuple, Deserialize_tuple, Debug, Clone, Eq, PartialEq)]
#[serde(transparent)]
pub struct NetworkRawPowerReturn {
    #[serde(with = "bigint_ser")]
    pub raw_byte_power: StoragePower,
}

impl Cbor for NetworkRawPowerReturn {}

#[derive(Serialize_tuple, Deserialize_tuple, Debug, Clone, Eq, PartialEq)]
#[serde(transparent)]
pub struct MinerRawPowerParams {
    pub miner: ActorID,
}

impl Cbor for MinerRawPowerParams {}

#[derive(Serialize_tuple, Deserialize_tuple, Debug, Clone, Eq, PartialEq)]
pub struct MinerRawPowerReturn {
    #[serde(with = "bigint_ser")]
    pub raw_byte_power: StoragePower,
    pub meets_consensus_minimum: bool,
}

impl Cbor for MinerRawPowerReturn {}

#[derive(Serialize_tuple, Deserialize_tuple, Debug, Clone, Eq, PartialEq)]
#[serde(transparent)]
pub struct MinerCountReturn {
    pub miner_count: i64,
}

#[derive(Serialize_tuple, Deserialize_tuple, Debug, Clone, Eq, PartialEq)]
#[serde(transparent)]
pub struct MinerConsensusCountReturn {
    pub miner_consensus_count: i64,
}<|MERGE_RESOLUTION|>--- conflicted
+++ resolved
@@ -35,11 +35,6 @@
     pub peer: Vec<u8>,
     pub multiaddrs: Vec<BytesDe>,
 }
-<<<<<<< HEAD
-
-impl Cbor for CreateMinerParams {}
-=======
->>>>>>> 18f89bef
 
 #[derive(Serialize_tuple, Deserialize_tuple, Debug, Clone, Eq, PartialEq)]
 pub struct CreateMinerReturn {
@@ -63,17 +58,13 @@
     pub payload: RawBytes,
 }
 
-<<<<<<< HEAD
-#[derive(Serialize_tuple, Deserialize_tuple, Debug, Clone, PartialEq)]
-=======
 #[derive(Debug, Serialize, Deserialize, PartialEq, Eq, Clone, Default)]
 #[serde(transparent)]
 pub struct UpdatePledgeTotalParams {
     pub pledge_delta: TokenAmount,
 }
 
-#[derive(Serialize_tuple, Deserialize_tuple)]
->>>>>>> 18f89bef
+#[derive(Serialize_tuple, Deserialize_tuple, Debug, Clone, PartialEq)]
 pub struct CurrentTotalPowerReturn {
     #[serde(with = "bigint_ser")]
     pub raw_byte_power: StoragePower,
@@ -90,15 +81,11 @@
     pub raw_byte_power: StoragePower,
 }
 
-impl Cbor for NetworkRawPowerReturn {}
-
 #[derive(Serialize_tuple, Deserialize_tuple, Debug, Clone, Eq, PartialEq)]
 #[serde(transparent)]
 pub struct MinerRawPowerParams {
     pub miner: ActorID,
 }
-
-impl Cbor for MinerRawPowerParams {}
 
 #[derive(Serialize_tuple, Deserialize_tuple, Debug, Clone, Eq, PartialEq)]
 pub struct MinerRawPowerReturn {
@@ -106,8 +93,6 @@
     pub raw_byte_power: StoragePower,
     pub meets_consensus_minimum: bool,
 }
-
-impl Cbor for MinerRawPowerReturn {}
 
 #[derive(Serialize_tuple, Deserialize_tuple, Debug, Clone, Eq, PartialEq)]
 #[serde(transparent)]
