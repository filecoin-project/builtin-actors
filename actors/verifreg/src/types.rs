--- conflicted
+++ resolved
@@ -36,21 +36,6 @@
 /// We can introduce policy changes and replace this in the future.
 pub type DataCap = StoragePower;
 
-<<<<<<< HEAD
-#[derive(Clone, Debug, PartialEq, Eq, Serialize_tuple, Deserialize_tuple)]
-pub struct BytesParams {
-    /// Address of verified client.
-    pub address: Address,
-    /// Number of bytes to use.
-    #[serde(with = "bigint_ser")]
-    pub deal_size: StoragePower,
-}
-
-pub type UseBytesParams = BytesParams;
-pub type RestoreBytesParams = BytesParams;
-
-=======
->>>>>>> 931f7daf
 pub const SIGNATURE_DOMAIN_SEPARATION_REMOVE_DATA_CAP: &[u8] = b"fil_removedatacap:";
 
 impl Cbor for RemoveDataCapParams {}
