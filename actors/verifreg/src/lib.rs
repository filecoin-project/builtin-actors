--- conflicted
+++ resolved
@@ -1,17 +1,9 @@
 // Copyright 2019-2022 ChainSafe Systems
 // SPDX-License-Identifier: Apache-2.0, MIT
 
-<<<<<<< HEAD
-use fil_actors_runtime::runtime::{ActorCode, Runtime};
-use fil_actors_runtime::{
-    actor_error, cbor, make_map_with_root_and_bitwidth, resolve_to_actor_id, ActorDowncast,
-    ActorError, Map, STORAGE_MARKET_ACTOR_ADDR, SYSTEM_ACTOR_ADDR,
-};
-=======
 use frc46_token::receiver::types::{FRC46TokenReceived, UniversalReceiverParams, FRC46_TOKEN_TYPE};
 use frc46_token::token::types::{BurnParams, TransferParams};
 use frc46_token::token::TOKEN_PRECISION;
->>>>>>> 931f7daf
 use fvm_ipld_blockstore::Blockstore;
 use fvm_ipld_encoding::RawBytes;
 use fvm_ipld_hamt::BytesKey;
@@ -87,14 +79,8 @@
             .resolve_address(&root_key)
             .context_code(ExitCode::USR_ILLEGAL_ARGUMENT, "root should be an ID address")?;
 
-<<<<<<< HEAD
-        let st = State::new(rt.store(), Address::new_id(id_addr)).map_err(|e| {
-            e.downcast_default(ExitCode::USR_ILLEGAL_STATE, "Failed to create verifreg state")
-        })?;
-=======
         let st = State::new(rt.store(), Address::new_id(id_addr))
             .context("failed to create verifreg state")?;
->>>>>>> 931f7daf
 
         rt.create(&st)?;
         Ok(())
@@ -193,106 +179,8 @@
             .get_verifier_cap(rt.store(), &verifier)?
             .ok_or_else(|| actor_error!(not_found, "caller {} is not a verifier", verifier))?;
 
-<<<<<<< HEAD
-            // Validate caller is one of the verifiers.
-            let verifier = rt.message().caller();
-            let BigIntDe(verifier_cap) = verifiers
-                .get(&verifier.to_bytes())
-                .map_err(|e| {
-                    e.downcast_default(
-                        ExitCode::USR_ILLEGAL_STATE,
-                        format!("failed to get Verifier {}", verifier),
-                    )
-                })?
-                .ok_or_else(|| actor_error!(not_found, format!("no such Verifier {}", verifier)))?;
-
-            // Validate client to be added isn't a verifier
-            let found = verifiers.contains_key(&client.to_bytes()).map_err(|e| {
-                e.downcast_default(ExitCode::USR_ILLEGAL_STATE, "failed to get verifier")
-            })?;
-            if found {
-                return Err(actor_error!(
-                    illegal_argument,
-                    "verifier {} cannot be added as a verified client",
-                    client
-                ));
-            }
-
-            // Compute new verifier cap and update.
-            if verifier_cap < &params.allowance {
-                return Err(actor_error!(
-                    illegal_argument,
-                    "Add more DataCap {} for VerifiedClient than allocated {}",
-                    params.allowance,
-                    verifier_cap
-                ));
-            }
-            let new_verifier_cap = verifier_cap - &params.allowance;
-
-            verifiers.set(verifier.to_bytes().into(), BigIntDe(new_verifier_cap)).map_err(|e| {
-                e.downcast_default(
-                    ExitCode::USR_ILLEGAL_STATE,
-                    format!("Failed to update new verifier cap for {}", verifier),
-                )
-            })?;
-
-            let client_cap = verified_clients.get(&client.to_bytes()).map_err(|e| {
-                e.downcast_default(
-                    ExitCode::USR_ILLEGAL_STATE,
-                    format!("Failed to get verified client {}", client),
-                )
-            })?;
-            // if verified client exists, add allowance to existing cap
-            // otherwise, create new client with allownace
-            let client_cap = if let Some(BigIntDe(client_cap)) = client_cap {
-                client_cap + params.allowance
-            } else {
-                params.allowance
-            };
-
-            verified_clients.set(client.to_bytes().into(), BigIntDe(client_cap.clone())).map_err(
-                |e| {
-                    e.downcast_default(
-                        ExitCode::USR_ILLEGAL_STATE,
-                        format!(
-                            "Failed to add verified client {} with cap {}",
-                            client, client_cap,
-                        ),
-                    )
-                },
-            )?;
-
-            st.verifiers = verifiers.flush().map_err(|e| {
-                e.downcast_default(ExitCode::USR_ILLEGAL_STATE, "failed to flush verifiers")
-            })?;
-            st.verified_clients = verified_clients.flush().map_err(|e| {
-                e.downcast_default(ExitCode::USR_ILLEGAL_STATE, "failed to flush verified clients")
-            })?;
-
-            Ok(())
-        })?;
-
-        Ok(())
-    }
-
-    /// Called by StorageMarketActor during PublishStorageDeals.
-    /// Do not allow partially verified deals (DealSize must be greater than equal to allowed cap).
-    /// Delete VerifiedClient if remaining DataCap is smaller than minimum VerifiedDealSize.
-    pub fn use_bytes<BS, RT>(rt: &mut RT, params: UseBytesParams) -> Result<(), ActorError>
-    where
-        BS: Blockstore,
-        RT: Runtime<BS>,
-    {
-        rt.validate_immediate_caller_is(std::iter::once(&STORAGE_MARKET_ACTOR_ADDR))?;
-
-        let client = resolve_to_actor_id(rt, &params.address)?;
-        let client = Address::new_id(client);
-
-        if params.deal_size < rt.policy().minimum_verified_deal_size {
-=======
         // Disallow existing verifiers as clients.
         if st.get_verifier_cap(rt.store(), &client)?.is_some() {
->>>>>>> 931f7daf
             return Err(actor_error!(
                 illegal_argument,
                 "verifier {} cannot be added as a verified client",
@@ -300,97 +188,8 @@
             ));
         }
 
-<<<<<<< HEAD
-        rt.transaction(|st: &mut State, rt| {
-            let mut verified_clients =
-                make_map_with_root_and_bitwidth(&st.verified_clients, rt.store(), HAMT_BIT_WIDTH)
-                    .map_err(|e| {
-                    e.downcast_default(
-                        ExitCode::USR_ILLEGAL_STATE,
-                        "failed to load verified clients",
-                    )
-                })?;
-
-            let BigIntDe(vc_cap) = verified_clients
-                .get(&client.to_bytes())
-                .map_err(|e| {
-                    e.downcast_default(
-                        ExitCode::USR_ILLEGAL_STATE,
-                        format!("failed to get verified client {}", &client),
-                    )
-                })?
-                .ok_or_else(|| actor_error!(not_found, "no such verified client {}", client))?;
-            if vc_cap.is_negative() {
-                return Err(actor_error!(
-                    illegal_state,
-                    "negative cap for client {}: {}",
-                    client,
-                    vc_cap
-                ));
-            }
-
-            if &params.deal_size > vc_cap {
-                return Err(actor_error!(
-                    illegal_argument,
-                    "Deal size of {} is greater than verifier_cap {} for verified client {}",
-                    params.deal_size,
-                    vc_cap,
-                    client
-                ));
-            };
-
-            let new_vc_cap = vc_cap - &params.deal_size;
-            if new_vc_cap < rt.policy().minimum_verified_deal_size {
-                // Delete entry if remaining DataCap is less than MinVerifiedDealSize.
-                // Will be restored later if the deal did not get activated with a ProvenSector.
-                verified_clients
-                    .delete(&client.to_bytes())
-                    .map_err(|e| {
-                        e.downcast_default(
-                            ExitCode::USR_ILLEGAL_STATE,
-                            format!("Failed to delete verified client {}", client),
-                        )
-                    })?
-                    .ok_or_else(|| {
-                        actor_error!(
-                            illegal_state,
-                            "Failed to delete verified client {}: not found",
-                            client
-                        )
-                    })?;
-            } else {
-                verified_clients.set(client.to_bytes().into(), BigIntDe(new_vc_cap)).map_err(
-                    |e| {
-                        e.downcast_default(
-                            ExitCode::USR_ILLEGAL_STATE,
-                            format!("Failed to update verified client {}", client),
-                        )
-                    },
-                )?;
-            }
-
-            st.verified_clients = verified_clients.flush().map_err(|e| {
-                e.downcast_default(ExitCode::USR_ILLEGAL_STATE, "failed to flush verified clients")
-            })?;
-            Ok(())
-        })?;
-
-        Ok(())
-    }
-
-    /// Called by HandleInitTimeoutDeals from StorageMarketActor when a VerifiedDeal fails to init.
-    /// Restore allowable cap for the client, creating new entry if the client has been deleted.
-    pub fn restore_bytes<BS, RT>(rt: &mut RT, params: RestoreBytesParams) -> Result<(), ActorError>
-    where
-        BS: Blockstore,
-        RT: Runtime<BS>,
-    {
-        rt.validate_immediate_caller_is(std::iter::once(&STORAGE_MARKET_ACTOR_ADDR))?;
-        if params.deal_size < rt.policy().minimum_verified_deal_size {
-=======
         // Compute new verifier allowance.
         if verifier_cap < params.allowance {
->>>>>>> 931f7daf
             return Err(actor_error!(
                 illegal_argument,
                 "add more DataCap {} for client than allocated {}",
@@ -399,19 +198,8 @@
             ));
         }
 
-<<<<<<< HEAD
-        let client = resolve_to_actor_id(rt, &params.address)?;
-        let client = Address::new_id(client);
-
-        let st: State = rt.state()?;
-        if client == st.root_key {
-            return Err(actor_error!(illegal_argument, "Cannot restore allowance for Rootkey"));
-        }
-
-=======
         // Reduce verifier's cap.
         let new_verifier_cap = verifier_cap - &params.allowance;
->>>>>>> 931f7daf
         rt.transaction(|st: &mut State, rt| {
             st.put_verifier(rt.store(), &verifier, &new_verifier_cap)
                 .context("failed to update verifier allowance")
