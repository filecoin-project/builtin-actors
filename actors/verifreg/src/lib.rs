// Copyright 2019-2022 ChainSafe Systems
// SPDX-License-Identifier: Apache-2.0, MIT

use frc46_token::receiver::{FRC46TokenReceived, FRC46_TOKEN_TYPE};
use frc46_token::token::types::{BurnParams, TransferParams};
use frc46_token::token::TOKEN_PRECISION;
use fvm_actor_utils::receiver::UniversalReceiverParams;
use fvm_ipld_blockstore::Blockstore;
use fvm_ipld_encoding::RawBytes;
use fvm_ipld_hamt::BytesKey;
use fvm_shared::address::Address;
use fvm_shared::bigint::bigint_ser::BigIntDe;
use fvm_shared::bigint::BigInt;
use fvm_shared::clock::ChainEpoch;
use fvm_shared::econ::TokenAmount;
use fvm_shared::error::ExitCode;
use fvm_shared::{ActorID, MethodNum, HAMT_BIT_WIDTH, METHOD_CONSTRUCTOR};
use log::info;
use num_derive::FromPrimitive;
use num_traits::{FromPrimitive, Signed, Zero};

use fil_actors_runtime::cbor::deserialize;
use fil_actors_runtime::runtime::builtins::Type;
use fil_actors_runtime::runtime::{ActorCode, Policy, Runtime};
use fil_actors_runtime::{
<<<<<<< HEAD
    actor_error, cbor, make_map_with_root_and_bitwidth, resolve_to_actor_id, restrict_internal_api,
=======
    actor_dispatch, actor_error, make_map_with_root_and_bitwidth, resolve_to_actor_id,
>>>>>>> 18f89bef
    ActorDowncast, ActorError, BatchReturn, Map, DATACAP_TOKEN_ACTOR_ADDR,
    STORAGE_MARKET_ACTOR_ADDR, SYSTEM_ACTOR_ADDR, VERIFIED_REGISTRY_ACTOR_ADDR,
};
use fil_actors_runtime::{ActorContext, AsActorError, BatchReturnGen};
use fvm_ipld_encoding::ipld_block::IpldBlock;

use crate::ext::datacap::{DestroyParams, MintParams};

pub use self::state::Allocation;
pub use self::state::Claim;
pub use self::state::State;
pub use self::types::*;

#[cfg(feature = "fil-actor")]
fil_actors_runtime::wasm_trampoline!(Actor);

pub mod expiration;
pub mod ext;
pub mod state;
pub mod testing;
pub mod types;

/// Account actor methods available
#[derive(FromPrimitive)]
#[repr(u64)]
pub enum Method {
    Constructor = METHOD_CONSTRUCTOR,
    AddVerifier = 2,
    RemoveVerifier = 3,
    AddVerifiedClient = 4,
    // UseBytes = 5,     // Deprecated
    // RestoreBytes = 6, // Deprecated
    RemoveVerifiedClientDataCap = 7,
    RemoveExpiredAllocations = 8,
    ClaimAllocations = 9,
    GetClaims = 10,
    ExtendClaimTerms = 11,
    RemoveExpiredClaims = 12,
    // Method numbers derived from FRC-0042 standards
    AddVerifiedClientExported = frc42_dispatch::method_hash!("AddVerifiedClient"),
    RemoveExpiredAllocationsExported = frc42_dispatch::method_hash!("RemoveExpiredAllocations"),
    GetClaimsExported = frc42_dispatch::method_hash!("GetClaims"),
    ExtendClaimTermsExported = frc42_dispatch::method_hash!("ExtendClaimTerms"),
    RemoveExpiredClaimsExported = frc42_dispatch::method_hash!("RemoveExpiredClaims"),
    UniversalReceiverHook = frc42_dispatch::method_hash!("Receive"),
}

pub struct Actor;

impl Actor {
    /// Constructor for Registry Actor
    pub fn constructor(rt: &mut impl Runtime, root_key: Address) -> Result<(), ActorError> {
        rt.validate_immediate_caller_is(std::iter::once(&SYSTEM_ACTOR_ADDR))?;

        // root should be an ID address
        let id_addr = rt
            .resolve_address(&root_key)
            .context_code(ExitCode::USR_ILLEGAL_ARGUMENT, "root should be an ID address")?;

        let st = State::new(rt.store(), Address::new_id(id_addr))
            .context("failed to create verifreg state")?;

        rt.create(&st)?;
        Ok(())
    }

    pub fn add_verifier(
        rt: &mut impl Runtime,
        params: AddVerifierParams,
    ) -> Result<(), ActorError> {
        if params.allowance < rt.policy().minimum_verified_allocation_size {
            return Err(actor_error!(
                illegal_argument,
                "Allowance {} below minimum deal size for add verifier {}",
                params.allowance,
                params.address
            ));
        }

        let verifier = resolve_to_actor_id(rt, &params.address)?;

        let verifier = Address::new_id(verifier);

        let st: State = rt.state()?;
        rt.validate_immediate_caller_is(std::iter::once(&st.root_key))?;

        // Disallow root as a verifier.
        if verifier == st.root_key {
            return Err(actor_error!(illegal_argument, "Rootkey cannot be added as verifier"));
        }

        // Disallow existing clients as verifiers.
        let token_balance = balance(rt, &verifier)?;
        if token_balance.is_positive() {
            return Err(actor_error!(
                illegal_argument,
                "verified client {} cannot become a verifier",
                verifier
            ));
        }

        // Store the new verifier and allowance (over-writing).
        rt.transaction(|st: &mut State, rt| {
            st.put_verifier(rt.store(), &verifier, &params.allowance)
                .context("failed to add verifier")
        })
    }

    pub fn remove_verifier(rt: &mut impl Runtime, params: Address) -> Result<(), ActorError> {
        let verifier = resolve_to_actor_id(rt, &params)?;
        let verifier = Address::new_id(verifier);

        let state: State = rt.state()?;
        rt.validate_immediate_caller_is(std::iter::once(&state.root_key))?;

        rt.transaction(|st: &mut State, rt| {
            st.remove_verifier(rt.store(), &verifier).context("failed to remove verifier")
        })
    }

    pub fn add_verified_client(
        rt: &mut impl Runtime,
        params: AddVerifiedClientParams,
    ) -> Result<(), ActorError> {
        // The caller will be verified by checking table below
        rt.validate_immediate_caller_accept_any()?;

        if params.allowance < rt.policy().minimum_verified_allocation_size {
            return Err(actor_error!(
                illegal_argument,
                "allowance {} below MinVerifiedDealSize for add verified client {}",
                params.allowance,
                params.address
            ));
        }

        let client = resolve_to_actor_id(rt, &params.address)?;
        let client = Address::new_id(client);

        let st: State = rt.state()?;
        if client == st.root_key {
            return Err(actor_error!(illegal_argument, "root cannot be added as client"));
        }

        // Validate caller is one of the verifiers, i.e. has an allowance (even if zero).
        let verifier = rt.message().caller();
        let verifier_cap = st
            .get_verifier_cap(rt.store(), &verifier)?
            .ok_or_else(|| actor_error!(not_found, "caller {} is not a verifier", verifier))?;

        // Disallow existing verifiers as clients.
        if st.get_verifier_cap(rt.store(), &client)?.is_some() {
            return Err(actor_error!(
                illegal_argument,
                "verifier {} cannot be added as a verified client",
                client
            ));
        }

        // Compute new verifier allowance.
        if verifier_cap < params.allowance {
            return Err(actor_error!(
                illegal_argument,
                "add more DataCap {} for client than allocated {}",
                params.allowance,
                verifier_cap
            ));
        }

        // Reduce verifier's cap.
        let new_verifier_cap = verifier_cap - &params.allowance;
        rt.transaction(|st: &mut State, rt| {
            st.put_verifier(rt.store(), &verifier, &new_verifier_cap)
                .context("failed to update verifier allowance")
        })?;

        // Credit client token allowance.
        let operators = vec![STORAGE_MARKET_ACTOR_ADDR];
        mint(rt, &client, &params.allowance, operators).context(format!(
            "failed to mint {} data cap to client {}",
            &params.allowance, client
        ))?;
        Ok(())
    }

    /// Removes DataCap allocated to a verified client.
    pub fn remove_verified_client_data_cap(
        rt: &mut impl Runtime,
        params: RemoveDataCapParams,
    ) -> Result<RemoveDataCapReturn, ActorError> {
        let client = resolve_to_actor_id(rt, &params.verified_client_to_remove)?;
        let client = Address::new_id(client);

        let verifier_1 = resolve_to_actor_id(rt, &params.verifier_request_1.verifier)?;
        let verifier_1 = Address::new_id(verifier_1);

        let verifier_2 = resolve_to_actor_id(rt, &params.verifier_request_2.verifier)?;
        let verifier_2 = Address::new_id(verifier_2);

        if verifier_1 == verifier_2 {
            return Err(actor_error!(
                illegal_argument,
                "need two different verifiers to send remove datacap request"
            ));
        }

        let (verifier_1_id, verifier_2_id) = rt.transaction(|st: &mut State, rt| {
            rt.validate_immediate_caller_is(std::iter::once(&st.root_key))?;

            if params.verified_client_to_remove == VERIFIED_REGISTRY_ACTOR_ADDR {
                return Err(actor_error!(
                    illegal_argument,
                    "cannot remove data cap from verified registry itself"
                ));
            }

            if !is_verifier(rt, st, verifier_1)? {
                return Err(actor_error!(not_found, "{} is not a verifier", verifier_1));
            }

            if !is_verifier(rt, st, verifier_2)? {
                return Err(actor_error!(not_found, "{} is not a verifier", verifier_2));
            }

            // validate signatures
            let mut proposal_ids = make_map_with_root_and_bitwidth::<_, RemoveDataCapProposalID>(
                &st.remove_data_cap_proposal_ids,
                rt.store(),
                HAMT_BIT_WIDTH,
            )
            .map_err(|e| {
                e.downcast_default(
                    ExitCode::USR_ILLEGAL_STATE,
                    "failed to load datacap removal proposal ids",
                )
            })?;

            let verifier_1_id = use_proposal_id(&mut proposal_ids, verifier_1, client)?;
            let verifier_2_id = use_proposal_id(&mut proposal_ids, verifier_2, client)?;

            // Assume proposal ids are valid and increment them
            st.remove_data_cap_proposal_ids = proposal_ids
                .flush()
                .context_code(ExitCode::USR_ILLEGAL_STATE, "failed to flush proposal ids")?;
            Ok((verifier_1_id, verifier_2_id))
        })?;

        // Now make sure the proposals were actually valid. We had to increment them first in case
        // re-entrant calls do anything funny.
        //
        // If this fails, we'll revert and the proposals will be restored.
        remove_data_cap_request_is_valid(
            rt,
            &params.verifier_request_1,
            verifier_1_id,
            &params.data_cap_amount_to_remove,
            client,
        )?;
        remove_data_cap_request_is_valid(
            rt,
            &params.verifier_request_2,
            verifier_2_id,
            &params.data_cap_amount_to_remove,
            client,
        )?;

        // Burn the client's data cap tokens.
        let balance = balance(rt, &client).context("failed to fetch balance")?;
        let burnt = std::cmp::min(balance, params.data_cap_amount_to_remove);
        destroy(rt, &client, &burnt)
            .context(format!("failed to destroy {} from allowance for {}", &burnt, &client))?;

        Ok(RemoveDataCapReturn {
            verified_client: client, // Changed to the resolved address
            data_cap_removed: burnt,
        })
    }

    // An allocation may be removed after its expiration epoch has passed (by anyone).
    // When removed, the DataCap tokens are transferred back to the client.
    // If no allocations are specified, all eligible allocations are removed.
    pub fn remove_expired_allocations(
        rt: &mut impl Runtime,
        params: RemoveExpiredAllocationsParams,
    ) -> Result<RemoveExpiredAllocationsReturn, ActorError> {
        // Since the allocations are expired, this is safe to be called by anyone.
        rt.validate_immediate_caller_accept_any()?;
        let curr_epoch = rt.curr_epoch();
        let mut batch_ret = BatchReturn::empty();
        let mut considered = Vec::<ClaimID>::new();
        let mut recovered_datacap = DataCap::zero();
        let recovered_datacap = rt
            .transaction(|st: &mut State, rt| {
                let mut allocs = st.load_allocs(rt.store())?;

                let to_remove: Vec<AllocationID>;
                if params.allocation_ids.is_empty() {
                    // Find all expired allocations for the client.
                    considered = expiration::find_expired(&mut allocs, params.client, curr_epoch)?;
                    batch_ret = BatchReturn::ok(considered.len() as u32);
                    to_remove = considered.clone();
                } else {
                    considered = params.allocation_ids.clone();
                    batch_ret = expiration::check_expired(
                        &mut allocs,
                        &params.allocation_ids,
                        params.client,
                        curr_epoch,
                    )?;
                    to_remove = batch_ret.successes(&params.allocation_ids);
                }

                for id in to_remove {
                    let existing = allocs.remove(params.client, id).context_code(
                        ExitCode::USR_ILLEGAL_STATE,
                        format!("failed to remove allocation {}", id),
                    )?;
                    // Unwrapping here as both paths to here should ensure the allocation exists.
                    recovered_datacap += existing.unwrap().size.0;
                }

                st.save_allocs(&mut allocs)?;
                Ok(recovered_datacap)
            })
            .context("state transaction failed")?;

        // Transfer the recovered datacap back to the client.
        transfer(rt, params.client, &recovered_datacap).with_context(|| {
            format!(
                "failed to transfer recovered datacap {} back to client {}",
                &recovered_datacap, params.client
            )
        })?;

        Ok(RemoveExpiredAllocationsReturn {
            considered,
            results: batch_ret,
            datacap_recovered: recovered_datacap,
        })
    }

    // Called by storage provider actor to claim allocations for data provably committed to storage.
    // For each allocation claim, the registry checks that the provided piece CID
    // and size match that of the allocation.
    pub fn claim_allocations(
        rt: &mut impl Runtime,
        params: ClaimAllocationsParams,
    ) -> Result<ClaimAllocationsReturn, ActorError> {
        rt.validate_immediate_caller_type(std::iter::once(&Type::Miner))?;
        let provider = rt.message().caller().id().unwrap();
        if params.sectors.is_empty() {
            return Err(actor_error!(illegal_argument, "claim allocations called with no claims"));
        }
        let mut datacap_claimed = DataCap::zero();
        let mut ret_gen = BatchReturnGen::new(params.sectors.len());
        let all_or_nothing = params.all_or_nothing;
        rt.transaction(|st: &mut State, rt| {
            let mut claims = st.load_claims(rt.store())?;
            let mut allocs = st.load_allocs(rt.store())?;

            for claim_alloc in params.sectors {
                let maybe_alloc = state::get_allocation(
                    &mut allocs,
                    claim_alloc.client,
                    claim_alloc.allocation_id,
                )?;
                let alloc: &Allocation = match maybe_alloc {
                    None => {
                        ret_gen.add_fail(ExitCode::USR_NOT_FOUND);
                        info!(
                            "no allocation {} for client {}",
                            claim_alloc.allocation_id, claim_alloc.client,
                        );
                        continue;
                    }
                    Some(a) => a,
                };

                if !can_claim_alloc(&claim_alloc, provider, alloc, rt.curr_epoch()) {
                    ret_gen.add_fail(ExitCode::USR_FORBIDDEN);
                    info!(
                        "invalid sector {:?} for allocation {}",
                        claim_alloc.sector, claim_alloc.allocation_id,
                    );
                    continue;
                }

                let new_claim = Claim {
                    provider,
                    client: alloc.client,
                    data: alloc.data,
                    size: alloc.size,
                    term_min: alloc.term_min,
                    term_max: alloc.term_max,
                    term_start: rt.curr_epoch(),
                    sector: claim_alloc.sector,
                };

                let inserted = claims
                    .put_if_absent(provider, claim_alloc.allocation_id, new_claim)
                    .context_code(
                        ExitCode::USR_ILLEGAL_STATE,
                        format!("failed to write claim {}", claim_alloc.allocation_id),
                    )?;
                if !inserted {
<<<<<<< HEAD
                    // should be unreachable since claim and alloc can't exist at once
                    ret_gen.add_fail(ExitCode::USR_ILLEGAL_STATE);
=======
                    ret_gen.add_fail(ExitCode::USR_ILLEGAL_STATE);
                    // should be unreachable since claim and alloc can't exist at once
>>>>>>> 18f89bef
                    info!(
                        "claim for allocation {} could not be inserted as it already exists",
                        claim_alloc.allocation_id,
                    );
                    continue;
                }

                allocs.remove(claim_alloc.client, claim_alloc.allocation_id).context_code(
                    ExitCode::USR_ILLEGAL_STATE,
                    format!("failed to remove allocation {}", claim_alloc.allocation_id),
                )?;

                datacap_claimed += DataCap::from(claim_alloc.size.0);
                ret_gen.add_success();
            }
            st.save_allocs(&mut allocs)?;
            st.save_claims(&mut claims)?;
            Ok(())
        })
        .context("state transaction failed")?;
        let batch_info = ret_gen.gen();
        if all_or_nothing && !batch_info.all_ok() {
            return Err(actor_error!(
                illegal_argument,
                "all or nothing call contained failures: {}",
                batch_info.to_string()
            ));
        }

        // Burn the datacap tokens from verified registry's own balance.
        burn(rt, &datacap_claimed)?;

        Ok(ClaimAllocationsReturn { batch_info, claimed_space: datacap_claimed })
    }

    // get claims for a provider
    pub fn get_claims(
        rt: &mut impl Runtime,
        params: GetClaimsParams,
    ) -> Result<GetClaimsReturn, ActorError> {
        rt.validate_immediate_caller_accept_any()?;
        let mut batch_gen = BatchReturnGen::new(params.claim_ids.len());
        let claims = rt
            .transaction(|st: &mut State, rt| {
                let mut st_claims = st.load_claims(rt.store())?;
                let mut ret_claims = Vec::new();
                for id in params.claim_ids {
                    let maybe_claim = state::get_claim(&mut st_claims, params.provider, id)?;
                    match maybe_claim {
                        None => {
                            batch_gen.add_fail(ExitCode::USR_NOT_FOUND);
                            info!("no claim {} for provider {}", id, params.provider,);
                        }
                        Some(claim) => {
                            batch_gen.add_success();
                            ret_claims.push(claim.clone());
                        }
                    };
                }
                Ok(ret_claims)
            })
            .context("state transaction failed")?;
        Ok(GetClaimsReturn { batch_info: batch_gen.gen(), claims })
    }

    /// Extends the maximum term of some claims up to the largest value they could have been
    /// originally allocated.
    /// Callable only by the claims' client.
    /// Cannot reduce a claim's term.
    /// Can extend the term even if the claim has already expired.
    /// Note that this method can't extend the term past the original limit,
    /// even if the term has previously been extended past that by spending new datacap.
    pub fn extend_claim_terms(
        rt: &mut impl Runtime,
        params: ExtendClaimTermsParams,
    ) -> Result<ExtendClaimTermsReturn, ActorError> {
        // Permissions are checked per-claim.
        rt.validate_immediate_caller_accept_any()?;
        let caller_id = rt.message().caller().id().unwrap();
        let term_limit = rt.policy().maximum_verified_allocation_term;
        let mut batch_gen = BatchReturnGen::new(params.terms.len());
        rt.transaction(|st: &mut State, rt| {
            let mut st_claims = st.load_claims(rt.store())?;
            for term in params.terms {
                // Confirm the new term limit is allowed.
                if term.term_max > term_limit {
                    batch_gen.add_fail(ExitCode::USR_ILLEGAL_ARGUMENT);
                    info!(
                        "term_max {} for claim {} exceeds maximum {}",
                        term.term_max, term.claim_id, term_limit,
                    );
                    continue;
                }

                let maybe_claim = state::get_claim(&mut st_claims, term.provider, term.claim_id)?;
                if let Some(claim) = maybe_claim {
                    // Confirm the caller is the claim's client.
                    if claim.client != caller_id {
                        batch_gen.add_fail(ExitCode::USR_FORBIDDEN);
                        info!(
                            "client {} for claim {} does not match caller {}",
                            claim.client, term.claim_id, caller_id,
                        );
                        continue;
                    }
                    // Confirm the new term limit is no less than the old one.
                    if term.term_max < claim.term_max {
                        batch_gen.add_fail(ExitCode::USR_ILLEGAL_ARGUMENT);
                        info!(
                            "term_max {} for claim {} is less than current {}",
                            term.term_max, term.claim_id, claim.term_max,
                        );
                        continue;
                    }

                    let new_claim = Claim { term_max: term.term_max, ..*claim };
                    st_claims.put(term.provider, term.claim_id, new_claim).context_code(
                        ExitCode::USR_ILLEGAL_STATE,
                        "HAMT put failure storing new claims",
                    )?;
                    batch_gen.add_success();
                } else {
                    batch_gen.add_fail(ExitCode::USR_NOT_FOUND);
                    info!("no claim {} for provider {}", term.claim_id, term.provider);
                }
            }
            st.save_claims(&mut st_claims)?;
            Ok(())
        })
        .context("state transaction failed")?;
        Ok(batch_gen.gen())
    }

    // A claim may be removed after its maximum term has elapsed (by anyone).
    // If no claims are specified, all eligible claims are removed.
    pub fn remove_expired_claims(
        rt: &mut impl Runtime,
        params: RemoveExpiredClaimsParams,
    ) -> Result<RemoveExpiredClaimsReturn, ActorError> {
        // Since the claims are expired, this is safe to be called by anyone.
        rt.validate_immediate_caller_accept_any()?;
        let curr_epoch = rt.curr_epoch();
        let mut batch_ret = BatchReturn::empty();
        let mut considered = Vec::<ClaimID>::new();
        rt.transaction(|st: &mut State, rt| {
            let mut claims = st.load_claims(rt.store())?;
            let to_remove: Vec<ClaimID>;
            if params.claim_ids.is_empty() {
                // Find all expired claims for the provider.
                considered = expiration::find_expired(&mut claims, params.provider, curr_epoch)?;
                batch_ret = BatchReturn::ok(considered.len() as u32);
                to_remove = considered.clone();
            } else {
                considered = params.claim_ids.clone();
                batch_ret = expiration::check_expired(
                    &mut claims,
                    &params.claim_ids,
                    params.provider,
                    curr_epoch,
                )?;
                to_remove = batch_ret.successes(&params.claim_ids);
            }

            for id in to_remove {
                claims.remove(params.provider, id).context_code(
                    ExitCode::USR_ILLEGAL_STATE,
                    format!("failed to remove claim {}", id),
                )?;
            }

            st.save_claims(&mut claims)?;
            Ok(())
        })
        .context("state transaction failed")?;

        Ok(RemoveExpiredClaimsReturn { considered, results: batch_ret })
    }

    // Receives data cap tokens (only) and creates allocations according to one or more
    // allocation requests specified in the transfer's operator data.
    // The token amount received must exactly correspond to the sum of the requested allocation sizes.
    // This method does not support partial success (yet): all allocations must succeed,
    // or the transfer will be rejected.
    // Returns the ids of the created allocations.
    pub fn universal_receiver_hook(
        rt: &mut impl Runtime,
        params: UniversalReceiverParams,
    ) -> Result<AllocationsResponse, ActorError> {
        // Accept only the data cap token.
        rt.validate_immediate_caller_is(&[DATACAP_TOKEN_ACTOR_ADDR])?;

        let my_id = rt.message().receiver().id().unwrap();
        let curr_epoch = rt.curr_epoch();

        // Validate receiver hook payload.
        let tokens_received = validate_tokens_received(&params, my_id)?;
        let client = tokens_received.from;

        // Extract and validate allocation request from the operator data.
        let reqs: AllocationRequests =
            deserialize(&tokens_received.operator_data, "allocation requests")?;
        let mut datacap_total = DataCap::zero();

        // Construct new allocation records.
        let mut new_allocs = Vec::with_capacity(reqs.allocations.len());
        for req in &reqs.allocations {
            validate_new_allocation(req, rt.policy(), curr_epoch)?;
            // Require the provider for new allocations to be a miner actor.
            // This doesn't matter much, but is more ergonomic to fail rather than lock up datacap.
            check_miner_id(rt, req.provider)?;
            new_allocs.push(Allocation {
                client,
                provider: req.provider,
                data: req.data,
                size: req.size,
                term_min: req.term_min,
                term_max: req.term_max,
                expiration: req.expiration,
            });
            datacap_total += DataCap::from(req.size.0);
        }

        let st: State = rt.state()?;
        let mut claims = st.load_claims(rt.store())?;
        let mut updated_claims = Vec::<(ClaimID, Claim)>::new();
        let mut extension_total = DataCap::zero();
        for req in &reqs.extensions {
            // Note: we don't check the client address here, by design.
            // Any client can spend datacap to extend an existing claim.
            let claim = state::get_claim(&mut claims, req.provider, req.claim)?
                .with_context_code(ExitCode::USR_NOT_FOUND, || {
                    format!("no claim {} for provider {}", req.claim, req.provider)
                })?;
            let policy = rt.policy();

            validate_claim_extension(req, claim, policy, curr_epoch)?;
            // The claim's client is not changed to be the address of the token sender.
            // It remains the original allocation client.
            updated_claims.push((req.claim, Claim { term_max: req.term_max, ..*claim }));
            datacap_total += DataCap::from(claim.size.0);
            extension_total += DataCap::from(claim.size.0);
        }

        // Allocation size must match the tokens received exactly (we don't return change).
        let tokens_as_datacap = tokens_to_datacap(&tokens_received.amount);
        if datacap_total != tokens_as_datacap {
            return Err(actor_error!(
                illegal_argument,
                "total allocation size {} must match data cap amount received {}",
                datacap_total,
                tokens_as_datacap
            ));
        }

        // Burn the received datacap tokens spent on extending existing claims.
        // The tokens spent on new allocations will be burnt when claimed later, or refunded.
        burn(rt, &extension_total)?;

        // Partial success isn't supported yet, but these results make space for it in the future.
        let allocation_results = BatchReturn::ok(new_allocs.len() as u32);
        let extension_results = BatchReturn::ok(updated_claims.len() as u32);

        // Save new allocations and updated claims.
        let ids = rt.transaction(|st: &mut State, rt| {
            let ids = st.insert_allocations(rt.store(), client, new_allocs.into_iter())?;
            st.put_claims(rt.store(), updated_claims.into_iter())?;
            Ok(ids)
        })?;

        Ok(AllocationsResponse { allocation_results, extension_results, new_allocations: ids })
    }
}

// Checks whether an address has a verifier entry (which could be zero).
fn is_verifier(rt: &impl Runtime, st: &State, address: Address) -> Result<bool, ActorError> {
    let verifiers =
        make_map_with_root_and_bitwidth::<_, BigIntDe>(&st.verifiers, rt.store(), HAMT_BIT_WIDTH)
            .context_code(ExitCode::USR_ILLEGAL_STATE, "failed to load verifiers")?;

    // check that the `address` is currently a verified client
    let found = verifiers
        .contains_key(&address.to_bytes())
        .context_code(ExitCode::USR_ILLEGAL_STATE, "failed to get verifier")?;

    Ok(found)
}

<<<<<<< HEAD
// Invokes Balance on the data cap token actor, and converts the result to whole units of data cap.
fn balance(rt: &mut impl Runtime, owner: &Address) -> Result<DataCap, ActorError> {
    let params = serialize(owner, "owner address")?;
=======
// Invokes BalanceOf on the data cap token actor, and converts the result to whole units of data cap.
fn balance_of(rt: &mut impl Runtime, owner: &Address) -> Result<DataCap, ActorError> {
    let params = IpldBlock::serialize_cbor(owner)?;
>>>>>>> 18f89bef
    let ret = rt
        .send(
            &DATACAP_TOKEN_ACTOR_ADDR,
            ext::datacap::Method::Balance as u64,
            params,
            TokenAmount::zero(),
        )
        .context(format!("failed to query datacap balance of {}", owner))?;
    let x: TokenAmount = deserialize(&ret, "balance result")?;
    Ok(tokens_to_datacap(&x))
}

// Invokes Mint on a data cap token actor for whole units of data cap.
fn mint(
    rt: &mut impl Runtime,
    to: &Address,
    amount: &DataCap,
    operators: Vec<Address>,
) -> Result<(), ActorError> {
    let token_amt = datacap_to_tokens(amount);
    let params = MintParams { to: *to, amount: token_amt, operators };
    rt.send(
        &DATACAP_TOKEN_ACTOR_ADDR,
        ext::datacap::Method::Mint as u64,
        IpldBlock::serialize_cbor(&params)?,
        TokenAmount::zero(),
    )
    .context(format!("failed to send mint {:?} to datacap", params))?;
    Ok(())
}

// Invokes Burn on a data cap token actor for whole units of data cap.
fn burn(rt: &mut impl Runtime, amount: &DataCap) -> Result<(), ActorError> {
    if amount.is_zero() {
        return Ok(());
    }

    let token_amt = datacap_to_tokens(amount);
    let params = BurnParams { amount: token_amt };
    rt.send(
        &DATACAP_TOKEN_ACTOR_ADDR,
        ext::datacap::Method::Burn as u64,
        IpldBlock::serialize_cbor(&params)?,
        TokenAmount::zero(),
    )
    .context(format!("failed to send burn {:?} to datacap", params))?;
    // The burn return value gives the new balance, but it's dropped here.
    // This also allows the check for zero burns inside this method.
    Ok(())
}

// Invokes Destroy on a data cap token actor for whole units of data cap.
fn destroy(rt: &mut impl Runtime, owner: &Address, amount: &DataCap) -> Result<(), ActorError> {
    if amount.is_zero() {
        return Ok(());
    }
    let token_amt = datacap_to_tokens(amount);
    let params = DestroyParams { owner: *owner, amount: token_amt };
    rt.send(
        &DATACAP_TOKEN_ACTOR_ADDR,
        ext::datacap::Method::Destroy as u64,
        IpldBlock::serialize_cbor(&params)?,
        TokenAmount::zero(),
    )
    .context(format!("failed to send destroy {:?} to datacap", params))?;
    Ok(())
}

// Invokes transfer on a data cap token actor for whole units of data cap.
fn transfer(rt: &mut impl Runtime, to: ActorID, amount: &DataCap) -> Result<(), ActorError> {
    let token_amt = datacap_to_tokens(amount);
    let params = TransferParams {
        to: Address::new_id(to),
        amount: token_amt,
        operator_data: Default::default(),
    };
    rt.send(
        &DATACAP_TOKEN_ACTOR_ADDR,
        ext::datacap::Method::Transfer as u64,
        IpldBlock::serialize_cbor(&params)?,
        TokenAmount::zero(),
    )
    .context(format!("failed to send transfer to datacap {:?}", params))?;
    Ok(())
}

fn datacap_to_tokens(amount: &DataCap) -> TokenAmount {
    TokenAmount::from_atto(amount.clone()) * TOKEN_PRECISION
}

fn tokens_to_datacap(amount: &TokenAmount) -> BigInt {
    amount.atto() / TOKEN_PRECISION
}

fn use_proposal_id<BS>(
    proposal_ids: &mut Map<BS, RemoveDataCapProposalID>,
    verifier: Address,
    client: Address,
) -> Result<RemoveDataCapProposalID, ActorError>
where
    BS: Blockstore,
{
    let key = AddrPairKey::new(verifier, client);

    let maybe_id = proposal_ids.get(&key.to_bytes()).map_err(|e| {
        actor_error!(
            illegal_state,
            "failed to get proposal id for verifier {} and client {}: {}",
            verifier,
            client,
            e
        )
    })?;

    let curr_id = if let Some(RemoveDataCapProposalID { id }) = maybe_id {
        RemoveDataCapProposalID { id: *id }
    } else {
        RemoveDataCapProposalID { id: 0 }
    };

    let next_id = RemoveDataCapProposalID { id: curr_id.id + 1 };
    proposal_ids.set(BytesKey::from(key.to_bytes()), next_id).map_err(|e| {
        actor_error!(
            illegal_state,
            "failed to update proposal id for verifier {} and client {}: {}",
            verifier,
            client,
            e
        )
    })?;

    Ok(curr_id)
}

fn remove_data_cap_request_is_valid(
    rt: &impl Runtime,
    request: &RemoveDataCapRequest,
    id: RemoveDataCapProposalID,
    to_remove: &DataCap,
    client: Address,
) -> Result<(), ActorError> {
    let proposal = RemoveDataCapProposal {
        removal_proposal_id: id,
        data_cap_amount: to_remove.clone(),
        verified_client: client,
    };

    let b = RawBytes::serialize(proposal).map_err(|e| {
        actor_error!(
                serialization; "failed to marshal remove datacap request: {}", e)
    })?;

    let payload = [SIGNATURE_DOMAIN_SEPARATION_REMOVE_DATA_CAP, b.bytes()].concat();

    rt.send(
        &request.verifier,
        ext::account::AUTHENTICATE_MESSAGE_METHOD,
        RawBytes::serialize(ext::account::AuthenticateMessageParams {
            signature: request.signature.bytes.clone(),
            message: payload,
        })?,
        TokenAmount::zero(),
    )
    .map_err(|e| e.wrap("proposal authentication failed"))?;
    Ok(())
}

// Deserializes and validates a receiver hook payload, expecting only an FRC-46 transfer.
fn validate_tokens_received(
    params: &UniversalReceiverParams,
    my_id: u64,
) -> Result<FRC46TokenReceived, ActorError> {
    if params.type_ != FRC46_TOKEN_TYPE {
        return Err(actor_error!(
            illegal_argument,
            "invalid token type {}, expected {} (FRC-46)",
            params.type_,
            FRC46_TOKEN_TYPE
        ));
    }
    let payload: FRC46TokenReceived = deserialize(&params.payload, "receiver hook payload")?;
    // Payload to address must match receiving actor.
    if payload.to != my_id {
        return Err(actor_error!(
            illegal_argument,
            "token receiver expected to {}, was {}",
            my_id,
            payload.to
        ));
    }
    Ok(payload)
}

// Validates an allocation request.
fn validate_new_allocation(
    req: &AllocationRequest,
    policy: &Policy,
    curr_epoch: ChainEpoch,
) -> Result<(), ActorError> {
    // Size must be at least the policy minimum.
    if DataCap::from(req.size.0) < policy.minimum_verified_allocation_size {
        return Err(actor_error!(
            illegal_argument,
            "allocation size {} below minimum {}",
            req.size.0,
            policy.minimum_verified_allocation_size
        ));
    }
    // Term must be at least the policy minimum.
    if req.term_min < policy.minimum_verified_allocation_term {
        return Err(actor_error!(
            illegal_argument,
            "allocation term min {} below limit {}",
            req.term_min,
            policy.minimum_verified_allocation_term
        ));
    }
    // Term cannot exceed the policy maximum.
    if req.term_max > policy.maximum_verified_allocation_term {
        return Err(actor_error!(
            illegal_argument,
            "allocation term max {} above limit {}",
            req.term_max,
            policy.maximum_verified_allocation_term
        ));
    }
    // Term range must be non-empty.
    if req.term_min > req.term_max {
        return Err(actor_error!(
            illegal_argument,
            "allocation term min {} exceeds term max {}",
            req.term_min,
            req.term_max
        ));
    }

    // Allocation must expire in the future.
    if req.expiration < curr_epoch {
        return Err(actor_error!(
            illegal_argument,
            "allocation expiration epoch {} has passed current epoch {}",
            req.expiration,
            curr_epoch
        ));
    }
    // Allocation must expire soon enough.
    let max_expiration = curr_epoch + policy.maximum_verified_allocation_expiration;
    if req.expiration > max_expiration {
        return Err(actor_error!(
            illegal_argument,
            "allocation expiration {} exceeds maximum {}",
            req.expiration,
            max_expiration
        ));
    }
    Ok(())
}

fn validate_claim_extension(
    req: &ClaimExtensionRequest,
    claim: &Claim,
    policy: &Policy,
    curr_epoch: ChainEpoch,
) -> Result<(), ActorError> {
    // The new term max is the policy limit after current epoch (not after the old term max).
    let term_limit_absolute = curr_epoch + policy.maximum_verified_allocation_term;
    let term_limit_relative = term_limit_absolute - claim.term_start;
    if req.term_max > term_limit_relative {
        return Err(actor_error!(
            illegal_argument,
            format!(
                "term_max {} for claim {} exceeds maximum {} at current epoch {}",
                req.term_max, req.claim, term_limit_relative, curr_epoch
            )
        ));
    }
    // The new term max must be larger than the old one.
    // Cannot reduce term, and cannot spend datacap on a zero increase.
    // There is no policy on minimum extension duration.
    if req.term_max <= claim.term_max {
        return Err(actor_error!(
            illegal_argument,
            "term_max {} for claim {} is not larger than existing term max {}",
            req.term_max,
            req.claim,
            claim.term_max
        ));
    }
    // The claim must not have already expired.
    // Unlike when the claim client extends term up to the originally-allowed max,
    // allowing extension of expired claims with new datacap could revive a claim arbitrarily
    // far into the future.
    // A claim can be extended continuously into the future, but once it has expired
    // it is expired for good.
    let claim_expiration = claim.term_start + claim.term_max;
    if curr_epoch > claim_expiration {
        return Err(actor_error!(
            forbidden,
            "claim {} expired at {}, current epoch {}",
            req.claim,
            claim_expiration,
            curr_epoch
        ));
    }
    Ok(())
}

// Checks that an address corresponsds to a miner actor.
fn check_miner_id(rt: &mut impl Runtime, id: ActorID) -> Result<(), ActorError> {
    let code_cid =
        rt.get_actor_code_cid(&id).with_context_code(ExitCode::USR_ILLEGAL_ARGUMENT, || {
            format!("no code CID for provider {}", id)
        })?;
    let provider_type = rt
        .resolve_builtin_actor_type(&code_cid)
        .with_context_code(ExitCode::USR_ILLEGAL_ARGUMENT, || {
            format!("provider code {} must be built-in miner actor", code_cid)
        })?;
    if provider_type != Type::Miner {
        return Err(actor_error!(
            illegal_argument,
            "allocation provider {} must be a miner actor, was {:?}",
            id,
            provider_type
        ));
    }
    Ok(())
}

fn can_claim_alloc(
    claim_alloc: &SectorAllocationClaim,
    provider: ActorID,
    alloc: &Allocation,
    curr_epoch: ChainEpoch,
) -> bool {
    let sector_lifetime = claim_alloc.sector_expiry - curr_epoch;

    provider == alloc.provider
        && claim_alloc.client == alloc.client
        && claim_alloc.data == alloc.data
        && claim_alloc.size == alloc.size
        && curr_epoch <= alloc.expiration
        && sector_lifetime >= alloc.term_min
        && sector_lifetime <= alloc.term_max
}

impl ActorCode for Actor {
<<<<<<< HEAD
    fn invoke_method<RT>(
        rt: &mut RT,
        method: MethodNum,
        params: &RawBytes,
    ) -> Result<RawBytes, ActorError>
    where
        RT: Runtime,
    {
        restrict_internal_api(rt, method)?;
        match FromPrimitive::from_u64(method) {
            Some(Method::Constructor) => {
                Self::constructor(rt, cbor::deserialize_params(params)?)?;
                Ok(RawBytes::default())
            }
            Some(Method::AddVerifier) => {
                Self::add_verifier(rt, cbor::deserialize_params(params)?)?;
                Ok(RawBytes::default())
            }
            Some(Method::RemoveVerifier) => {
                Self::remove_verifier(rt, cbor::deserialize_params(params)?)?;
                Ok(RawBytes::default())
            }
            Some(Method::AddVerifiedClient) | Some(Method::AddVerifiedClientExported) => {
                Self::add_verified_client(rt, cbor::deserialize_params(params)?)?;
                Ok(RawBytes::default())
            }
            Some(Method::RemoveVerifiedClientDataCap) => {
                let res =
                    Self::remove_verified_client_data_cap(rt, cbor::deserialize_params(params)?)?;
                Ok(RawBytes::serialize(res)?)
            }
            Some(Method::RemoveExpiredAllocations)
            | Some(Method::RemoveExpiredAllocationsExported) => {
                let res = Self::remove_expired_allocations(rt, cbor::deserialize_params(params)?)?;
                Ok(RawBytes::serialize(res)?)
            }
            Some(Method::ClaimAllocations) => {
                let res = Self::claim_allocations(rt, cbor::deserialize_params(params)?)?;
                Ok(RawBytes::serialize(res)?)
            }
            Some(Method::ExtendClaimTerms) | Some(Method::ExtendClaimTermsExported) => {
                let res = Self::extend_claim_terms(rt, cbor::deserialize_params(params)?)?;
                Ok(RawBytes::serialize(res)?)
            }
            Some(Method::GetClaims) | Some(Method::GetClaimsExported) => {
                let res = Self::get_claims(rt, cbor::deserialize_params(params)?)?;
                Ok(RawBytes::serialize(res)?)
            }
            Some(Method::RemoveExpiredClaims) | Some(Method::RemoveExpiredClaimsExported) => {
                let res = Self::remove_expired_claims(rt, cbor::deserialize_params(params)?)?;
                Ok(RawBytes::serialize(res)?)
            }
            Some(Method::UniversalReceiverHook) => {
                let res = Self::universal_receiver_hook(rt, cbor::deserialize_params(params)?)?;
                Ok(RawBytes::serialize(res)?)
            }
            None => Err(actor_error!(unhandled_message; "Invalid method")),
        }
=======
    type Methods = Method;
    actor_dispatch! {
        Constructor => constructor,
        AddVerifier => add_verifier,
        RemoveVerifier => remove_verifier,
        AddVerifiedClient => add_verified_client,
        RemoveVerifiedClientDataCap => remove_verified_client_data_cap,
        RemoveExpiredAllocations => remove_expired_allocations,
        ClaimAllocations => claim_allocations,
        GetClaims => get_claims,
        ExtendClaimTerms => extend_claim_terms,
        RemoveExpiredClaims => remove_expired_claims,
        UniversalReceiverHook => universal_receiver_hook,
>>>>>>> 18f89bef
    }
}<|MERGE_RESOLUTION|>--- conflicted
+++ resolved
@@ -23,12 +23,8 @@
 use fil_actors_runtime::runtime::builtins::Type;
 use fil_actors_runtime::runtime::{ActorCode, Policy, Runtime};
 use fil_actors_runtime::{
-<<<<<<< HEAD
-    actor_error, cbor, make_map_with_root_and_bitwidth, resolve_to_actor_id, restrict_internal_api,
-=======
     actor_dispatch, actor_error, make_map_with_root_and_bitwidth, resolve_to_actor_id,
->>>>>>> 18f89bef
-    ActorDowncast, ActorError, BatchReturn, Map, DATACAP_TOKEN_ACTOR_ADDR,
+    restrict_internal_api, ActorDowncast, ActorError, BatchReturn, Map, DATACAP_TOKEN_ACTOR_ADDR,
     STORAGE_MARKET_ACTOR_ADDR, SYSTEM_ACTOR_ADDR, VERIFIED_REGISTRY_ACTOR_ADDR,
 };
 use fil_actors_runtime::{ActorContext, AsActorError, BatchReturnGen};
@@ -433,13 +429,8 @@
                         format!("failed to write claim {}", claim_alloc.allocation_id),
                     )?;
                 if !inserted {
-<<<<<<< HEAD
-                    // should be unreachable since claim and alloc can't exist at once
-                    ret_gen.add_fail(ExitCode::USR_ILLEGAL_STATE);
-=======
                     ret_gen.add_fail(ExitCode::USR_ILLEGAL_STATE);
                     // should be unreachable since claim and alloc can't exist at once
->>>>>>> 18f89bef
                     info!(
                         "claim for allocation {} could not be inserted as it already exists",
                         claim_alloc.allocation_id,
@@ -727,15 +718,9 @@
     Ok(found)
 }
 
-<<<<<<< HEAD
 // Invokes Balance on the data cap token actor, and converts the result to whole units of data cap.
 fn balance(rt: &mut impl Runtime, owner: &Address) -> Result<DataCap, ActorError> {
-    let params = serialize(owner, "owner address")?;
-=======
-// Invokes BalanceOf on the data cap token actor, and converts the result to whole units of data cap.
-fn balance_of(rt: &mut impl Runtime, owner: &Address) -> Result<DataCap, ActorError> {
     let params = IpldBlock::serialize_cbor(owner)?;
->>>>>>> 18f89bef
     let ret = rt
         .send(
             &DATACAP_TOKEN_ACTOR_ADDR,
@@ -893,7 +878,7 @@
     rt.send(
         &request.verifier,
         ext::account::AUTHENTICATE_MESSAGE_METHOD,
-        RawBytes::serialize(ext::account::AuthenticateMessageParams {
+        IpldBlock::serialize_cbor(&ext::account::AuthenticateMessageParams {
             signature: request.signature.bytes.clone(),
             message: payload,
         })?,
@@ -1083,79 +1068,23 @@
 }
 
 impl ActorCode for Actor {
-<<<<<<< HEAD
-    fn invoke_method<RT>(
-        rt: &mut RT,
-        method: MethodNum,
-        params: &RawBytes,
-    ) -> Result<RawBytes, ActorError>
-    where
-        RT: Runtime,
-    {
-        restrict_internal_api(rt, method)?;
-        match FromPrimitive::from_u64(method) {
-            Some(Method::Constructor) => {
-                Self::constructor(rt, cbor::deserialize_params(params)?)?;
-                Ok(RawBytes::default())
-            }
-            Some(Method::AddVerifier) => {
-                Self::add_verifier(rt, cbor::deserialize_params(params)?)?;
-                Ok(RawBytes::default())
-            }
-            Some(Method::RemoveVerifier) => {
-                Self::remove_verifier(rt, cbor::deserialize_params(params)?)?;
-                Ok(RawBytes::default())
-            }
-            Some(Method::AddVerifiedClient) | Some(Method::AddVerifiedClientExported) => {
-                Self::add_verified_client(rt, cbor::deserialize_params(params)?)?;
-                Ok(RawBytes::default())
-            }
-            Some(Method::RemoveVerifiedClientDataCap) => {
-                let res =
-                    Self::remove_verified_client_data_cap(rt, cbor::deserialize_params(params)?)?;
-                Ok(RawBytes::serialize(res)?)
-            }
-            Some(Method::RemoveExpiredAllocations)
-            | Some(Method::RemoveExpiredAllocationsExported) => {
-                let res = Self::remove_expired_allocations(rt, cbor::deserialize_params(params)?)?;
-                Ok(RawBytes::serialize(res)?)
-            }
-            Some(Method::ClaimAllocations) => {
-                let res = Self::claim_allocations(rt, cbor::deserialize_params(params)?)?;
-                Ok(RawBytes::serialize(res)?)
-            }
-            Some(Method::ExtendClaimTerms) | Some(Method::ExtendClaimTermsExported) => {
-                let res = Self::extend_claim_terms(rt, cbor::deserialize_params(params)?)?;
-                Ok(RawBytes::serialize(res)?)
-            }
-            Some(Method::GetClaims) | Some(Method::GetClaimsExported) => {
-                let res = Self::get_claims(rt, cbor::deserialize_params(params)?)?;
-                Ok(RawBytes::serialize(res)?)
-            }
-            Some(Method::RemoveExpiredClaims) | Some(Method::RemoveExpiredClaimsExported) => {
-                let res = Self::remove_expired_claims(rt, cbor::deserialize_params(params)?)?;
-                Ok(RawBytes::serialize(res)?)
-            }
-            Some(Method::UniversalReceiverHook) => {
-                let res = Self::universal_receiver_hook(rt, cbor::deserialize_params(params)?)?;
-                Ok(RawBytes::serialize(res)?)
-            }
-            None => Err(actor_error!(unhandled_message; "Invalid method")),
-        }
-=======
     type Methods = Method;
     actor_dispatch! {
         Constructor => constructor,
         AddVerifier => add_verifier,
         RemoveVerifier => remove_verifier,
         AddVerifiedClient => add_verified_client,
+        AddVerifiedClientExported => add_verified_client,
         RemoveVerifiedClientDataCap => remove_verified_client_data_cap,
         RemoveExpiredAllocations => remove_expired_allocations,
+        RemoveExpiredAllocationsExported => remove_expired_allocations,
         ClaimAllocations => claim_allocations,
         GetClaims => get_claims,
+        GetClaimsExported => get_claims,
         ExtendClaimTerms => extend_claim_terms,
+        ExtendClaimTermsExported => extend_claim_terms,
         RemoveExpiredClaims => remove_expired_claims,
+        RemoveExpiredClaimsExported => remove_expired_claims,
         UniversalReceiverHook => universal_receiver_hook,
->>>>>>> 18f89bef
     }
 }