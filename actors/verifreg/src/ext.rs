use fvm_ipld_encoding::serde_bytes;
use fvm_ipld_encoding::tuple::*;
use fvm_ipld_encoding::tuple::{Deserialize_tuple, Serialize_tuple};
use fvm_shared::address::Address;

pub mod account {
<<<<<<< HEAD
    use super::*;

    pub const AUTHENTICATE_MESSAGE_METHOD: u64 =
        frc42_dispatch::method_hash!("AuthenticateMessage");

    #[derive(Serialize_tuple, Deserialize_tuple)]
    pub struct AuthenticateMessageParams {
        #[serde(with = "serde_bytes")]
        pub signature: Vec<u8>,
        #[serde(with = "serde_bytes")]
        pub message: Vec<u8>,
    }
}

pub mod account {
    use super::*;

    pub const AUTHENTICATE_MESSAGE_METHOD: u64 =
        frc42_dispatch::method_hash!("AuthenticateMessage");

    #[derive(Serialize_tuple, Deserialize_tuple)]
    pub struct AuthenticateMessageParams {
        #[serde(with = "serde_bytes")]
        pub signature: Vec<u8>,
        #[serde(with = "serde_bytes")]
        pub message: Vec<u8>,
    }
}

pub mod datacap {
=======
>>>>>>> 0bccc7a8
    use super::*;

    pub const AUTHENTICATE_MESSAGE_METHOD: u64 =
        frc42_dispatch::method_hash!("AuthenticateMessage");

    #[derive(Serialize_tuple, Deserialize_tuple)]
    pub struct AuthenticateMessageParams {
        #[serde(with = "serde_bytes")]
        pub signature: Vec<u8>,
        #[serde(with = "serde_bytes")]
        pub message: Vec<u8>,
    }
}

pub mod datacap {
    use super::*;
    use fvm_shared::econ::TokenAmount;

    #[repr(u64)]
    pub enum Method {
        Mint = frc42_dispatch::method_hash!("Mint"),
        Destroy = frc42_dispatch::method_hash!("Destroy"),
        Balance = frc42_dispatch::method_hash!("Balance"),
        Transfer = frc42_dispatch::method_hash!("Transfer"),
        Burn = frc42_dispatch::method_hash!("Burn"),
    }

    #[derive(Clone, Debug, PartialEq, Eq, Serialize_tuple, Deserialize_tuple)]
    pub struct MintParams {
        pub to: Address,
        pub amount: TokenAmount,
        pub operators: Vec<Address>,
    }

    #[derive(Clone, Debug, PartialEq, Eq, Serialize_tuple, Deserialize_tuple)]
    pub struct DestroyParams {
        pub owner: Address,
        pub amount: TokenAmount,
    }
}<|MERGE_RESOLUTION|>--- conflicted
+++ resolved
@@ -4,39 +4,6 @@
 use fvm_shared::address::Address;
 
 pub mod account {
-<<<<<<< HEAD
-    use super::*;
-
-    pub const AUTHENTICATE_MESSAGE_METHOD: u64 =
-        frc42_dispatch::method_hash!("AuthenticateMessage");
-
-    #[derive(Serialize_tuple, Deserialize_tuple)]
-    pub struct AuthenticateMessageParams {
-        #[serde(with = "serde_bytes")]
-        pub signature: Vec<u8>,
-        #[serde(with = "serde_bytes")]
-        pub message: Vec<u8>,
-    }
-}
-
-pub mod account {
-    use super::*;
-
-    pub const AUTHENTICATE_MESSAGE_METHOD: u64 =
-        frc42_dispatch::method_hash!("AuthenticateMessage");
-
-    #[derive(Serialize_tuple, Deserialize_tuple)]
-    pub struct AuthenticateMessageParams {
-        #[serde(with = "serde_bytes")]
-        pub signature: Vec<u8>,
-        #[serde(with = "serde_bytes")]
-        pub message: Vec<u8>,
-    }
-}
-
-pub mod datacap {
-=======
->>>>>>> 0bccc7a8
     use super::*;
 
     pub const AUTHENTICATE_MESSAGE_METHOD: u64 =
