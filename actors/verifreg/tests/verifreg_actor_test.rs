--- conflicted
+++ resolved
@@ -394,11 +394,7 @@
             AddVerifiedClientParams { address: *CLIENT, allowance: allowance_client.clone() };
 
         // set caller to not-builtin
-<<<<<<< HEAD
         rt.set_caller(*EVM_ACTOR_CODE_ID, *VERIFIER);
-=======
-        rt.set_caller(make_identity_cid(b"1234"), *VERIFIER);
->>>>>>> 04b1d0d8
 
         // cannot call the unexported method num
         expect_abort_contains_message(
@@ -424,11 +420,7 @@
             ext::datacap::Method::Mint as MethodNum,
             IpldBlock::serialize_cbor(&mint_params).unwrap(),
             TokenAmount::zero(),
-<<<<<<< HEAD
-            RawBytes::default(),
-=======
             None,
->>>>>>> 04b1d0d8
             ExitCode::OK,
         );
 
@@ -515,11 +507,7 @@
         MINIMUM_VERIFIED_ALLOCATION_TERM,
     };
     use fil_actors_runtime::test_utils::{
-<<<<<<< HEAD
         expect_abort_contains_message, ACCOUNT_ACTOR_CODE_ID, EVM_ACTOR_CODE_ID,
-=======
-        expect_abort_contains_message, make_identity_cid, ACCOUNT_ACTOR_CODE_ID,
->>>>>>> 04b1d0d8
     };
     use fil_actors_runtime::FailCode;
     use harness::*;
@@ -993,11 +981,7 @@
         };
 
         // set caller to not-builtin
-<<<<<<< HEAD
         rt.set_caller(*EVM_ACTOR_CODE_ID, Address::new_id(CLIENT1));
-=======
-        rt.set_caller(make_identity_cid(b"1234"), Address::new_id(CLIENT1));
->>>>>>> 04b1d0d8
 
         // cannot call the unexported extend method num
         expect_abort_contains_message(
@@ -1015,10 +999,7 @@
                 IpldBlock::serialize_cbor(&params).unwrap(),
             )
             .unwrap()
-<<<<<<< HEAD
-=======
             .unwrap()
->>>>>>> 04b1d0d8
             .deserialize()
             .expect("failed to deserialize extend claim terms return");
 
@@ -1050,10 +1031,7 @@
                 IpldBlock::serialize_cbor(&params).unwrap(),
             )
             .unwrap()
-<<<<<<< HEAD
-=======
             .unwrap()
->>>>>>> 04b1d0d8
             .deserialize()
             .expect("failed to deserialize get claims return");
 
