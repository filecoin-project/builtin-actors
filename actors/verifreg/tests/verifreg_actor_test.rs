use fvm_shared::address::Address;
use lazy_static::lazy_static;

mod harness;

lazy_static! {
    static ref VERIFIER: Address = Address::new_id(201);
    static ref VERIFIER2: Address = Address::new_id(202);
    static ref CLIENT: Address = Address::new_id(301);
    static ref CLIENT2: Address = Address::new_id(302);
    static ref CLIENT3: Address = Address::new_id(303);
    static ref CLIENT4: Address = Address::new_id(304);
    static ref PROVIDER: Address = Address::new_id(305);
    static ref PROVIDER2: Address = Address::new_id(306);
}

mod util {
    use fvm_shared::sector::StoragePower;

    use fil_actors_runtime::test_utils::MockRuntime;

    pub fn verifier_allowance(rt: &MockRuntime) -> StoragePower {
        rt.policy.minimum_verified_allocation_size.clone() + 42
    }

    pub fn client_allowance(rt: &MockRuntime) -> StoragePower {
        verifier_allowance(rt) - 1
    }
}

mod construction {
    use fvm_shared::address::{Address, BLS_PUB_LEN};
    use fvm_shared::error::ExitCode;
    use fvm_shared::MethodNum;

    use fil_actor_verifreg::{Actor as VerifregActor, Method};
    use fil_actors_runtime::test_utils::*;
    use fil_actors_runtime::SYSTEM_ACTOR_ADDR;
    use fvm_ipld_encoding::ipld_block::IpldBlock;
    use harness::*;

    use crate::*;

    #[test]
    fn construct_with_root_id() {
        let mut rt = new_runtime();
        let h = Harness { root: ROOT_ADDR };
        h.construct_and_verify(&mut rt, &h.root);
        h.check_state(&rt);
    }

    #[test]
    fn construct_resolves_non_id() {
        let mut rt = new_runtime();
        let h = Harness { root: ROOT_ADDR };
        let root_pubkey = Address::new_bls(&[7u8; BLS_PUB_LEN]).unwrap();
        rt.id_addresses.insert(root_pubkey, h.root);
        h.construct_and_verify(&mut rt, &root_pubkey);
        h.check_state(&rt);
    }

    #[test]
    fn construct_fails_if_root_unresolved() {
        let mut rt = new_runtime();
        let root_pubkey = Address::new_bls(&[7u8; BLS_PUB_LEN]).unwrap();

        rt.set_caller(*SYSTEM_ACTOR_CODE_ID, SYSTEM_ACTOR_ADDR);
        rt.expect_validate_caller_addr(vec![SYSTEM_ACTOR_ADDR]);
        expect_abort(
            ExitCode::USR_ILLEGAL_ARGUMENT,
            rt.call::<VerifregActor>(
                Method::Constructor as MethodNum,
                IpldBlock::serialize_cbor(&root_pubkey).unwrap(),
            ),
        );
    }
}

mod verifiers {
    use fvm_shared::address::{Address, BLS_PUB_LEN};
    use fvm_shared::econ::TokenAmount;
    use fvm_shared::error::ExitCode;
    use fvm_shared::{MethodNum, METHOD_SEND};
    use std::ops::Deref;

    use fil_actor_verifreg::{Actor as VerifregActor, AddVerifierParams, DataCap, Method};
    use fil_actors_runtime::test_utils::*;
    use fvm_ipld_encoding::ipld_block::IpldBlock;
    use harness::*;
    use util::*;

    use crate::*;

    #[test]
    fn add_verifier_requires_root_caller() {
        let (h, mut rt) = new_harness();
        rt.expect_validate_caller_addr(vec![h.root]);
        rt.set_caller(*VERIFREG_ACTOR_CODE_ID, Address::new_id(501));
        let params =
            AddVerifierParams { address: Address::new_id(201), allowance: verifier_allowance(&rt) };
        expect_abort(
            ExitCode::USR_FORBIDDEN,
            rt.call::<VerifregActor>(
                Method::AddVerifier as MethodNum,
                IpldBlock::serialize_cbor(&params).unwrap(),
            ),
        );
        h.check_state(&rt);
    }

    #[test]
    fn add_verifier_enforces_min_size() {
        let (h, mut rt) = new_harness();
        let allowance: DataCap = rt.policy.minimum_verified_allocation_size.clone() - 1;

        let params = AddVerifierParams { address: *VERIFIER, allowance };
        let result = rt.call::<VerifregActor>(
            Method::AddVerifier as MethodNum,
            IpldBlock::serialize_cbor(&params).unwrap(),
        );
        expect_abort(ExitCode::USR_ILLEGAL_ARGUMENT, result);
        h.check_state(&rt);
    }

    #[test]
    fn add_verifier_rejects_root() {
        let (h, mut rt) = new_harness();
        let allowance = verifier_allowance(&rt);
        expect_abort(
            ExitCode::USR_ILLEGAL_ARGUMENT,
            h.add_verifier(&mut rt, &ROOT_ADDR, &allowance),
        );
        rt.reset();
        h.check_state(&rt);
    }

    #[test]
    fn add_verifier_rejects_client() {
        let (h, mut rt) = new_harness();
        let allowance = verifier_allowance(&rt);
        expect_abort(
            ExitCode::USR_ILLEGAL_ARGUMENT,
            h.add_verifier_with_existing_cap(&mut rt, &VERIFIER, &allowance, &DataCap::from(1)),
        );
        h.check_state(&rt);
    }

    #[test]
    fn add_verifier_rejects_unresolved_address() {
        let (h, mut rt) = new_harness();
        let verifier_key_address = Address::new_secp256k1(&[3u8; 65]).unwrap();
        let allowance = verifier_allowance(&rt);
        // Expect runtime to attempt to create the actor, but don't add it to the mock's
        // address resolution table.
        rt.expect_send(
            verifier_key_address,
            METHOD_SEND,
            None,
            TokenAmount::default(),
            None,
            ExitCode::OK,
        );

        let params = AddVerifierParams { address: verifier_key_address, allowance };
        let result = rt.call::<VerifregActor>(
            Method::AddVerifier as MethodNum,
            IpldBlock::serialize_cbor(&params).unwrap(),
        );

        expect_abort(ExitCode::USR_ILLEGAL_ARGUMENT, result);
        h.check_state(&rt);
    }

    #[test]
    fn add_verifier_id_address() {
        let (h, mut rt) = new_harness();
        let allowance = verifier_allowance(&rt);
        h.add_verifier(&mut rt, &VERIFIER, &allowance).unwrap();
        h.check_state(&rt);
    }

    #[test]
    fn add_verifier_resolves_address() {
        let (h, mut rt) = new_harness();
        let allowance = verifier_allowance(&rt);
        let pubkey_addr = Address::new_secp256k1(&[0u8; 65]).unwrap();
        rt.id_addresses.insert(pubkey_addr, *VERIFIER);
        h.add_verifier(&mut rt, &pubkey_addr, &allowance).unwrap();
        h.check_state(&rt);
    }

    #[test]
    fn remove_requires_root() {
        let (h, mut rt) = new_harness();
        let allowance = verifier_allowance(&rt);
        h.add_verifier(&mut rt, &VERIFIER, &allowance).unwrap();

        let caller = Address::new_id(501);
        rt.expect_validate_caller_addr(vec![h.root]);
        rt.set_caller(*ACCOUNT_ACTOR_CODE_ID, caller);
        assert_ne!(h.root, caller);
        expect_abort(
            ExitCode::USR_FORBIDDEN,
            rt.call::<VerifregActor>(
                Method::RemoveVerifier as MethodNum,
                IpldBlock::serialize_cbor(VERIFIER.deref()).unwrap(),
            ),
        );
        h.check_state(&rt);
    }

    #[test]
    fn remove_requires_verifier_exists() {
        let (h, mut rt) = new_harness();
        expect_abort(ExitCode::USR_ILLEGAL_ARGUMENT, h.remove_verifier(&mut rt, &VERIFIER));
        h.check_state(&rt);
    }

    #[test]
    fn remove_verifier() {
        let (h, mut rt) = new_harness();
        let allowance = verifier_allowance(&rt);
        h.add_verifier(&mut rt, &VERIFIER, &allowance).unwrap();
        h.remove_verifier(&mut rt, &VERIFIER).unwrap();
        h.check_state(&rt);
    }

    #[test]
    fn remove_verifier_id_address() {
        let (h, mut rt) = new_harness();
        let allowance = verifier_allowance(&rt);
        let verifier_pubkey = Address::new_bls(&[1u8; BLS_PUB_LEN]).unwrap();
        rt.id_addresses.insert(verifier_pubkey, *VERIFIER);
        // Add using pubkey address.
        h.add_verifier(&mut rt, &VERIFIER, &allowance).unwrap();
        // Remove using ID address.
        h.remove_verifier(&mut rt, &VERIFIER).unwrap();
        h.check_state(&rt);
    }
}

mod clients {
    use fvm_shared::address::{Address, BLS_PUB_LEN};
    use fvm_shared::econ::TokenAmount;
    use fvm_shared::error::ExitCode;
    use fvm_shared::{MethodNum, METHOD_SEND};
    use num_traits::Zero;

    use fil_actor_verifreg::{
        ext, Actor as VerifregActor, AddVerifiedClientParams, DataCap, Method,
    };
    use fil_actors_runtime::test_utils::*;
    use fil_actors_runtime::{DATACAP_TOKEN_ACTOR_ADDR, STORAGE_MARKET_ACTOR_ADDR};

    use fvm_ipld_encoding::ipld_block::IpldBlock;
    use harness::*;
    use num_traits::ToPrimitive;
    use util::*;

    use crate::*;

    #[test]
    fn many_verifiers_and_clients() {
        let (h, mut rt) = new_harness();
        // Each verifier has enough allowance for two clients.
        let allowance_client = client_allowance(&rt);
        let allowance_verifier = allowance_client.clone() + allowance_client.clone();
        h.add_verifier(&mut rt, &VERIFIER, &allowance_verifier).unwrap();
        h.add_verifier(&mut rt, &VERIFIER2, &allowance_verifier).unwrap();

        h.add_client(&mut rt, &VERIFIER, &CLIENT, &allowance_client).unwrap();
        h.add_client(&mut rt, &VERIFIER, &CLIENT2, &allowance_client).unwrap();

        h.add_client(&mut rt, &VERIFIER2, &CLIENT3, &allowance_client).unwrap();
        h.add_client(&mut rt, &VERIFIER2, &CLIENT4, &allowance_client).unwrap();

        // No more allowance left
        h.assert_verifier_allowance(&rt, &VERIFIER, &DataCap::from(0));
        h.assert_verifier_allowance(&rt, &VERIFIER2, &DataCap::from(0));
        h.check_state(&rt);
    }

    #[test]
    fn verifier_allowance_exhausted() {
        let (h, mut rt) = new_harness();
        let allowance = client_allowance(&rt);
        // Verifier only has allowance for one client.
        h.add_verifier(&mut rt, &VERIFIER, &allowance).unwrap();

        h.add_client(&mut rt, &VERIFIER, &CLIENT, &allowance).unwrap();
        expect_abort(
            ExitCode::USR_ILLEGAL_ARGUMENT,
            h.add_client(&mut rt, &VERIFIER, &CLIENT2, &allowance),
        );
        rt.reset();
        h.assert_verifier_allowance(&rt, &VERIFIER, &DataCap::zero());
        h.check_state(&rt);
    }

    #[test]
    fn resolves_client_address() {
        let (h, mut rt) = new_harness();
        let allowance_verifier = verifier_allowance(&rt);
        let allowance_client = client_allowance(&rt);

        let client_pubkey = Address::new_bls(&[7u8; BLS_PUB_LEN]).unwrap();
        rt.id_addresses.insert(client_pubkey, *CLIENT);

        h.add_verifier(&mut rt, &VERIFIER, &allowance_verifier).unwrap();
        h.add_client(&mut rt, &VERIFIER, &client_pubkey, &allowance_client).unwrap();

        // Adding another client with the same address increments
        // the data cap which has already been granted.
        h.add_verifier(&mut rt, &VERIFIER, &allowance_verifier).unwrap();
        h.add_client(&mut rt, &VERIFIER, &CLIENT, &allowance_client).unwrap();
        h.check_state(&rt);
    }

    #[test]
    fn minimum_allowance_ok() {
        let (h, mut rt) = new_harness();
        let allowance_verifier = verifier_allowance(&rt);
        h.add_verifier(&mut rt, &VERIFIER, &allowance_verifier).unwrap();

        let allowance = rt.policy.minimum_verified_allocation_size.clone();
        h.add_client(&mut rt, &VERIFIER, &CLIENT, &allowance).unwrap();
        h.check_state(&rt);
    }

    #[test]
    fn rejects_unresolved_address() {
        let (h, mut rt) = new_harness();
        let allowance_verifier = verifier_allowance(&rt);
        let allowance_client = client_allowance(&rt);
        h.add_verifier(&mut rt, &VERIFIER, &allowance_verifier).unwrap();

        let client = Address::new_bls(&[7u8; BLS_PUB_LEN]).unwrap();
        // Expect runtime to attempt to create the actor, but don't add it to the mock's
        // address resolution table.
        rt.expect_send(client, METHOD_SEND, None, TokenAmount::default(), None, ExitCode::OK);

        expect_abort(
            ExitCode::USR_ILLEGAL_ARGUMENT,
<<<<<<< HEAD
            h.add_client(&mut rt, &VERIFIER, &client, &allowance_client, &allowance_client),
=======
            h.add_client(&mut rt, &VERIFIER, &client, &allowance_client),
>>>>>>> 0bccc7a8
        );
        rt.reset();
        h.check_state(&rt);
    }

    #[test]
    fn rejects_allowance_below_minimum() {
        let (h, mut rt) = new_harness();
        let allowance_verifier = verifier_allowance(&rt);
        h.add_verifier(&mut rt, &VERIFIER, &allowance_verifier).unwrap();

        let allowance = rt.policy.minimum_verified_allocation_size.clone() - 1;
        expect_abort(
            ExitCode::USR_ILLEGAL_ARGUMENT,
            h.add_client(&mut rt, &VERIFIER, &CLIENT, &allowance),
        );
        rt.reset();
        h.check_state(&rt);
    }

    #[test]
    fn rejects_non_verifier_caller() {
        let (h, mut rt) = new_harness();
        let allowance_verifier = verifier_allowance(&rt);
        let allowance_client = client_allowance(&rt);
        h.add_verifier(&mut rt, &VERIFIER, &allowance_verifier).unwrap();

        let caller = Address::new_id(209);
        rt.set_caller(*ACCOUNT_ACTOR_CODE_ID, caller);
        rt.expect_validate_caller_any();
        let params = AddVerifiedClientParams { address: *CLIENT, allowance: allowance_client };
        expect_abort(
            ExitCode::USR_NOT_FOUND,
            rt.call::<VerifregActor>(
                Method::AddVerifiedClient as MethodNum,
                IpldBlock::serialize_cbor(&params).unwrap(),
            ),
        );
        h.check_state(&rt);
    }

    #[test]
    fn add_verified_client_restricted_correctly() {
        let (h, mut rt) = new_harness();
        let allowance_verifier = verifier_allowance(&rt);
        let allowance_client = client_allowance(&rt);
        h.add_verifier(&mut rt, &VERIFIER, &allowance_verifier).unwrap();

        let params =
            AddVerifiedClientParams { address: *CLIENT, allowance: allowance_client.clone() };

        // set caller to not-builtin
        rt.set_caller(make_identity_cid(b"1234"), *VERIFIER);

        // cannot call the unexported method num
        expect_abort_contains_message(
            ExitCode::USR_FORBIDDEN,
            "must be built-in",
            rt.call::<VerifregActor>(
                Method::AddVerifiedClient as MethodNum,
                IpldBlock::serialize_cbor(&params).unwrap(),
            ),
        );

        rt.verify();

        // can call the exported method num

        let mint_params = ext::datacap::MintParams {
            to: *CLIENT,
            amount: TokenAmount::from_whole(allowance_client.to_i64().unwrap()),
            operators: vec![STORAGE_MARKET_ACTOR_ADDR],
        };
        rt.expect_send(
            DATACAP_TOKEN_ACTOR_ADDR,
            ext::datacap::Method::Mint as MethodNum,
            IpldBlock::serialize_cbor(&mint_params).unwrap(),
            TokenAmount::zero(),
            None,
            ExitCode::OK,
        );

        rt.expect_validate_caller_any();
        rt.call::<VerifregActor>(
            Method::AddVerifiedClientExported as MethodNum,
            IpldBlock::serialize_cbor(&params).unwrap(),
        )
        .unwrap();

        rt.verify();

        h.check_state(&rt);
    }

    #[test]
    fn rejects_allowance_greater_than_verifier_cap() {
        let (h, mut rt) = new_harness();
        let allowance_verifier = verifier_allowance(&rt);
        h.add_verifier(&mut rt, &VERIFIER, &allowance_verifier).unwrap();

        let allowance = allowance_verifier.clone() + 1;
        expect_abort(
            ExitCode::USR_ILLEGAL_ARGUMENT,
            h.add_client(&mut rt, &VERIFIER, &h.root, &allowance),
        );
        rt.reset();
        h.check_state(&rt);
    }

    #[test]
    fn rejects_root_as_client() {
        let (h, mut rt) = new_harness();
        let allowance_verifier = verifier_allowance(&rt);
        let allowance_client = client_allowance(&rt);
        h.add_verifier(&mut rt, &VERIFIER, &allowance_verifier).unwrap();
        expect_abort(
            ExitCode::USR_ILLEGAL_ARGUMENT,
            h.add_client(&mut rt, &VERIFIER, &h.root, &allowance_client),
        );
        rt.reset();
        h.check_state(&rt);
    }

    #[test]
    fn rejects_verifier_as_client() {
        let (h, mut rt) = new_harness();
        let allowance_verifier = verifier_allowance(&rt);
        let allowance_client = client_allowance(&rt);
        h.add_verifier(&mut rt, &VERIFIER, &allowance_verifier).unwrap();
        expect_abort(
            ExitCode::USR_ILLEGAL_ARGUMENT,
            h.add_client(&mut rt, &VERIFIER, &VERIFIER, &allowance_client),
        );
        rt.reset();

        h.add_verifier(&mut rt, &VERIFIER2, &allowance_verifier).unwrap();
        expect_abort(
            ExitCode::USR_ILLEGAL_ARGUMENT,
            h.add_client(&mut rt, &VERIFIER, &VERIFIER2, &allowance_client),
        );
        rt.reset();
        h.check_state(&rt);
    }
}

mod allocs_claims {
    use cid::Cid;
    use fvm_ipld_encoding::ipld_block::IpldBlock;
    use fvm_shared::bigint::BigInt;
    use fvm_shared::error::ExitCode;
    use fvm_shared::piece::PaddedPieceSize;
    use fvm_shared::{ActorID, MethodNum};
    use num_traits::Zero;
    use std::str::FromStr;

    use fil_actor_verifreg::{
        Actor, AllocationID, ClaimTerm, DataCap, ExtendClaimTermsParams, GetClaimsParams,
        GetClaimsReturn, Method, State,
    };
    use fil_actor_verifreg::{Claim, ExtendClaimTermsReturn};
    use fil_actors_runtime::runtime::policy_constants::{
        MAXIMUM_VERIFIED_ALLOCATION_TERM, MINIMUM_VERIFIED_ALLOCATION_SIZE,
        MINIMUM_VERIFIED_ALLOCATION_TERM,
    };
    use fil_actors_runtime::test_utils::{
        expect_abort_contains_message, make_identity_cid, ACCOUNT_ACTOR_CODE_ID,
    };
    use fil_actors_runtime::FailCode;
    use harness::*;

    use crate::*;

    const CLIENT1: ActorID = 101;
    const CLIENT2: ActorID = 102;
    const PROVIDER1: ActorID = 301;
    const PROVIDER2: ActorID = 302;
    const ALLOC_SIZE: u64 = MINIMUM_VERIFIED_ALLOCATION_SIZE as u64;

    #[test]
    fn expire_allocs() {
        let (h, mut rt) = new_harness();

        let mut alloc1 = make_alloc("1", CLIENT1, PROVIDER1, ALLOC_SIZE);
        alloc1.expiration = 100;
        let mut alloc2 = make_alloc("2", CLIENT1, PROVIDER1, ALLOC_SIZE * 2);
        alloc2.expiration = 200;
        let total_size = alloc1.size.0 + alloc2.size.0;

        let id1 = h.create_alloc(&mut rt, &alloc1).unwrap();
        let id2 = h.create_alloc(&mut rt, &alloc2).unwrap();
        let state_with_allocs: State = rt.get_state();

        // Can't remove allocations that aren't expired
        let ret = h.remove_expired_allocations(&mut rt, CLIENT1, vec![id1, id2], 0).unwrap();
        assert_eq!(vec![1, 2], ret.considered);
        assert_eq!(vec![ExitCode::USR_FORBIDDEN, ExitCode::USR_FORBIDDEN], ret.results.codes());
        assert_eq!(DataCap::zero(), ret.datacap_recovered);

        // Can't remove with wrong client ID
        rt.set_epoch(200);
        let ret = h.remove_expired_allocations(&mut rt, CLIENT2, vec![id1, id2], 0).unwrap();
        assert_eq!(vec![1, 2], ret.considered);
        assert_eq!(vec![ExitCode::USR_NOT_FOUND, ExitCode::USR_NOT_FOUND], ret.results.codes());
        assert_eq!(DataCap::zero(), ret.datacap_recovered);

        // Remove the first alloc, which expired.
        rt.set_epoch(100);
        let ret =
            h.remove_expired_allocations(&mut rt, CLIENT1, vec![id1, id2], alloc1.size.0).unwrap();
        assert_eq!(vec![1, 2], ret.considered);
        assert_eq!(vec![ExitCode::OK, ExitCode::USR_FORBIDDEN], ret.results.codes());
        assert_eq!(DataCap::from(alloc1.size.0), ret.datacap_recovered);

        // Remove the second alloc (the first is no longer found).
        rt.set_epoch(200);
        let ret =
            h.remove_expired_allocations(&mut rt, CLIENT1, vec![id1, id2], alloc2.size.0).unwrap();
        assert_eq!(vec![1, 2], ret.considered);
        assert_eq!(vec![ExitCode::USR_NOT_FOUND, ExitCode::OK], ret.results.codes());
        assert_eq!(DataCap::from(alloc2.size.0), ret.datacap_recovered);

        // Reset state and show we can remove two at once.
        rt.replace_state(&state_with_allocs);
        let ret =
            h.remove_expired_allocations(&mut rt, CLIENT1, vec![id1, id2], total_size).unwrap();
        assert_eq!(vec![1, 2], ret.considered);
        assert_eq!(vec![ExitCode::OK, ExitCode::OK], ret.results.codes());
        assert_eq!(DataCap::from(total_size), ret.datacap_recovered);

        // Reset state and show that only what was asked for is removed.
        rt.replace_state(&state_with_allocs);
        let ret = h.remove_expired_allocations(&mut rt, CLIENT1, vec![id1], alloc1.size.0).unwrap();
        assert_eq!(vec![1], ret.considered);
        assert_eq!(vec![ExitCode::OK], ret.results.codes());
        assert_eq!(DataCap::from(alloc1.size.0), ret.datacap_recovered);

        // Reset state and show that specifying none removes only expired allocations
        rt.set_epoch(0);
        rt.replace_state(&state_with_allocs);
        let ret = h.remove_expired_allocations(&mut rt, CLIENT1, vec![], 0).unwrap();
        assert_eq!(Vec::<AllocationID>::new(), ret.considered);
        assert_eq!(Vec::<ExitCode>::new(), ret.results.codes());
        assert_eq!(DataCap::zero(), ret.datacap_recovered);
        assert!(h.load_alloc(&mut rt, CLIENT1, id1).is_some());
        assert!(h.load_alloc(&mut rt, CLIENT1, id2).is_some());

        rt.set_epoch(100);
        let ret = h.remove_expired_allocations(&mut rt, CLIENT1, vec![], alloc1.size.0).unwrap();
        assert_eq!(vec![1], ret.considered);
        assert_eq!(vec![ExitCode::OK], ret.results.codes());
        assert_eq!(DataCap::from(alloc1.size.0), ret.datacap_recovered);
        assert!(h.load_alloc(&mut rt, CLIENT1, id1).is_none()); // removed
        assert!(h.load_alloc(&mut rt, CLIENT1, id2).is_some());

        rt.set_epoch(200);
        let ret = h.remove_expired_allocations(&mut rt, CLIENT1, vec![], alloc2.size.0).unwrap();
        assert_eq!(vec![2], ret.considered);
        assert_eq!(vec![ExitCode::OK], ret.results.codes());
        assert_eq!(DataCap::from(alloc2.size.0), ret.datacap_recovered);
        assert!(h.load_alloc(&mut rt, CLIENT1, id1).is_none()); // removed
        assert!(h.load_alloc(&mut rt, CLIENT1, id2).is_none()); // removed

        // Reset state and show that specifying none removes *all* expired allocations
        rt.replace_state(&state_with_allocs);
        let ret = h.remove_expired_allocations(&mut rt, CLIENT1, vec![], total_size).unwrap();
        assert_eq!(vec![1, 2], ret.considered);
        assert_eq!(vec![ExitCode::OK, ExitCode::OK], ret.results.codes());
        assert_eq!(DataCap::from(total_size), ret.datacap_recovered);
        assert!(h.load_alloc(&mut rt, CLIENT1, id1).is_none()); // removed
        assert!(h.load_alloc(&mut rt, CLIENT1, id2).is_none()); // removed
        h.check_state(&rt);
    }

    #[test]
    fn claim_allocs() {
        let (h, mut rt) = new_harness();

        let size = MINIMUM_VERIFIED_ALLOCATION_SIZE as u64;
        let alloc1 = make_alloc("1", CLIENT1, PROVIDER1, size);
        let alloc2 = make_alloc("2", CLIENT2, PROVIDER1, size); // Distinct client
        let alloc3 = make_alloc("3", CLIENT1, PROVIDER2, size); // Distinct provider

        h.create_alloc(&mut rt, &alloc1).unwrap();
        h.create_alloc(&mut rt, &alloc2).unwrap();
        h.create_alloc(&mut rt, &alloc3).unwrap();
        h.check_state(&rt);

        let sector = 1000;
        let expiry = MINIMUM_VERIFIED_ALLOCATION_TERM;

        let prior_state: State = rt.get_state();
        {
            // Claim two for PROVIDER1
            let reqs = vec![
                make_claim_req(1, &alloc1, sector, expiry),
                make_claim_req(2, &alloc2, sector, expiry),
            ];
            let ret = h.claim_allocations(&mut rt, PROVIDER1, reqs, size * 2, false).unwrap();

            assert_eq!(ret.batch_info.codes(), vec![ExitCode::OK, ExitCode::OK]);
            assert_eq!(ret.claimed_space, BigInt::from(2 * size));
            assert_alloc_claimed(&rt, CLIENT1, PROVIDER1, 1, &alloc1, 0, sector);
            assert_alloc_claimed(&rt, CLIENT2, PROVIDER1, 2, &alloc2, 0, sector);
            h.check_state(&rt);
        }
        {
            // Can't find claim for wrong client
            rt.replace_state(&prior_state);
            let mut reqs = vec![
                make_claim_req(1, &alloc1, sector, expiry),
                make_claim_req(2, &alloc2, sector, expiry),
            ];
            reqs[1].client = CLIENT1;
            let ret = h.claim_allocations(&mut rt, PROVIDER1, reqs, size, false).unwrap();
            assert_eq!(ret.batch_info.codes(), vec![ExitCode::OK, ExitCode::USR_NOT_FOUND]);
            assert_eq!(ret.claimed_space, BigInt::from(size));
            assert_alloc_claimed(&rt, CLIENT1, PROVIDER1, 1, &alloc1, 0, sector);
            assert_allocation(&rt, CLIENT2, 2, &alloc2);
            h.check_state(&rt);
        }
        {
            // Can't claim for other provider
            rt.replace_state(&prior_state);
            let reqs = vec![
                make_claim_req(2, &alloc2, sector, expiry),
                make_claim_req(3, &alloc3, sector, expiry), // Different provider
            ];
            let ret = h.claim_allocations(&mut rt, PROVIDER1, reqs, size, false).unwrap();
            assert_eq!(ret.batch_info.codes(), vec![ExitCode::OK, ExitCode::USR_FORBIDDEN]);
            assert_eq!(ret.claimed_space, BigInt::from(size));
            assert_alloc_claimed(&rt, CLIENT1, PROVIDER1, 2, &alloc2, 0, sector);
            assert_allocation(&rt, CLIENT1, 3, &alloc3);
            h.check_state(&rt);
        }
        {
            // Mismatched data / size
            rt.replace_state(&prior_state);
            let mut reqs = vec![
                make_claim_req(1, &alloc1, sector, expiry),
                make_claim_req(2, &alloc2, sector, expiry),
            ];
            reqs[0].data =
                Cid::from_str("bafyreibjo4xmgaevkgud7mbifn3dzp4v4lyaui4yvqp3f2bqwtxcjrdqg4")
                    .unwrap();
            reqs[1].size = PaddedPieceSize(size + 1);
            let ret = h.claim_allocations(&mut rt, PROVIDER1, reqs, 0, false).unwrap();
            assert_eq!(
                ret.batch_info.codes(),
                vec![ExitCode::USR_FORBIDDEN, ExitCode::USR_FORBIDDEN]
            );
            assert_eq!(ret.claimed_space, BigInt::zero());
            h.check_state(&rt);
        }
        {
            // Expired allocation
            rt.replace_state(&prior_state);
            let reqs = vec![make_claim_req(1, &alloc1, sector, expiry)];
            rt.set_epoch(alloc1.expiration + 1);
            let ret = h.claim_allocations(&mut rt, PROVIDER1, reqs, 0, false).unwrap();
            assert_eq!(ret.batch_info.codes(), vec![ExitCode::USR_FORBIDDEN]);
            assert_eq!(ret.claimed_space, BigInt::zero());
            h.check_state(&rt);
        }
        {
            // Sector expiration too soon
            rt.replace_state(&prior_state);
            let reqs = vec![make_claim_req(1, &alloc1, sector, alloc1.term_min - 1)];
            let ret = h.claim_allocations(&mut rt, PROVIDER1, reqs, 0, false).unwrap();
            assert_eq!(ret.batch_info.codes(), vec![ExitCode::USR_FORBIDDEN]);
            // Sector expiration too late
            let reqs = vec![make_claim_req(1, &alloc1, sector, alloc1.term_max + 1)];
            let ret = h.claim_allocations(&mut rt, PROVIDER1, reqs, 0, false).unwrap();
            assert_eq!(ret.batch_info.codes(), vec![ExitCode::USR_FORBIDDEN]);
            assert_eq!(ret.claimed_space, BigInt::zero());
            h.check_state(&rt);
        }
<<<<<<< HEAD
    }

    #[test]
    fn get_claims() {
        let (h, mut rt) = new_harness();
        let size = MINIMUM_VERIFIED_ALLOCATION_SIZE as u64;
        let sector = 0;
        let start = 0;
        let min_term = MINIMUM_VERIFIED_ALLOCATION_TERM;
        let max_term = min_term + 1000;

        let claim1 = make_claim("1", CLIENT1, PROVIDER1, size, min_term, max_term, start, sector);
        let claim2 = make_claim("2", CLIENT1, PROVIDER1, size, min_term, max_term, start, sector);
        let claim3 = make_claim("3", CLIENT1, PROVIDER2, size, min_term, max_term, start, sector);
        let id1 = h.create_claim(&mut rt, &claim1).unwrap();
        let id2 = h.create_claim(&mut rt, &claim2).unwrap();
        let id3 = h.create_claim(&mut rt, &claim3).unwrap();

        {
            // Get multiple
            let ret = h.get_claims(&mut rt, PROVIDER1, vec![id1, id2]).unwrap();
            assert_eq!(2, ret.batch_info.success_count);
            assert_eq!(claim1, ret.claims[0]);
            assert_eq!(claim2, ret.claims[1]);
        }
        {
            // Wrong provider
            let ret = h.get_claims(&mut rt, PROVIDER1, vec![id3]).unwrap();
            assert_eq!(0, ret.batch_info.success_count);
        }
        {
            // Mixed bag
            let ret = h.get_claims(&mut rt, PROVIDER1, vec![id1, id3, id2]).unwrap();
            assert_eq!(2, ret.batch_info.success_count);
            assert_eq!(claim1, ret.claims[0]);
            assert_eq!(claim2, ret.claims[1]);
            assert_eq!(
                vec![FailCode { idx: 1, code: ExitCode::USR_NOT_FOUND }],
                ret.batch_info.fail_codes
            );
        }
        h.check_state(&rt);
    }

    #[test]
    fn extend_claims_basic() {
        let (h, mut rt) = new_harness();
        let size = MINIMUM_VERIFIED_ALLOCATION_SIZE as u64;
        let sector = 0;
        let start = 0;
        let min_term = MINIMUM_VERIFIED_ALLOCATION_TERM;
        let max_term = min_term + 1000;

        let claim1 = make_claim("1", CLIENT1, PROVIDER1, size, min_term, max_term, start, sector);
        let claim2 = make_claim("2", CLIENT1, PROVIDER1, size, min_term, max_term, start, sector);
        let claim3 = make_claim("3", CLIENT1, PROVIDER2, size, min_term, max_term, start, sector);

        let id1 = h.create_claim(&mut rt, &claim1).unwrap();
        let id2 = h.create_claim(&mut rt, &claim2).unwrap();
        let id3 = h.create_claim(&mut rt, &claim3).unwrap();

        // Extend claim terms and verify return value.
        let params = ExtendClaimTermsParams {
            terms: vec![
                ClaimTerm { provider: PROVIDER1, claim_id: id1, term_max: max_term + 1 },
                ClaimTerm { provider: PROVIDER1, claim_id: id2, term_max: max_term + 2 },
                ClaimTerm { provider: PROVIDER2, claim_id: id3, term_max: max_term + 3 },
            ],
        };
        rt.set_caller(*ACCOUNT_ACTOR_CODE_ID, Address::new_id(CLIENT1));
        let ret = h.extend_claim_terms(&mut rt, &params).unwrap();
        assert_eq!(ret.codes(), vec![ExitCode::OK, ExitCode::OK, ExitCode::OK]);

        // Verify state directly.
        assert_claim(&rt, PROVIDER1, id1, &Claim { term_max: max_term + 1, ..claim1 });
        assert_claim(&rt, PROVIDER1, id2, &Claim { term_max: max_term + 2, ..claim2 });
        assert_claim(&rt, PROVIDER2, id3, &Claim { term_max: max_term + 3, ..claim3 });
        h.check_state(&rt);
    }

    #[test]
    fn extend_claims_edge_cases() {
        let (h, mut rt) = new_harness();
        let size = MINIMUM_VERIFIED_ALLOCATION_SIZE as u64;
        let sector = 0;
        let start = 0;
        let min_term = MINIMUM_VERIFIED_ALLOCATION_TERM;
        let max_term = min_term + 1000;

        let claim = make_claim("1", CLIENT1, PROVIDER1, size, min_term, max_term, start, sector);

        // Basic success case with no-op extension
        {
            let claim_id = h.create_claim(&mut rt, &claim).unwrap();
            let params = ExtendClaimTermsParams {
                terms: vec![ClaimTerm { provider: PROVIDER1, claim_id, term_max: max_term }],
            };
            rt.set_caller(*ACCOUNT_ACTOR_CODE_ID, Address::new_id(CLIENT1));
            let ret = h.extend_claim_terms(&mut rt, &params).unwrap();
            assert_eq!(ret.codes(), vec![ExitCode::OK]);
            rt.verify()
        }
        // Mismatched client is forbidden
        {
            let claim_id = h.create_claim(&mut rt, &claim).unwrap();
            let params = ExtendClaimTermsParams {
                terms: vec![ClaimTerm { provider: PROVIDER1, claim_id, term_max: max_term }],
            };
            rt.set_caller(*ACCOUNT_ACTOR_CODE_ID, Address::new_id(CLIENT2));
            let ret = h.extend_claim_terms(&mut rt, &params).unwrap();
            assert_eq!(ret.codes(), vec![ExitCode::USR_FORBIDDEN]);
            rt.verify()
        }
        // Mismatched provider is not found
        {
            let claim_id = h.create_claim(&mut rt, &claim).unwrap();
            let params = ExtendClaimTermsParams {
                terms: vec![ClaimTerm { provider: PROVIDER2, claim_id, term_max: max_term }],
            };
            rt.set_caller(*ACCOUNT_ACTOR_CODE_ID, Address::new_id(CLIENT1));
            let ret = h.extend_claim_terms(&mut rt, &params).unwrap();
            assert_eq!(ret.codes(), vec![ExitCode::USR_NOT_FOUND]);
            rt.verify()
        }
        // Term in excess of limit is denied
        {
            let claim_id = h.create_claim(&mut rt, &claim).unwrap();
            let params = ExtendClaimTermsParams {
                terms: vec![ClaimTerm {
                    provider: PROVIDER1,
                    claim_id,
                    term_max: MAXIMUM_VERIFIED_ALLOCATION_TERM + 1,
                }],
            };
            rt.set_caller(*ACCOUNT_ACTOR_CODE_ID, Address::new_id(CLIENT1));
            let ret = h.extend_claim_terms(&mut rt, &params).unwrap();
            assert_eq!(ret.codes(), vec![ExitCode::USR_ILLEGAL_ARGUMENT]);
            rt.verify()
        }
        // Reducing term is denied.
        {
            let claim_id = h.create_claim(&mut rt, &claim).unwrap();
            let params = ExtendClaimTermsParams {
                terms: vec![ClaimTerm { provider: PROVIDER1, claim_id, term_max: max_term - 1 }],
            };
            rt.set_caller(*ACCOUNT_ACTOR_CODE_ID, Address::new_id(CLIENT1));
            let ret = h.extend_claim_terms(&mut rt, &params).unwrap();
            assert_eq!(ret.codes(), vec![ExitCode::USR_ILLEGAL_ARGUMENT]);
            rt.verify()
        }
        // Extending an already-expired claim is ok
        {
            let claim_id = h.create_claim(&mut rt, &claim).unwrap();
            let params = ExtendClaimTermsParams {
                terms: vec![ClaimTerm {
                    provider: PROVIDER1,
                    claim_id,
                    term_max: MAXIMUM_VERIFIED_ALLOCATION_TERM,
                }],
            };
            rt.set_caller(*ACCOUNT_ACTOR_CODE_ID, Address::new_id(CLIENT1));
            rt.set_epoch(max_term + 1);
            let ret = h.extend_claim_terms(&mut rt, &params).unwrap();
            assert_eq!(ret.codes(), vec![ExitCode::OK]);
            rt.verify()
        }
        h.check_state(&rt);
    }

    #[test]
    fn expire_claims() {
        let (h, mut rt) = new_harness();
        let term_start = 0;
        let term_min = MINIMUM_VERIFIED_ALLOCATION_TERM;
        let sector = 0;

        // expires at term_start + term_min + 100
        let claim1 = make_claim(
            "1",
            CLIENT1,
            PROVIDER1,
            ALLOC_SIZE,
            term_min,
            term_min + 100,
            term_start,
            sector,
        );
        // expires at term_start + 200 + term_min (i.e. 100 epochs later)
        let claim2 = make_claim(
            "2",
            CLIENT1,
            PROVIDER1,
            ALLOC_SIZE * 2,
            term_min,
            term_min,
            term_start + 200,
            sector,
        );

        let id1 = h.create_claim(&mut rt, &claim1).unwrap();
        let id2 = h.create_claim(&mut rt, &claim2).unwrap();
        let state_with_allocs: State = rt.get_state();

        // Removal of expired claims shares most of its implementation with removing expired allocations.
        // The full test suite is not duplicated here,   simple ones to ensure that the expiration
        // is correctly computed.

        // None expired yet
        rt.set_epoch(term_start + term_min + 99);
        let ret = h.remove_expired_claims(&mut rt, PROVIDER1, vec![id1, id2]).unwrap();
        assert_eq!(vec![1, 2], ret.considered);
        assert_eq!(vec![ExitCode::USR_FORBIDDEN, ExitCode::USR_FORBIDDEN], ret.results.codes());

        // One expired
        rt.set_epoch(term_start + term_min + 100);
        let ret = h.remove_expired_claims(&mut rt, PROVIDER1, vec![id1, id2]).unwrap();
        assert_eq!(vec![1, 2], ret.considered);
        assert_eq!(vec![ExitCode::OK, ExitCode::USR_FORBIDDEN], ret.results.codes());

        // Both now expired
        rt.set_epoch(term_start + term_min + 200);
        let ret = h.remove_expired_claims(&mut rt, PROVIDER1, vec![id1, id2]).unwrap();
        assert_eq!(vec![1, 2], ret.considered);
        assert_eq!(vec![ExitCode::USR_NOT_FOUND, ExitCode::OK], ret.results.codes());

        // Reset state, and show that specifying none removes only expired allocations
        rt.set_epoch(term_start + term_min);
        rt.replace_state(&state_with_allocs);
        let ret = h.remove_expired_claims(&mut rt, PROVIDER1, vec![]).unwrap();
        assert_eq!(Vec::<AllocationID>::new(), ret.considered);
        assert_eq!(Vec::<ExitCode>::new(), ret.results.codes());
        assert!(h.load_claim(&mut rt, PROVIDER1, id1).is_some());
        assert!(h.load_claim(&mut rt, PROVIDER1, id2).is_some());

        rt.set_epoch(term_start + term_min + 200);
        let ret = h.remove_expired_claims(&mut rt, PROVIDER1, vec![]).unwrap();
        assert_eq!(vec![1, 2], ret.considered);
        assert_eq!(vec![ExitCode::OK, ExitCode::OK], ret.results.codes());
        assert!(h.load_claim(&mut rt, PROVIDER1, id1).is_none()); // removed
        assert!(h.load_claim(&mut rt, PROVIDER1, id2).is_none()); // removed
        h.check_state(&rt);
    }

    #[test]
    fn claims_restricted_correctly() {
        let (h, mut rt) = new_harness();
        let size = MINIMUM_VERIFIED_ALLOCATION_SIZE as u64;
        let sector = 0;
        let start = 0;
        let min_term = MINIMUM_VERIFIED_ALLOCATION_TERM;
        let max_term = min_term + 1000;

        let claim1 = make_claim("1", CLIENT1, PROVIDER1, size, min_term, max_term, start, sector);

        let id1 = h.create_claim(&mut rt, &claim1).unwrap();

        // First, let's extend some claims

        let params = ExtendClaimTermsParams {
            terms: vec![ClaimTerm { provider: PROVIDER1, claim_id: id1, term_max: max_term + 1 }],
        };

        // set caller to not-builtin
        rt.set_caller(make_identity_cid(b"1234"), Address::new_id(CLIENT1));

        // cannot call the unexported extend method num
        expect_abort_contains_message(
            ExitCode::USR_FORBIDDEN,
            "must be built-in",
            h.extend_claim_terms(&mut rt, &params),
        );

        // can call the exported method num

        rt.expect_validate_caller_any();
        let ret: ExtendClaimTermsReturn = rt
            .call::<Actor>(
                Method::ExtendClaimTermsExported as MethodNum,
                IpldBlock::serialize_cbor(&params).unwrap(),
            )
            .unwrap()
            .unwrap()
            .deserialize()
            .expect("failed to deserialize extend claim terms return");

        rt.verify();

        assert_eq!(ret.codes(), vec![ExitCode::OK]);

        // Now let's Get those Claims, and check them

        let params = GetClaimsParams { claim_ids: vec![id1], provider: PROVIDER1 };

        // cannot call the unexported extend method num
        expect_abort_contains_message(
            ExitCode::USR_FORBIDDEN,
            "must be built-in",
            rt.call::<Actor>(
                Method::GetClaims as MethodNum,
                IpldBlock::serialize_cbor(&params).unwrap(),
            ),
        );

        rt.verify();

        // can call the exported method num
        rt.expect_validate_caller_any();
        let ret: GetClaimsReturn = rt
            .call::<Actor>(
                Method::GetClaimsExported as MethodNum,
                IpldBlock::serialize_cbor(&params).unwrap(),
            )
            .unwrap()
            .unwrap()
            .deserialize()
            .expect("failed to deserialize get claims return");

        rt.verify();

        assert_eq!(ret.batch_info.codes(), vec![ExitCode::OK]);
        assert_eq!(ret.claims, vec![Claim { term_max: max_term + 1, ..claim1 }]);

        h.check_state(&rt);
    }
}

mod datacap {
    use frc46_token::receiver::FRC46_TOKEN_TYPE;
    use fvm_actor_utils::receiver::UniversalReceiverParams;
    use fvm_shared::address::Address;
    use fvm_shared::econ::TokenAmount;
    use fvm_shared::error::ExitCode;
    use fvm_shared::{ActorID, MethodNum};

    use fil_actor_verifreg::{Actor as VerifregActor, Claim, Method, State};
    use fil_actors_runtime::cbor::serialize;
    use fil_actors_runtime::runtime::policy_constants::{
        MAXIMUM_VERIFIED_ALLOCATION_EXPIRATION, MAXIMUM_VERIFIED_ALLOCATION_TERM,
        MINIMUM_VERIFIED_ALLOCATION_SIZE, MINIMUM_VERIFIED_ALLOCATION_TERM,
    };
    use fil_actors_runtime::test_utils::*;
    use fil_actors_runtime::{
        BatchReturn, DATACAP_TOKEN_ACTOR_ADDR, EPOCHS_IN_YEAR, STORAGE_MARKET_ACTOR_ADDR,
    };
    use fvm_ipld_encoding::ipld_block::IpldBlock;
    use harness::*;
=======
    }
>>>>>>> 0bccc7a8

    #[test]
    fn get_claims() {
        let (h, mut rt) = new_harness();
        let size = MINIMUM_VERIFIED_ALLOCATION_SIZE as u64;
        let sector = 0;
        let start = 0;
        let min_term = MINIMUM_VERIFIED_ALLOCATION_TERM;
        let max_term = min_term + 1000;

        let claim1 = make_claim("1", CLIENT1, PROVIDER1, size, min_term, max_term, start, sector);
        let claim2 = make_claim("2", CLIENT1, PROVIDER1, size, min_term, max_term, start, sector);
        let claim3 = make_claim("3", CLIENT1, PROVIDER2, size, min_term, max_term, start, sector);
        let id1 = h.create_claim(&mut rt, &claim1).unwrap();
        let id2 = h.create_claim(&mut rt, &claim2).unwrap();
        let id3 = h.create_claim(&mut rt, &claim3).unwrap();

        {
            // Get multiple
            let ret = h.get_claims(&mut rt, PROVIDER1, vec![id1, id2]).unwrap();
            assert_eq!(2, ret.batch_info.success_count);
            assert_eq!(claim1, ret.claims[0]);
            assert_eq!(claim2, ret.claims[1]);
        }
        {
            // Wrong provider
            let ret = h.get_claims(&mut rt, PROVIDER1, vec![id3]).unwrap();
            assert_eq!(0, ret.batch_info.success_count);
        }
        {
            // Mixed bag
            let ret = h.get_claims(&mut rt, PROVIDER1, vec![id1, id3, id2]).unwrap();
            assert_eq!(2, ret.batch_info.success_count);
            assert_eq!(claim1, ret.claims[0]);
            assert_eq!(claim2, ret.claims[1]);
            assert_eq!(
                vec![FailCode { idx: 1, code: ExitCode::USR_NOT_FOUND }],
                ret.batch_info.fail_codes
            );
        }
        h.check_state(&rt);
    }

    const CLIENT1: ActorID = 101;
    const CLIENT2: ActorID = 102;
    const PROVIDER1: ActorID = 301;
    const PROVIDER2: ActorID = 302;
    const SIZE: u64 = MINIMUM_VERIFIED_ALLOCATION_SIZE as u64;
    const BATCH_EMPTY: BatchReturn = BatchReturn::empty();

    #[test]
<<<<<<< HEAD
    fn receive_tokens_make_allocs() {
        let (h, mut rt) = new_harness();
        add_miner(&mut rt, PROVIDER1);
        add_miner(&mut rt, PROVIDER2);

        {
            let reqs = vec![
                make_alloc_req(&rt, PROVIDER1, SIZE),
                make_alloc_req(&rt, PROVIDER2, SIZE * 2),
            ];
            let payload = make_receiver_hook_token_payload(CLIENT1, reqs.clone(), vec![], SIZE * 3);
            h.receive_tokens(&mut rt, payload, BatchReturn::ok(2), BATCH_EMPTY, vec![1, 2], 0)
                .unwrap();

            // Verify allocations in state.
            assert_allocation(&rt, CLIENT1, 1, &alloc_from_req(CLIENT1, &reqs[0]));
            assert_allocation(&rt, CLIENT1, 2, &alloc_from_req(CLIENT1, &reqs[1]));
            let st: State = rt.get_state();
            assert_eq!(3, st.next_allocation_id);
        }
        {
            // Make another allocation from a different client
            let reqs = vec![make_alloc_req(&rt, PROVIDER1, SIZE)];
            let payload = make_receiver_hook_token_payload(CLIENT2, reqs.clone(), vec![], SIZE);
            h.receive_tokens(&mut rt, payload, BatchReturn::ok(1), BATCH_EMPTY, vec![3], 0)
                .unwrap();

            // Verify allocations in state.
            assert_allocation(&rt, CLIENT2, 3, &alloc_from_req(CLIENT2, &reqs[0]));
            let st: State = rt.get_state();
            assert_eq!(4, st.next_allocation_id);
        }
        h.check_state(&rt);
    }

    #[test]
    fn receive_tokens_extend_claims() {
        let (h, mut rt) = new_harness();

        let term_min = MINIMUM_VERIFIED_ALLOCATION_TERM;
        let term_max = term_min + 100;
        let term_start = 100;
        let sector = 1234;
        rt.set_epoch(term_start);
        let claim1 =
            make_claim("1", CLIENT1, PROVIDER1, SIZE, term_min, term_max, term_start, sector);
        let claim2 =
            make_claim("2", CLIENT2, PROVIDER2, SIZE * 2, term_min, term_max, term_start, sector);

        let cid1 = h.create_claim(&mut rt, &claim1).unwrap();
        let cid2 = h.create_claim(&mut rt, &claim2).unwrap();

        let reqs = vec![
            make_extension_req(PROVIDER1, cid1, term_max + 1000),
            make_extension_req(PROVIDER2, cid2, term_max + 2000),
        ];
        // Client1 extends both claims
        let payload = make_receiver_hook_token_payload(CLIENT1, vec![], reqs, SIZE * 3);
        h.receive_tokens(&mut rt, payload, BATCH_EMPTY, BatchReturn::ok(2), vec![], SIZE * 3)
            .unwrap();

        // Verify claims in state.
        assert_claim(&rt, PROVIDER1, cid1, &Claim { term_max: term_max + 1000, ..claim1 });
        assert_claim(&rt, PROVIDER2, cid2, &Claim { term_max: term_max + 2000, ..claim2 });
=======
    fn extend_claims_basic() {
        let (h, mut rt) = new_harness();
        let size = MINIMUM_VERIFIED_ALLOCATION_SIZE as u64;
        let sector = 0;
        let start = 0;
        let min_term = MINIMUM_VERIFIED_ALLOCATION_TERM;
        let max_term = min_term + 1000;

        let claim1 = make_claim("1", CLIENT1, PROVIDER1, size, min_term, max_term, start, sector);
        let claim2 = make_claim("2", CLIENT1, PROVIDER1, size, min_term, max_term, start, sector);
        let claim3 = make_claim("3", CLIENT1, PROVIDER2, size, min_term, max_term, start, sector);

        let id1 = h.create_claim(&mut rt, &claim1).unwrap();
        let id2 = h.create_claim(&mut rt, &claim2).unwrap();
        let id3 = h.create_claim(&mut rt, &claim3).unwrap();

        // Extend claim terms and verify return value.
        let params = ExtendClaimTermsParams {
            terms: vec![
                ClaimTerm { provider: PROVIDER1, claim_id: id1, term_max: max_term + 1 },
                ClaimTerm { provider: PROVIDER1, claim_id: id2, term_max: max_term + 2 },
                ClaimTerm { provider: PROVIDER2, claim_id: id3, term_max: max_term + 3 },
            ],
        };
        rt.set_caller(*ACCOUNT_ACTOR_CODE_ID, Address::new_id(CLIENT1));
        let ret = h.extend_claim_terms(&mut rt, &params).unwrap();
        assert_eq!(ret.codes(), vec![ExitCode::OK, ExitCode::OK, ExitCode::OK]);

        // Verify state directly.
        assert_claim(&rt, PROVIDER1, id1, &Claim { term_max: max_term + 1, ..claim1 });
        assert_claim(&rt, PROVIDER1, id2, &Claim { term_max: max_term + 2, ..claim2 });
        assert_claim(&rt, PROVIDER2, id3, &Claim { term_max: max_term + 3, ..claim3 });
>>>>>>> 0bccc7a8
        h.check_state(&rt);
    }

    #[test]
<<<<<<< HEAD
    fn receive_tokens_make_alloc_and_extend_claims() {
        let (h, mut rt) = new_harness();
        add_miner(&mut rt, PROVIDER1);
        add_miner(&mut rt, PROVIDER2);

        let alloc_reqs =
            vec![make_alloc_req(&rt, PROVIDER1, SIZE), make_alloc_req(&rt, PROVIDER2, SIZE * 2)];

        let term_min = MINIMUM_VERIFIED_ALLOCATION_TERM;
        let term_max = term_min + 100;
        let term_start = 100;
        let sector = 1234;
        rt.set_epoch(term_start);
        let claim1 =
            make_claim("1", CLIENT1, PROVIDER1, SIZE, term_min, term_max, term_start, sector);
        let claim2 =
            make_claim("2", CLIENT2, PROVIDER2, SIZE * 2, term_min, term_max, term_start, sector);
        let cid1 = h.create_claim(&mut rt, &claim1).unwrap();
        let cid2 = h.create_claim(&mut rt, &claim2).unwrap();

        let ext_reqs = vec![
            make_extension_req(PROVIDER1, cid1, term_max + 1000),
            make_extension_req(PROVIDER2, cid2, term_max + 2000),
        ];

        // CLIENT1 makes two new allocations and extends two existing claims.
        let payload =
            make_receiver_hook_token_payload(CLIENT1, alloc_reqs.clone(), ext_reqs, SIZE * 6);
        h.receive_tokens(
            &mut rt,
            payload,
            BatchReturn::ok(2),
            BatchReturn::ok(2),
            vec![3, 4],
            claim1.size.0 + claim2.size.0,
        )
        .unwrap();

        // Verify state.
        assert_allocation(&rt, CLIENT1, 3, &alloc_from_req(CLIENT1, &alloc_reqs[0]));
        assert_allocation(&rt, CLIENT1, 4, &alloc_from_req(CLIENT1, &alloc_reqs[1]));
        assert_claim(&rt, PROVIDER1, cid1, &Claim { term_max: term_max + 1000, ..claim1 });
        assert_claim(&rt, PROVIDER2, cid2, &Claim { term_max: term_max + 2000, ..claim2 });

        let st: State = rt.get_state();
        assert_eq!(5, st.next_allocation_id);
=======
    fn extend_claims_edge_cases() {
        let (h, mut rt) = new_harness();
        let size = MINIMUM_VERIFIED_ALLOCATION_SIZE as u64;
        let sector = 0;
        let start = 0;
        let min_term = MINIMUM_VERIFIED_ALLOCATION_TERM;
        let max_term = min_term + 1000;

        let claim = make_claim("1", CLIENT1, PROVIDER1, size, min_term, max_term, start, sector);

        // Basic success case with no-op extension
        {
            let claim_id = h.create_claim(&mut rt, &claim).unwrap();
            let params = ExtendClaimTermsParams {
                terms: vec![ClaimTerm { provider: PROVIDER1, claim_id, term_max: max_term }],
            };
            rt.set_caller(*ACCOUNT_ACTOR_CODE_ID, Address::new_id(CLIENT1));
            let ret = h.extend_claim_terms(&mut rt, &params).unwrap();
            assert_eq!(ret.codes(), vec![ExitCode::OK]);
            rt.verify()
        }
        // Mismatched client is forbidden
        {
            let claim_id = h.create_claim(&mut rt, &claim).unwrap();
            let params = ExtendClaimTermsParams {
                terms: vec![ClaimTerm { provider: PROVIDER1, claim_id, term_max: max_term }],
            };
            rt.set_caller(*ACCOUNT_ACTOR_CODE_ID, Address::new_id(CLIENT2));
            let ret = h.extend_claim_terms(&mut rt, &params).unwrap();
            assert_eq!(ret.codes(), vec![ExitCode::USR_FORBIDDEN]);
            rt.verify()
        }
        // Mismatched provider is not found
        {
            let claim_id = h.create_claim(&mut rt, &claim).unwrap();
            let params = ExtendClaimTermsParams {
                terms: vec![ClaimTerm { provider: PROVIDER2, claim_id, term_max: max_term }],
            };
            rt.set_caller(*ACCOUNT_ACTOR_CODE_ID, Address::new_id(CLIENT1));
            let ret = h.extend_claim_terms(&mut rt, &params).unwrap();
            assert_eq!(ret.codes(), vec![ExitCode::USR_NOT_FOUND]);
            rt.verify()
        }
        // Term in excess of limit is denied
        {
            let claim_id = h.create_claim(&mut rt, &claim).unwrap();
            let params = ExtendClaimTermsParams {
                terms: vec![ClaimTerm {
                    provider: PROVIDER1,
                    claim_id,
                    term_max: MAXIMUM_VERIFIED_ALLOCATION_TERM + 1,
                }],
            };
            rt.set_caller(*ACCOUNT_ACTOR_CODE_ID, Address::new_id(CLIENT1));
            let ret = h.extend_claim_terms(&mut rt, &params).unwrap();
            assert_eq!(ret.codes(), vec![ExitCode::USR_ILLEGAL_ARGUMENT]);
            rt.verify()
        }
        // Reducing term is denied.
        {
            let claim_id = h.create_claim(&mut rt, &claim).unwrap();
            let params = ExtendClaimTermsParams {
                terms: vec![ClaimTerm { provider: PROVIDER1, claim_id, term_max: max_term - 1 }],
            };
            rt.set_caller(*ACCOUNT_ACTOR_CODE_ID, Address::new_id(CLIENT1));
            let ret = h.extend_claim_terms(&mut rt, &params).unwrap();
            assert_eq!(ret.codes(), vec![ExitCode::USR_ILLEGAL_ARGUMENT]);
            rt.verify()
        }
        // Extending an already-expired claim is ok
        {
            let claim_id = h.create_claim(&mut rt, &claim).unwrap();
            let params = ExtendClaimTermsParams {
                terms: vec![ClaimTerm {
                    provider: PROVIDER1,
                    claim_id,
                    term_max: MAXIMUM_VERIFIED_ALLOCATION_TERM,
                }],
            };
            rt.set_caller(*ACCOUNT_ACTOR_CODE_ID, Address::new_id(CLIENT1));
            rt.set_epoch(max_term + 1);
            let ret = h.extend_claim_terms(&mut rt, &params).unwrap();
            assert_eq!(ret.codes(), vec![ExitCode::OK]);
            rt.verify()
        }
>>>>>>> 0bccc7a8
        h.check_state(&rt);
    }

    #[test]
<<<<<<< HEAD
    fn receive_requires_datacap_caller() {
        let (h, mut rt) = new_harness();
        add_miner(&mut rt, PROVIDER1);

        // Use full allowance.
        h.use_bytes(&mut rt, &CLIENT, &allowance).unwrap();
        // Fail to use any more because client was removed.
        expect_abort(ExitCode::USR_NOT_FOUND, h.use_bytes(&mut rt, &CLIENT, &allowance));
        h.check_state(&rt)
=======
    fn expire_claims() {
        let (h, mut rt) = new_harness();
        let term_start = 0;
        let term_min = MINIMUM_VERIFIED_ALLOCATION_TERM;
        let sector = 0;

        // expires at term_start + term_min + 100
        let claim1 = make_claim(
            "1",
            CLIENT1,
            PROVIDER1,
            ALLOC_SIZE,
            term_min,
            term_min + 100,
            term_start,
            sector,
        );
        // expires at term_start + 200 + term_min (i.e. 100 epochs later)
        let claim2 = make_claim(
            "2",
            CLIENT1,
            PROVIDER1,
            ALLOC_SIZE * 2,
            term_min,
            term_min,
            term_start + 200,
            sector,
        );

        let id1 = h.create_claim(&mut rt, &claim1).unwrap();
        let id2 = h.create_claim(&mut rt, &claim2).unwrap();
        let state_with_allocs: State = rt.get_state();

        // Removal of expired claims shares most of its implementation with removing expired allocations.
        // The full test suite is not duplicated here,   simple ones to ensure that the expiration
        // is correctly computed.

        // None expired yet
        rt.set_epoch(term_start + term_min + 99);
        let ret = h.remove_expired_claims(&mut rt, PROVIDER1, vec![id1, id2]).unwrap();
        assert_eq!(vec![1, 2], ret.considered);
        assert_eq!(vec![ExitCode::USR_FORBIDDEN, ExitCode::USR_FORBIDDEN], ret.results.codes());

        // One expired
        rt.set_epoch(term_start + term_min + 100);
        let ret = h.remove_expired_claims(&mut rt, PROVIDER1, vec![id1, id2]).unwrap();
        assert_eq!(vec![1, 2], ret.considered);
        assert_eq!(vec![ExitCode::OK, ExitCode::USR_FORBIDDEN], ret.results.codes());

        // Both now expired
        rt.set_epoch(term_start + term_min + 200);
        let ret = h.remove_expired_claims(&mut rt, PROVIDER1, vec![id1, id2]).unwrap();
        assert_eq!(vec![1, 2], ret.considered);
        assert_eq!(vec![ExitCode::USR_NOT_FOUND, ExitCode::OK], ret.results.codes());

        // Reset state, and show that specifying none removes only expired allocations
        rt.set_epoch(term_start + term_min);
        rt.replace_state(&state_with_allocs);
        let ret = h.remove_expired_claims(&mut rt, PROVIDER1, vec![]).unwrap();
        assert_eq!(Vec::<AllocationID>::new(), ret.considered);
        assert_eq!(Vec::<ExitCode>::new(), ret.results.codes());
        assert!(h.load_claim(&mut rt, PROVIDER1, id1).is_some());
        assert!(h.load_claim(&mut rt, PROVIDER1, id2).is_some());

        rt.set_epoch(term_start + term_min + 200);
        let ret = h.remove_expired_claims(&mut rt, PROVIDER1, vec![]).unwrap();
        assert_eq!(vec![1, 2], ret.considered);
        assert_eq!(vec![ExitCode::OK, ExitCode::OK], ret.results.codes());
        assert!(h.load_claim(&mut rt, PROVIDER1, id1).is_none()); // removed
        assert!(h.load_claim(&mut rt, PROVIDER1, id2).is_none()); // removed
        h.check_state(&rt);
>>>>>>> 0bccc7a8
    }

    #[test]
    fn claims_restricted_correctly() {
        let (h, mut rt) = new_harness();
<<<<<<< HEAD
        rt.expect_validate_caller_addr(vec![STORAGE_MARKET_ACTOR_ADDR]);
        rt.set_caller(*POWER_ACTOR_CODE_ID, STORAGE_POWER_ACTOR_ADDR);
        let params = UseBytesParams {
            address: *CLIENT,
            deal_size: rt.policy.minimum_verified_deal_size.clone(),
        };

        rt.set_caller(*MARKET_ACTOR_CODE_ID, *STORAGE_MARKET_ACTOR_ADDR); // Wrong caller
        rt.expect_validate_caller_addr(vec![*DATACAP_TOKEN_ACTOR_ADDR]);
        expect_abort_contains_message(
            ExitCode::USR_FORBIDDEN,
            "caller address",
            rt.call::<VerifregActor>(
                Method::UniversalReceiverHook as MethodNum,
                IpldBlock::serialize_cbor(&params).unwrap(),
            ),
        );
        rt.verify();
=======
        let size = MINIMUM_VERIFIED_ALLOCATION_SIZE as u64;
        let sector = 0;
        let start = 0;
        let min_term = MINIMUM_VERIFIED_ALLOCATION_TERM;
        let max_term = min_term + 1000;

        let claim1 = make_claim("1", CLIENT1, PROVIDER1, size, min_term, max_term, start, sector);

        let id1 = h.create_claim(&mut rt, &claim1).unwrap();

        // First, let's extend some claims

        let params = ExtendClaimTermsParams {
            terms: vec![ClaimTerm { provider: PROVIDER1, claim_id: id1, term_max: max_term + 1 }],
        };

        // set caller to not-builtin
        rt.set_caller(make_identity_cid(b"1234"), Address::new_id(CLIENT1));

        // cannot call the unexported extend method num
        expect_abort_contains_message(
            ExitCode::USR_FORBIDDEN,
            "must be built-in",
            h.extend_claim_terms(&mut rt, &params),
        );

        // can call the exported method num

        rt.expect_validate_caller_any();
        let ret: ExtendClaimTermsReturn = rt
            .call::<Actor>(
                Method::ExtendClaimTermsExported as MethodNum,
                IpldBlock::serialize_cbor(&params).unwrap(),
            )
            .unwrap()
            .unwrap()
            .deserialize()
            .expect("failed to deserialize extend claim terms return");

        rt.verify();

        assert_eq!(ret.codes(), vec![ExitCode::OK]);

        // Now let's Get those Claims, and check them

        let params = GetClaimsParams { claim_ids: vec![id1], provider: PROVIDER1 };

        // cannot call the unexported extend method num
        expect_abort_contains_message(
            ExitCode::USR_FORBIDDEN,
            "must be built-in",
            rt.call::<Actor>(
                Method::GetClaims as MethodNum,
                IpldBlock::serialize_cbor(&params).unwrap(),
            ),
        );

        rt.verify();

        // can call the exported method num
        rt.expect_validate_caller_any();
        let ret: GetClaimsReturn = rt
            .call::<Actor>(
                Method::GetClaimsExported as MethodNum,
                IpldBlock::serialize_cbor(&params).unwrap(),
            )
            .unwrap()
            .unwrap()
            .deserialize()
            .expect("failed to deserialize get claims return");

        rt.verify();

        assert_eq!(ret.batch_info.codes(), vec![ExitCode::OK]);
        assert_eq!(ret.claims, vec![Claim { term_max: max_term + 1, ..claim1 }]);

>>>>>>> 0bccc7a8
        h.check_state(&rt);
    }
}

mod datacap {
    use frc46_token::receiver::FRC46_TOKEN_TYPE;
    use fvm_actor_utils::receiver::UniversalReceiverParams;
    use fvm_shared::address::Address;
    use fvm_shared::econ::TokenAmount;
    use fvm_shared::error::ExitCode;
    use fvm_shared::{ActorID, MethodNum};

    use fil_actor_verifreg::{Actor as VerifregActor, Claim, Method, State};
    use fil_actors_runtime::cbor::serialize;
    use fil_actors_runtime::runtime::policy_constants::{
        MAXIMUM_VERIFIED_ALLOCATION_EXPIRATION, MAXIMUM_VERIFIED_ALLOCATION_TERM,
        MINIMUM_VERIFIED_ALLOCATION_SIZE, MINIMUM_VERIFIED_ALLOCATION_TERM,
    };
    use fil_actors_runtime::test_utils::*;
    use fil_actors_runtime::{
        BatchReturn, DATACAP_TOKEN_ACTOR_ADDR, EPOCHS_IN_YEAR, STORAGE_MARKET_ACTOR_ADDR,
    };
    use fvm_ipld_encoding::ipld_block::IpldBlock;
    use harness::*;

    use crate::*;

    const CLIENT1: ActorID = 101;
    const CLIENT2: ActorID = 102;
    const PROVIDER1: ActorID = 301;
    const PROVIDER2: ActorID = 302;
    const SIZE: u64 = MINIMUM_VERIFIED_ALLOCATION_SIZE as u64;
    const BATCH_EMPTY: BatchReturn = BatchReturn::empty();

    #[test]
<<<<<<< HEAD
    fn receive_requires_to_self() {
        let (h, mut rt) = new_harness();
        add_miner(&mut rt, PROVIDER1);

        // Use half allowance.
        let deal_size = rt.policy.minimum_verified_deal_size.clone();
        h.use_bytes(&mut rt, &CLIENT, &deal_size).unwrap();
        h.assert_client_allowance(&rt, &CLIENT, &rt.policy.minimum_verified_deal_size);

        // Restore it.
        h.restore_bytes(&mut rt, &CLIENT, &deal_size).unwrap();
        h.assert_client_allowance(&rt, &CLIENT, &allowance);
        h.check_state(&rt)
=======
    fn receive_tokens_make_allocs() {
        let (h, mut rt) = new_harness();
        add_miner(&mut rt, PROVIDER1);
        add_miner(&mut rt, PROVIDER2);

        {
            let reqs = vec![
                make_alloc_req(&rt, PROVIDER1, SIZE),
                make_alloc_req(&rt, PROVIDER2, SIZE * 2),
            ];
            let payload = make_receiver_hook_token_payload(CLIENT1, reqs.clone(), vec![], SIZE * 3);
            h.receive_tokens(&mut rt, payload, BatchReturn::ok(2), BATCH_EMPTY, vec![1, 2], 0)
                .unwrap();

            // Verify allocations in state.
            assert_allocation(&rt, CLIENT1, 1, &alloc_from_req(CLIENT1, &reqs[0]));
            assert_allocation(&rt, CLIENT1, 2, &alloc_from_req(CLIENT1, &reqs[1]));
            let st: State = rt.get_state();
            assert_eq!(3, st.next_allocation_id);
        }
        {
            // Make another allocation from a different client
            let reqs = vec![make_alloc_req(&rt, PROVIDER1, SIZE)];
            let payload = make_receiver_hook_token_payload(CLIENT2, reqs.clone(), vec![], SIZE);
            h.receive_tokens(&mut rt, payload, BatchReturn::ok(1), BATCH_EMPTY, vec![3], 0)
                .unwrap();

            // Verify allocations in state.
            assert_allocation(&rt, CLIENT2, 3, &alloc_from_req(CLIENT2, &reqs[0]));
            let st: State = rt.get_state();
            assert_eq!(4, st.next_allocation_id);
        }
        h.check_state(&rt);
    }

    #[test]
    fn receive_tokens_extend_claims() {
        let (h, mut rt) = new_harness();

        let term_min = MINIMUM_VERIFIED_ALLOCATION_TERM;
        let term_max = term_min + 100;
        let term_start = 100;
        let sector = 1234;
        rt.set_epoch(term_start);
        let claim1 =
            make_claim("1", CLIENT1, PROVIDER1, SIZE, term_min, term_max, term_start, sector);
        let claim2 =
            make_claim("2", CLIENT2, PROVIDER2, SIZE * 2, term_min, term_max, term_start, sector);

        let cid1 = h.create_claim(&mut rt, &claim1).unwrap();
        let cid2 = h.create_claim(&mut rt, &claim2).unwrap();

        let reqs = vec![
            make_extension_req(PROVIDER1, cid1, term_max + 1000),
            make_extension_req(PROVIDER2, cid2, term_max + 2000),
        ];
        // Client1 extends both claims
        let payload = make_receiver_hook_token_payload(CLIENT1, vec![], reqs, SIZE * 3);
        h.receive_tokens(&mut rt, payload, BATCH_EMPTY, BatchReturn::ok(2), vec![], SIZE * 3)
            .unwrap();

        // Verify claims in state.
        assert_claim(&rt, PROVIDER1, cid1, &Claim { term_max: term_max + 1000, ..claim1 });
        assert_claim(&rt, PROVIDER2, cid2, &Claim { term_max: term_max + 2000, ..claim2 });
        h.check_state(&rt);
>>>>>>> 0bccc7a8
    }

    #[test]
    fn receive_tokens_make_alloc_and_extend_claims() {
        let (h, mut rt) = new_harness();
<<<<<<< HEAD
        let allowance = rt.policy.minimum_verified_deal_size.clone() * 2;
        h.add_verifier_and_client(&mut rt, &VERIFIER, &CLIENT, &allowance, &allowance);

        // Use half allowance.
        let deal_size = rt.policy.minimum_verified_deal_size.clone();
        h.use_bytes(&mut rt, &CLIENT, &deal_size).unwrap();
        h.assert_client_allowance(&rt, &CLIENT, &rt.policy.minimum_verified_deal_size);

        let client_pubkey = Address::new_secp256k1(&[3u8; 65]).unwrap();
        rt.id_addresses.insert(client_pubkey, *CLIENT);

        // Restore to pubkey address.
        h.restore_bytes(&mut rt, &client_pubkey, &deal_size).unwrap();
        h.assert_client_allowance(&rt, &CLIENT, &allowance);
        h.check_state(&rt)
    }

    #[test]
    fn restore_after_removing_client() {
        let (h, mut rt) = new_harness();
        let allowance = rt.policy.minimum_verified_deal_size.clone() + 1;
        h.add_verifier_and_client(&mut rt, &VERIFIER, &CLIENT, &allowance, &allowance);

        // Use allowance.
        let deal_size = rt.policy.minimum_verified_deal_size.clone();
        h.use_bytes(&mut rt, &CLIENT, &deal_size).unwrap();
        h.assert_client_removed(&rt, &CLIENT);

        // Restore it. Client has only the restored bytes (lost the +1 in original allowance).
        h.restore_bytes(&mut rt, &CLIENT, &deal_size).unwrap();
        h.assert_client_allowance(&rt, &CLIENT, &deal_size);
        h.check_state(&rt)
=======
        add_miner(&mut rt, PROVIDER1);
        add_miner(&mut rt, PROVIDER2);

        let alloc_reqs =
            vec![make_alloc_req(&rt, PROVIDER1, SIZE), make_alloc_req(&rt, PROVIDER2, SIZE * 2)];

        let term_min = MINIMUM_VERIFIED_ALLOCATION_TERM;
        let term_max = term_min + 100;
        let term_start = 100;
        let sector = 1234;
        rt.set_epoch(term_start);
        let claim1 =
            make_claim("1", CLIENT1, PROVIDER1, SIZE, term_min, term_max, term_start, sector);
        let claim2 =
            make_claim("2", CLIENT2, PROVIDER2, SIZE * 2, term_min, term_max, term_start, sector);
        let cid1 = h.create_claim(&mut rt, &claim1).unwrap();
        let cid2 = h.create_claim(&mut rt, &claim2).unwrap();

        let ext_reqs = vec![
            make_extension_req(PROVIDER1, cid1, term_max + 1000),
            make_extension_req(PROVIDER2, cid2, term_max + 2000),
        ];

        // CLIENT1 makes two new allocations and extends two existing claims.
        let payload =
            make_receiver_hook_token_payload(CLIENT1, alloc_reqs.clone(), ext_reqs, SIZE * 6);
        h.receive_tokens(
            &mut rt,
            payload,
            BatchReturn::ok(2),
            BatchReturn::ok(2),
            vec![3, 4],
            claim1.size.0 + claim2.size.0,
        )
        .unwrap();

        // Verify state.
        assert_allocation(&rt, CLIENT1, 3, &alloc_from_req(CLIENT1, &alloc_reqs[0]));
        assert_allocation(&rt, CLIENT1, 4, &alloc_from_req(CLIENT1, &alloc_reqs[1]));
        assert_claim(&rt, PROVIDER1, cid1, &Claim { term_max: term_max + 1000, ..claim1 });
        assert_claim(&rt, PROVIDER2, cid2, &Claim { term_max: term_max + 2000, ..claim2 });

        let st: State = rt.get_state();
        assert_eq!(5, st.next_allocation_id);
        h.check_state(&rt);
>>>>>>> 0bccc7a8
    }

    #[test]
    fn receive_requires_datacap_caller() {
        let (h, mut rt) = new_harness();
<<<<<<< HEAD
        rt.expect_validate_caller_addr(vec![STORAGE_MARKET_ACTOR_ADDR]);
        rt.set_caller(*POWER_ACTOR_CODE_ID, STORAGE_POWER_ACTOR_ADDR);
        let params = RestoreBytesParams {
            address: *CLIENT,
            deal_size: rt.policy.minimum_verified_deal_size.clone(),
        };

        rt.set_caller(*DATACAP_TOKEN_ACTOR_CODE_ID, *DATACAP_TOKEN_ACTOR_ADDR);
        rt.expect_validate_caller_addr(vec![*DATACAP_TOKEN_ACTOR_ADDR]);
        expect_abort_contains_message(
            ExitCode::USR_ILLEGAL_ARGUMENT,
            "token receiver expected to",
=======
        add_miner(&mut rt, PROVIDER1);

        let params = UniversalReceiverParams {
            type_: FRC46_TOKEN_TYPE,
            payload: serialize(
                &make_receiver_hook_token_payload(
                    CLIENT1,
                    vec![make_alloc_req(&rt, PROVIDER1, SIZE)],
                    vec![],
                    SIZE,
                ),
                "payload",
            )
            .unwrap(),
        };

        rt.set_caller(*MARKET_ACTOR_CODE_ID, STORAGE_MARKET_ACTOR_ADDR); // Wrong caller
        rt.expect_validate_caller_addr(vec![DATACAP_TOKEN_ACTOR_ADDR]);
        expect_abort_contains_message(
            ExitCode::USR_FORBIDDEN,
            "caller address",
>>>>>>> 0bccc7a8
            rt.call::<VerifregActor>(
                Method::UniversalReceiverHook as MethodNum,
                IpldBlock::serialize_cbor(&params).unwrap(),
            ),
        );
        rt.verify();
        h.check_state(&rt);
    }

    #[test]
<<<<<<< HEAD
    fn receive_alloc_requires_miner_actor() {
        let (h, mut rt) = new_harness();
        let provider1 = Address::new_id(PROVIDER1);
        rt.set_address_actor_type(provider1, *ACCOUNT_ACTOR_CODE_ID);

        let reqs = vec![make_alloc_req(&rt, PROVIDER1, SIZE)];
        let payload = make_receiver_hook_token_payload(CLIENT1, reqs, vec![], SIZE);
        expect_abort_contains_message(
            ExitCode::USR_ILLEGAL_ARGUMENT,
            format!("allocation provider {} must be a miner actor", provider1.id().unwrap())
                .as_str(),
            h.receive_tokens(&mut rt, payload, BatchReturn::ok(1), BATCH_EMPTY, vec![1], 0),
        );
=======
    fn receive_requires_to_self() {
        let (h, mut rt) = new_harness();
        add_miner(&mut rt, PROVIDER1);

        let mut payload = make_receiver_hook_token_payload(
            CLIENT1,
            vec![make_alloc_req(&rt, PROVIDER1, SIZE)],
            vec![],
            SIZE,
        );
        // Set invalid receiver hook "to" address (should be the verified registry itself).
        payload.to = PROVIDER1;
        let params = UniversalReceiverParams {
            type_: FRC46_TOKEN_TYPE,
            payload: serialize(&payload, "payload").unwrap(),
        };

        rt.set_caller(*DATACAP_TOKEN_ACTOR_CODE_ID, DATACAP_TOKEN_ACTOR_ADDR);
        rt.expect_validate_caller_addr(vec![DATACAP_TOKEN_ACTOR_ADDR]);
        expect_abort_contains_message(
            ExitCode::USR_ILLEGAL_ARGUMENT,
            "token receiver expected to",
            rt.call::<VerifregActor>(
                Method::UniversalReceiverHook as MethodNum,
                IpldBlock::serialize_cbor(&params).unwrap(),
            ),
        );
        rt.verify();
>>>>>>> 0bccc7a8
        h.check_state(&rt);
    }

    #[test]
<<<<<<< HEAD
    fn receive_invalid_alloc_reqs() {
        let (h, mut rt) = new_harness();
        add_miner(&mut rt, PROVIDER1);
        add_miner(&mut rt, PROVIDER2);

        // Alloc too small
        {
            let reqs = vec![make_alloc_req(&rt, PROVIDER1, SIZE - 1)];
            let payload = make_receiver_hook_token_payload(CLIENT1, reqs, vec![], SIZE - 1);
            expect_abort_contains_message(
                ExitCode::USR_ILLEGAL_ARGUMENT,
                "allocation size 1048575 below minimum 1048576",
                h.receive_tokens(&mut rt, payload, BATCH_EMPTY, BATCH_EMPTY, vec![], 0),
            );
        }
        // Min term too short
        {
            let mut reqs = vec![make_alloc_req(&rt, PROVIDER1, SIZE)];
            reqs[0].term_min = MINIMUM_VERIFIED_ALLOCATION_TERM - 1;
            let payload = make_receiver_hook_token_payload(CLIENT1, reqs, vec![], SIZE);
            expect_abort_contains_message(
                ExitCode::USR_ILLEGAL_ARGUMENT,
                "allocation term min 518399 below limit 518400",
                h.receive_tokens(&mut rt, payload, BATCH_EMPTY, BATCH_EMPTY, vec![], 0),
            );
        }
        // Max term too long
        {
            let mut reqs = vec![make_alloc_req(&rt, PROVIDER1, SIZE)];
            reqs[0].term_max = MAXIMUM_VERIFIED_ALLOCATION_TERM + 1;
            let payload = make_receiver_hook_token_payload(CLIENT1, reqs, vec![], SIZE);
            expect_abort_contains_message(
                ExitCode::USR_ILLEGAL_ARGUMENT,
                "allocation term max 5259486 above limit 5259485",
                h.receive_tokens(&mut rt, payload, BATCH_EMPTY, BATCH_EMPTY, vec![], 0),
            );
        }
        // Term minimum greater than maximum
        {
            let mut reqs = vec![make_alloc_req(&rt, PROVIDER1, SIZE)];
            reqs[0].term_max = 2 * EPOCHS_IN_YEAR;
            reqs[0].term_min = reqs[0].term_max + 1;
            let payload = make_receiver_hook_token_payload(CLIENT1, reqs, vec![], SIZE);
            expect_abort_contains_message(
                ExitCode::USR_ILLEGAL_ARGUMENT,
                "allocation term min 2103795 exceeds term max 2103794",
                h.receive_tokens(&mut rt, payload, BATCH_EMPTY, BATCH_EMPTY, vec![], 0),
            );
        }
        // Allocation expires too late
        {
            let mut reqs = vec![make_alloc_req(&rt, PROVIDER1, SIZE)];
            reqs[0].expiration = rt.epoch + MAXIMUM_VERIFIED_ALLOCATION_EXPIRATION + 1;
            let payload = make_receiver_hook_token_payload(CLIENT1, reqs, vec![], SIZE);
            expect_abort_contains_message(
                ExitCode::USR_ILLEGAL_ARGUMENT,
                "allocation expiration 172801 exceeds maximum 172800",
                h.receive_tokens(&mut rt, payload, BATCH_EMPTY, BATCH_EMPTY, vec![], 0),
            );
        }
        // Tokens received doesn't match sum of allocation sizes
        {
            let reqs =
                vec![make_alloc_req(&rt, PROVIDER1, SIZE), make_alloc_req(&rt, PROVIDER2, SIZE)];
            let payload = make_receiver_hook_token_payload(CLIENT1, reqs, vec![], SIZE * 2 + 1);
            expect_abort_contains_message(
                ExitCode::USR_ILLEGAL_ARGUMENT,
                "total allocation size 2097152 must match data cap amount received 2097153",
                h.receive_tokens(&mut rt, payload, BATCH_EMPTY, BATCH_EMPTY, vec![], 0),
            );
        }
        // One bad request fails the lot
        {
            let reqs = vec![
                make_alloc_req(&rt, PROVIDER1, SIZE),
                make_alloc_req(&rt, PROVIDER2, SIZE - 1),
            ];
            let mut payload = make_receiver_hook_token_payload(CLIENT1, reqs, vec![], SIZE * 2 - 1);
            payload.amount = TokenAmount::from_whole((SIZE * 2 - 1) as i64);
            expect_abort_contains_message(
                ExitCode::USR_ILLEGAL_ARGUMENT,
                "allocation size 1048575 below minimum 1048576",
                h.receive_tokens(&mut rt, payload, BATCH_EMPTY, BATCH_EMPTY, vec![], 0),
            );
        }
=======
    fn receive_alloc_requires_miner_actor() {
        let (h, mut rt) = new_harness();
        let provider1 = Address::new_id(PROVIDER1);
        rt.set_address_actor_type(provider1, *ACCOUNT_ACTOR_CODE_ID);

        let reqs = vec![make_alloc_req(&rt, PROVIDER1, SIZE)];
        let payload = make_receiver_hook_token_payload(CLIENT1, reqs, vec![], SIZE);
        expect_abort_contains_message(
            ExitCode::USR_ILLEGAL_ARGUMENT,
            format!("allocation provider {} must be a miner actor", provider1.id().unwrap())
                .as_str(),
            h.receive_tokens(&mut rt, payload, BatchReturn::ok(1), BATCH_EMPTY, vec![1], 0),
        );
>>>>>>> 0bccc7a8
        h.check_state(&rt);
    }

    #[test]
<<<<<<< HEAD
    fn receive_invalid_extension_reqs() {
        let (h, mut rt) = new_harness();
=======
    fn receive_invalid_alloc_reqs() {
        let (h, mut rt) = new_harness();
        add_miner(&mut rt, PROVIDER1);
        add_miner(&mut rt, PROVIDER2);

        // Alloc too small
        {
            let reqs = vec![make_alloc_req(&rt, PROVIDER1, SIZE - 1)];
            let payload = make_receiver_hook_token_payload(CLIENT1, reqs, vec![], SIZE - 1);
            expect_abort_contains_message(
                ExitCode::USR_ILLEGAL_ARGUMENT,
                "allocation size 1048575 below minimum 1048576",
                h.receive_tokens(&mut rt, payload, BATCH_EMPTY, BATCH_EMPTY, vec![], 0),
            );
        }
        // Min term too short
        {
            let mut reqs = vec![make_alloc_req(&rt, PROVIDER1, SIZE)];
            reqs[0].term_min = MINIMUM_VERIFIED_ALLOCATION_TERM - 1;
            let payload = make_receiver_hook_token_payload(CLIENT1, reqs, vec![], SIZE);
            expect_abort_contains_message(
                ExitCode::USR_ILLEGAL_ARGUMENT,
                "allocation term min 518399 below limit 518400",
                h.receive_tokens(&mut rt, payload, BATCH_EMPTY, BATCH_EMPTY, vec![], 0),
            );
        }
        // Max term too long
        {
            let mut reqs = vec![make_alloc_req(&rt, PROVIDER1, SIZE)];
            reqs[0].term_max = MAXIMUM_VERIFIED_ALLOCATION_TERM + 1;
            let payload = make_receiver_hook_token_payload(CLIENT1, reqs, vec![], SIZE);
            expect_abort_contains_message(
                ExitCode::USR_ILLEGAL_ARGUMENT,
                "allocation term max 5259486 above limit 5259485",
                h.receive_tokens(&mut rt, payload, BATCH_EMPTY, BATCH_EMPTY, vec![], 0),
            );
        }
        // Term minimum greater than maximum
        {
            let mut reqs = vec![make_alloc_req(&rt, PROVIDER1, SIZE)];
            reqs[0].term_max = 2 * EPOCHS_IN_YEAR;
            reqs[0].term_min = reqs[0].term_max + 1;
            let payload = make_receiver_hook_token_payload(CLIENT1, reqs, vec![], SIZE);
            expect_abort_contains_message(
                ExitCode::USR_ILLEGAL_ARGUMENT,
                "allocation term min 2103795 exceeds term max 2103794",
                h.receive_tokens(&mut rt, payload, BATCH_EMPTY, BATCH_EMPTY, vec![], 0),
            );
        }
        // Allocation expires too late
        {
            let mut reqs = vec![make_alloc_req(&rt, PROVIDER1, SIZE)];
            reqs[0].expiration = rt.epoch + MAXIMUM_VERIFIED_ALLOCATION_EXPIRATION + 1;
            let payload = make_receiver_hook_token_payload(CLIENT1, reqs, vec![], SIZE);
            expect_abort_contains_message(
                ExitCode::USR_ILLEGAL_ARGUMENT,
                "allocation expiration 172801 exceeds maximum 172800",
                h.receive_tokens(&mut rt, payload, BATCH_EMPTY, BATCH_EMPTY, vec![], 0),
            );
        }
        // Tokens received doesn't match sum of allocation sizes
        {
            let reqs =
                vec![make_alloc_req(&rt, PROVIDER1, SIZE), make_alloc_req(&rt, PROVIDER2, SIZE)];
            let payload = make_receiver_hook_token_payload(CLIENT1, reqs, vec![], SIZE * 2 + 1);
            expect_abort_contains_message(
                ExitCode::USR_ILLEGAL_ARGUMENT,
                "total allocation size 2097152 must match data cap amount received 2097153",
                h.receive_tokens(&mut rt, payload, BATCH_EMPTY, BATCH_EMPTY, vec![], 0),
            );
        }
        // One bad request fails the lot
        {
            let reqs = vec![
                make_alloc_req(&rt, PROVIDER1, SIZE),
                make_alloc_req(&rt, PROVIDER2, SIZE - 1),
            ];
            let mut payload = make_receiver_hook_token_payload(CLIENT1, reqs, vec![], SIZE * 2 - 1);
            payload.amount = TokenAmount::from_whole((SIZE * 2 - 1) as i64);
            expect_abort_contains_message(
                ExitCode::USR_ILLEGAL_ARGUMENT,
                "allocation size 1048575 below minimum 1048576",
                h.receive_tokens(&mut rt, payload, BATCH_EMPTY, BATCH_EMPTY, vec![], 0),
            );
        }
        h.check_state(&rt);
    }

    #[test]
    fn receive_invalid_extension_reqs() {
        let (h, mut rt) = new_harness();
>>>>>>> 0bccc7a8

        let term_min = MINIMUM_VERIFIED_ALLOCATION_TERM;
        let term_max = term_min + 100;
        let term_start = 100;
        let sector = 1234;
        let claim1 =
            make_claim("1", CLIENT1, PROVIDER1, SIZE, term_min, term_max, term_start, sector);

        let cid1 = h.create_claim(&mut rt, &claim1).unwrap();
        let st: State = rt.get_state();

        // Extension too long
        {
            rt.replace_state(&st);
            let epoch = term_start + 1000;
            rt.set_epoch(epoch);
            let max_allowed_term = epoch - term_start + MAXIMUM_VERIFIED_ALLOCATION_TERM;
            let reqs = vec![make_extension_req(PROVIDER1, cid1, max_allowed_term + 1)];
            let payload = make_receiver_hook_token_payload(CLIENT1, vec![], reqs, SIZE);
            expect_abort_contains_message(
                ExitCode::USR_ILLEGAL_ARGUMENT,
                "term_max 5260486 for claim 1 exceeds maximum 5260485 at current epoch 1100",
                h.receive_tokens(&mut rt, payload, BATCH_EMPTY, BATCH_EMPTY, vec![], 0),
            );
            // But just on the limit is allowed
            let reqs = vec![make_extension_req(PROVIDER1, cid1, max_allowed_term)];
            let payload = make_receiver_hook_token_payload(CLIENT1, vec![], reqs, SIZE);
            h.receive_tokens(&mut rt, payload, BATCH_EMPTY, BatchReturn::ok(1), vec![], SIZE)
                .unwrap();
            h.check_state(&rt);
        }
        {
            // Claim already expired
            rt.replace_state(&st);
            let epoch = term_start + term_max + 1;
            let new_term = epoch - term_start + MINIMUM_VERIFIED_ALLOCATION_TERM;
            rt.set_epoch(epoch);
            let reqs = vec![make_extension_req(PROVIDER1, cid1, new_term)];
            let payload = make_receiver_hook_token_payload(CLIENT1, vec![], reqs, SIZE);
            expect_abort_contains_message(
                ExitCode::USR_FORBIDDEN,
                "claim 1 expired at 518600, current epoch 518601",
                h.receive_tokens(&mut rt, payload, BATCH_EMPTY, BATCH_EMPTY, vec![], 0),
            );
            // But just at expiration is allowed
            let epoch = term_start + term_max;
            let new_term = epoch - term_start + MAXIMUM_VERIFIED_ALLOCATION_TERM; // Can get full max term now
            rt.set_epoch(epoch);
            let reqs = vec![make_extension_req(PROVIDER1, cid1, new_term)];
            let payload = make_receiver_hook_token_payload(CLIENT1, vec![], reqs, SIZE);
            h.receive_tokens(&mut rt, payload, BATCH_EMPTY, BatchReturn::ok(1), vec![], SIZE)
                .unwrap();
            h.check_state(&rt);
        }
        {
            // Extension is zero
            rt.replace_state(&st);
            rt.set_epoch(term_start + 100);
            let reqs = vec![make_extension_req(PROVIDER1, cid1, term_max)];
            let payload = make_receiver_hook_token_payload(CLIENT1, vec![], reqs, SIZE);
            expect_abort_contains_message(
                ExitCode::USR_ILLEGAL_ARGUMENT,
                "term_max 518500 for claim 1 is not larger than existing term max 518500",
                h.receive_tokens(&mut rt, payload, BATCH_EMPTY, BATCH_EMPTY, vec![], 0),
            );
            // Extension is negative
            let reqs = vec![make_extension_req(PROVIDER1, cid1, term_max - 1)];
            let payload = make_receiver_hook_token_payload(CLIENT1, vec![], reqs, SIZE);
            expect_abort_contains_message(
                ExitCode::USR_ILLEGAL_ARGUMENT,
                "term_max 518499 for claim 1 is not larger than existing term max 518500",
                h.receive_tokens(&mut rt, payload, BATCH_EMPTY, BATCH_EMPTY, vec![], 0),
            );
            // But extension by just 1 epoch is allowed
            let reqs = vec![make_extension_req(PROVIDER1, cid1, term_max + 1)];
            let payload = make_receiver_hook_token_payload(CLIENT1, vec![], reqs, SIZE);
            h.receive_tokens(&mut rt, payload, BATCH_EMPTY, BatchReturn::ok(1), vec![], SIZE)
                .unwrap();
            h.check_state(&rt);
        }
    }
}<|MERGE_RESOLUTION|>--- conflicted
+++ resolved
@@ -341,11 +341,7 @@
 
         expect_abort(
             ExitCode::USR_ILLEGAL_ARGUMENT,
-<<<<<<< HEAD
-            h.add_client(&mut rt, &VERIFIER, &client, &allowance_client, &allowance_client),
-=======
             h.add_client(&mut rt, &VERIFIER, &client, &allowance_client),
->>>>>>> 0bccc7a8
         );
         rt.reset();
         h.check_state(&rt);
@@ -722,7 +718,6 @@
             assert_eq!(ret.claimed_space, BigInt::zero());
             h.check_state(&rt);
         }
-<<<<<<< HEAD
     }
 
     #[test]
@@ -1069,51 +1064,8 @@
     };
     use fvm_ipld_encoding::ipld_block::IpldBlock;
     use harness::*;
-=======
-    }
->>>>>>> 0bccc7a8
-
-    #[test]
-    fn get_claims() {
-        let (h, mut rt) = new_harness();
-        let size = MINIMUM_VERIFIED_ALLOCATION_SIZE as u64;
-        let sector = 0;
-        let start = 0;
-        let min_term = MINIMUM_VERIFIED_ALLOCATION_TERM;
-        let max_term = min_term + 1000;
-
-        let claim1 = make_claim("1", CLIENT1, PROVIDER1, size, min_term, max_term, start, sector);
-        let claim2 = make_claim("2", CLIENT1, PROVIDER1, size, min_term, max_term, start, sector);
-        let claim3 = make_claim("3", CLIENT1, PROVIDER2, size, min_term, max_term, start, sector);
-        let id1 = h.create_claim(&mut rt, &claim1).unwrap();
-        let id2 = h.create_claim(&mut rt, &claim2).unwrap();
-        let id3 = h.create_claim(&mut rt, &claim3).unwrap();
-
-        {
-            // Get multiple
-            let ret = h.get_claims(&mut rt, PROVIDER1, vec![id1, id2]).unwrap();
-            assert_eq!(2, ret.batch_info.success_count);
-            assert_eq!(claim1, ret.claims[0]);
-            assert_eq!(claim2, ret.claims[1]);
-        }
-        {
-            // Wrong provider
-            let ret = h.get_claims(&mut rt, PROVIDER1, vec![id3]).unwrap();
-            assert_eq!(0, ret.batch_info.success_count);
-        }
-        {
-            // Mixed bag
-            let ret = h.get_claims(&mut rt, PROVIDER1, vec![id1, id3, id2]).unwrap();
-            assert_eq!(2, ret.batch_info.success_count);
-            assert_eq!(claim1, ret.claims[0]);
-            assert_eq!(claim2, ret.claims[1]);
-            assert_eq!(
-                vec![FailCode { idx: 1, code: ExitCode::USR_NOT_FOUND }],
-                ret.batch_info.fail_codes
-            );
-        }
-        h.check_state(&rt);
-    }
+
+    use crate::*;
 
     const CLIENT1: ActorID = 101;
     const CLIENT2: ActorID = 102;
@@ -1123,7 +1075,6 @@
     const BATCH_EMPTY: BatchReturn = BatchReturn::empty();
 
     #[test]
-<<<<<<< HEAD
     fn receive_tokens_make_allocs() {
         let (h, mut rt) = new_harness();
         add_miner(&mut rt, PROVIDER1);
@@ -1188,45 +1139,10 @@
         // Verify claims in state.
         assert_claim(&rt, PROVIDER1, cid1, &Claim { term_max: term_max + 1000, ..claim1 });
         assert_claim(&rt, PROVIDER2, cid2, &Claim { term_max: term_max + 2000, ..claim2 });
-=======
-    fn extend_claims_basic() {
-        let (h, mut rt) = new_harness();
-        let size = MINIMUM_VERIFIED_ALLOCATION_SIZE as u64;
-        let sector = 0;
-        let start = 0;
-        let min_term = MINIMUM_VERIFIED_ALLOCATION_TERM;
-        let max_term = min_term + 1000;
-
-        let claim1 = make_claim("1", CLIENT1, PROVIDER1, size, min_term, max_term, start, sector);
-        let claim2 = make_claim("2", CLIENT1, PROVIDER1, size, min_term, max_term, start, sector);
-        let claim3 = make_claim("3", CLIENT1, PROVIDER2, size, min_term, max_term, start, sector);
-
-        let id1 = h.create_claim(&mut rt, &claim1).unwrap();
-        let id2 = h.create_claim(&mut rt, &claim2).unwrap();
-        let id3 = h.create_claim(&mut rt, &claim3).unwrap();
-
-        // Extend claim terms and verify return value.
-        let params = ExtendClaimTermsParams {
-            terms: vec![
-                ClaimTerm { provider: PROVIDER1, claim_id: id1, term_max: max_term + 1 },
-                ClaimTerm { provider: PROVIDER1, claim_id: id2, term_max: max_term + 2 },
-                ClaimTerm { provider: PROVIDER2, claim_id: id3, term_max: max_term + 3 },
-            ],
-        };
-        rt.set_caller(*ACCOUNT_ACTOR_CODE_ID, Address::new_id(CLIENT1));
-        let ret = h.extend_claim_terms(&mut rt, &params).unwrap();
-        assert_eq!(ret.codes(), vec![ExitCode::OK, ExitCode::OK, ExitCode::OK]);
-
-        // Verify state directly.
-        assert_claim(&rt, PROVIDER1, id1, &Claim { term_max: max_term + 1, ..claim1 });
-        assert_claim(&rt, PROVIDER1, id2, &Claim { term_max: max_term + 2, ..claim2 });
-        assert_claim(&rt, PROVIDER2, id3, &Claim { term_max: max_term + 3, ..claim3 });
->>>>>>> 0bccc7a8
-        h.check_state(&rt);
-    }
-
-    #[test]
-<<<<<<< HEAD
+        h.check_state(&rt);
+    }
+
+    #[test]
     fn receive_tokens_make_alloc_and_extend_claims() {
         let (h, mut rt) = new_harness();
         add_miner(&mut rt, PROVIDER1);
@@ -1273,502 +1189,12 @@
 
         let st: State = rt.get_state();
         assert_eq!(5, st.next_allocation_id);
-=======
-    fn extend_claims_edge_cases() {
-        let (h, mut rt) = new_harness();
-        let size = MINIMUM_VERIFIED_ALLOCATION_SIZE as u64;
-        let sector = 0;
-        let start = 0;
-        let min_term = MINIMUM_VERIFIED_ALLOCATION_TERM;
-        let max_term = min_term + 1000;
-
-        let claim = make_claim("1", CLIENT1, PROVIDER1, size, min_term, max_term, start, sector);
-
-        // Basic success case with no-op extension
-        {
-            let claim_id = h.create_claim(&mut rt, &claim).unwrap();
-            let params = ExtendClaimTermsParams {
-                terms: vec![ClaimTerm { provider: PROVIDER1, claim_id, term_max: max_term }],
-            };
-            rt.set_caller(*ACCOUNT_ACTOR_CODE_ID, Address::new_id(CLIENT1));
-            let ret = h.extend_claim_terms(&mut rt, &params).unwrap();
-            assert_eq!(ret.codes(), vec![ExitCode::OK]);
-            rt.verify()
-        }
-        // Mismatched client is forbidden
-        {
-            let claim_id = h.create_claim(&mut rt, &claim).unwrap();
-            let params = ExtendClaimTermsParams {
-                terms: vec![ClaimTerm { provider: PROVIDER1, claim_id, term_max: max_term }],
-            };
-            rt.set_caller(*ACCOUNT_ACTOR_CODE_ID, Address::new_id(CLIENT2));
-            let ret = h.extend_claim_terms(&mut rt, &params).unwrap();
-            assert_eq!(ret.codes(), vec![ExitCode::USR_FORBIDDEN]);
-            rt.verify()
-        }
-        // Mismatched provider is not found
-        {
-            let claim_id = h.create_claim(&mut rt, &claim).unwrap();
-            let params = ExtendClaimTermsParams {
-                terms: vec![ClaimTerm { provider: PROVIDER2, claim_id, term_max: max_term }],
-            };
-            rt.set_caller(*ACCOUNT_ACTOR_CODE_ID, Address::new_id(CLIENT1));
-            let ret = h.extend_claim_terms(&mut rt, &params).unwrap();
-            assert_eq!(ret.codes(), vec![ExitCode::USR_NOT_FOUND]);
-            rt.verify()
-        }
-        // Term in excess of limit is denied
-        {
-            let claim_id = h.create_claim(&mut rt, &claim).unwrap();
-            let params = ExtendClaimTermsParams {
-                terms: vec![ClaimTerm {
-                    provider: PROVIDER1,
-                    claim_id,
-                    term_max: MAXIMUM_VERIFIED_ALLOCATION_TERM + 1,
-                }],
-            };
-            rt.set_caller(*ACCOUNT_ACTOR_CODE_ID, Address::new_id(CLIENT1));
-            let ret = h.extend_claim_terms(&mut rt, &params).unwrap();
-            assert_eq!(ret.codes(), vec![ExitCode::USR_ILLEGAL_ARGUMENT]);
-            rt.verify()
-        }
-        // Reducing term is denied.
-        {
-            let claim_id = h.create_claim(&mut rt, &claim).unwrap();
-            let params = ExtendClaimTermsParams {
-                terms: vec![ClaimTerm { provider: PROVIDER1, claim_id, term_max: max_term - 1 }],
-            };
-            rt.set_caller(*ACCOUNT_ACTOR_CODE_ID, Address::new_id(CLIENT1));
-            let ret = h.extend_claim_terms(&mut rt, &params).unwrap();
-            assert_eq!(ret.codes(), vec![ExitCode::USR_ILLEGAL_ARGUMENT]);
-            rt.verify()
-        }
-        // Extending an already-expired claim is ok
-        {
-            let claim_id = h.create_claim(&mut rt, &claim).unwrap();
-            let params = ExtendClaimTermsParams {
-                terms: vec![ClaimTerm {
-                    provider: PROVIDER1,
-                    claim_id,
-                    term_max: MAXIMUM_VERIFIED_ALLOCATION_TERM,
-                }],
-            };
-            rt.set_caller(*ACCOUNT_ACTOR_CODE_ID, Address::new_id(CLIENT1));
-            rt.set_epoch(max_term + 1);
-            let ret = h.extend_claim_terms(&mut rt, &params).unwrap();
-            assert_eq!(ret.codes(), vec![ExitCode::OK]);
-            rt.verify()
-        }
->>>>>>> 0bccc7a8
-        h.check_state(&rt);
-    }
-
-    #[test]
-<<<<<<< HEAD
+        h.check_state(&rt);
+    }
+
+    #[test]
     fn receive_requires_datacap_caller() {
         let (h, mut rt) = new_harness();
-        add_miner(&mut rt, PROVIDER1);
-
-        // Use full allowance.
-        h.use_bytes(&mut rt, &CLIENT, &allowance).unwrap();
-        // Fail to use any more because client was removed.
-        expect_abort(ExitCode::USR_NOT_FOUND, h.use_bytes(&mut rt, &CLIENT, &allowance));
-        h.check_state(&rt)
-=======
-    fn expire_claims() {
-        let (h, mut rt) = new_harness();
-        let term_start = 0;
-        let term_min = MINIMUM_VERIFIED_ALLOCATION_TERM;
-        let sector = 0;
-
-        // expires at term_start + term_min + 100
-        let claim1 = make_claim(
-            "1",
-            CLIENT1,
-            PROVIDER1,
-            ALLOC_SIZE,
-            term_min,
-            term_min + 100,
-            term_start,
-            sector,
-        );
-        // expires at term_start + 200 + term_min (i.e. 100 epochs later)
-        let claim2 = make_claim(
-            "2",
-            CLIENT1,
-            PROVIDER1,
-            ALLOC_SIZE * 2,
-            term_min,
-            term_min,
-            term_start + 200,
-            sector,
-        );
-
-        let id1 = h.create_claim(&mut rt, &claim1).unwrap();
-        let id2 = h.create_claim(&mut rt, &claim2).unwrap();
-        let state_with_allocs: State = rt.get_state();
-
-        // Removal of expired claims shares most of its implementation with removing expired allocations.
-        // The full test suite is not duplicated here,   simple ones to ensure that the expiration
-        // is correctly computed.
-
-        // None expired yet
-        rt.set_epoch(term_start + term_min + 99);
-        let ret = h.remove_expired_claims(&mut rt, PROVIDER1, vec![id1, id2]).unwrap();
-        assert_eq!(vec![1, 2], ret.considered);
-        assert_eq!(vec![ExitCode::USR_FORBIDDEN, ExitCode::USR_FORBIDDEN], ret.results.codes());
-
-        // One expired
-        rt.set_epoch(term_start + term_min + 100);
-        let ret = h.remove_expired_claims(&mut rt, PROVIDER1, vec![id1, id2]).unwrap();
-        assert_eq!(vec![1, 2], ret.considered);
-        assert_eq!(vec![ExitCode::OK, ExitCode::USR_FORBIDDEN], ret.results.codes());
-
-        // Both now expired
-        rt.set_epoch(term_start + term_min + 200);
-        let ret = h.remove_expired_claims(&mut rt, PROVIDER1, vec![id1, id2]).unwrap();
-        assert_eq!(vec![1, 2], ret.considered);
-        assert_eq!(vec![ExitCode::USR_NOT_FOUND, ExitCode::OK], ret.results.codes());
-
-        // Reset state, and show that specifying none removes only expired allocations
-        rt.set_epoch(term_start + term_min);
-        rt.replace_state(&state_with_allocs);
-        let ret = h.remove_expired_claims(&mut rt, PROVIDER1, vec![]).unwrap();
-        assert_eq!(Vec::<AllocationID>::new(), ret.considered);
-        assert_eq!(Vec::<ExitCode>::new(), ret.results.codes());
-        assert!(h.load_claim(&mut rt, PROVIDER1, id1).is_some());
-        assert!(h.load_claim(&mut rt, PROVIDER1, id2).is_some());
-
-        rt.set_epoch(term_start + term_min + 200);
-        let ret = h.remove_expired_claims(&mut rt, PROVIDER1, vec![]).unwrap();
-        assert_eq!(vec![1, 2], ret.considered);
-        assert_eq!(vec![ExitCode::OK, ExitCode::OK], ret.results.codes());
-        assert!(h.load_claim(&mut rt, PROVIDER1, id1).is_none()); // removed
-        assert!(h.load_claim(&mut rt, PROVIDER1, id2).is_none()); // removed
-        h.check_state(&rt);
->>>>>>> 0bccc7a8
-    }
-
-    #[test]
-    fn claims_restricted_correctly() {
-        let (h, mut rt) = new_harness();
-<<<<<<< HEAD
-        rt.expect_validate_caller_addr(vec![STORAGE_MARKET_ACTOR_ADDR]);
-        rt.set_caller(*POWER_ACTOR_CODE_ID, STORAGE_POWER_ACTOR_ADDR);
-        let params = UseBytesParams {
-            address: *CLIENT,
-            deal_size: rt.policy.minimum_verified_deal_size.clone(),
-        };
-
-        rt.set_caller(*MARKET_ACTOR_CODE_ID, *STORAGE_MARKET_ACTOR_ADDR); // Wrong caller
-        rt.expect_validate_caller_addr(vec![*DATACAP_TOKEN_ACTOR_ADDR]);
-        expect_abort_contains_message(
-            ExitCode::USR_FORBIDDEN,
-            "caller address",
-            rt.call::<VerifregActor>(
-                Method::UniversalReceiverHook as MethodNum,
-                IpldBlock::serialize_cbor(&params).unwrap(),
-            ),
-        );
-        rt.verify();
-=======
-        let size = MINIMUM_VERIFIED_ALLOCATION_SIZE as u64;
-        let sector = 0;
-        let start = 0;
-        let min_term = MINIMUM_VERIFIED_ALLOCATION_TERM;
-        let max_term = min_term + 1000;
-
-        let claim1 = make_claim("1", CLIENT1, PROVIDER1, size, min_term, max_term, start, sector);
-
-        let id1 = h.create_claim(&mut rt, &claim1).unwrap();
-
-        // First, let's extend some claims
-
-        let params = ExtendClaimTermsParams {
-            terms: vec![ClaimTerm { provider: PROVIDER1, claim_id: id1, term_max: max_term + 1 }],
-        };
-
-        // set caller to not-builtin
-        rt.set_caller(make_identity_cid(b"1234"), Address::new_id(CLIENT1));
-
-        // cannot call the unexported extend method num
-        expect_abort_contains_message(
-            ExitCode::USR_FORBIDDEN,
-            "must be built-in",
-            h.extend_claim_terms(&mut rt, &params),
-        );
-
-        // can call the exported method num
-
-        rt.expect_validate_caller_any();
-        let ret: ExtendClaimTermsReturn = rt
-            .call::<Actor>(
-                Method::ExtendClaimTermsExported as MethodNum,
-                IpldBlock::serialize_cbor(&params).unwrap(),
-            )
-            .unwrap()
-            .unwrap()
-            .deserialize()
-            .expect("failed to deserialize extend claim terms return");
-
-        rt.verify();
-
-        assert_eq!(ret.codes(), vec![ExitCode::OK]);
-
-        // Now let's Get those Claims, and check them
-
-        let params = GetClaimsParams { claim_ids: vec![id1], provider: PROVIDER1 };
-
-        // cannot call the unexported extend method num
-        expect_abort_contains_message(
-            ExitCode::USR_FORBIDDEN,
-            "must be built-in",
-            rt.call::<Actor>(
-                Method::GetClaims as MethodNum,
-                IpldBlock::serialize_cbor(&params).unwrap(),
-            ),
-        );
-
-        rt.verify();
-
-        // can call the exported method num
-        rt.expect_validate_caller_any();
-        let ret: GetClaimsReturn = rt
-            .call::<Actor>(
-                Method::GetClaimsExported as MethodNum,
-                IpldBlock::serialize_cbor(&params).unwrap(),
-            )
-            .unwrap()
-            .unwrap()
-            .deserialize()
-            .expect("failed to deserialize get claims return");
-
-        rt.verify();
-
-        assert_eq!(ret.batch_info.codes(), vec![ExitCode::OK]);
-        assert_eq!(ret.claims, vec![Claim { term_max: max_term + 1, ..claim1 }]);
-
->>>>>>> 0bccc7a8
-        h.check_state(&rt);
-    }
-}
-
-mod datacap {
-    use frc46_token::receiver::FRC46_TOKEN_TYPE;
-    use fvm_actor_utils::receiver::UniversalReceiverParams;
-    use fvm_shared::address::Address;
-    use fvm_shared::econ::TokenAmount;
-    use fvm_shared::error::ExitCode;
-    use fvm_shared::{ActorID, MethodNum};
-
-    use fil_actor_verifreg::{Actor as VerifregActor, Claim, Method, State};
-    use fil_actors_runtime::cbor::serialize;
-    use fil_actors_runtime::runtime::policy_constants::{
-        MAXIMUM_VERIFIED_ALLOCATION_EXPIRATION, MAXIMUM_VERIFIED_ALLOCATION_TERM,
-        MINIMUM_VERIFIED_ALLOCATION_SIZE, MINIMUM_VERIFIED_ALLOCATION_TERM,
-    };
-    use fil_actors_runtime::test_utils::*;
-    use fil_actors_runtime::{
-        BatchReturn, DATACAP_TOKEN_ACTOR_ADDR, EPOCHS_IN_YEAR, STORAGE_MARKET_ACTOR_ADDR,
-    };
-    use fvm_ipld_encoding::ipld_block::IpldBlock;
-    use harness::*;
-
-    use crate::*;
-
-    const CLIENT1: ActorID = 101;
-    const CLIENT2: ActorID = 102;
-    const PROVIDER1: ActorID = 301;
-    const PROVIDER2: ActorID = 302;
-    const SIZE: u64 = MINIMUM_VERIFIED_ALLOCATION_SIZE as u64;
-    const BATCH_EMPTY: BatchReturn = BatchReturn::empty();
-
-    #[test]
-<<<<<<< HEAD
-    fn receive_requires_to_self() {
-        let (h, mut rt) = new_harness();
-        add_miner(&mut rt, PROVIDER1);
-
-        // Use half allowance.
-        let deal_size = rt.policy.minimum_verified_deal_size.clone();
-        h.use_bytes(&mut rt, &CLIENT, &deal_size).unwrap();
-        h.assert_client_allowance(&rt, &CLIENT, &rt.policy.minimum_verified_deal_size);
-
-        // Restore it.
-        h.restore_bytes(&mut rt, &CLIENT, &deal_size).unwrap();
-        h.assert_client_allowance(&rt, &CLIENT, &allowance);
-        h.check_state(&rt)
-=======
-    fn receive_tokens_make_allocs() {
-        let (h, mut rt) = new_harness();
-        add_miner(&mut rt, PROVIDER1);
-        add_miner(&mut rt, PROVIDER2);
-
-        {
-            let reqs = vec![
-                make_alloc_req(&rt, PROVIDER1, SIZE),
-                make_alloc_req(&rt, PROVIDER2, SIZE * 2),
-            ];
-            let payload = make_receiver_hook_token_payload(CLIENT1, reqs.clone(), vec![], SIZE * 3);
-            h.receive_tokens(&mut rt, payload, BatchReturn::ok(2), BATCH_EMPTY, vec![1, 2], 0)
-                .unwrap();
-
-            // Verify allocations in state.
-            assert_allocation(&rt, CLIENT1, 1, &alloc_from_req(CLIENT1, &reqs[0]));
-            assert_allocation(&rt, CLIENT1, 2, &alloc_from_req(CLIENT1, &reqs[1]));
-            let st: State = rt.get_state();
-            assert_eq!(3, st.next_allocation_id);
-        }
-        {
-            // Make another allocation from a different client
-            let reqs = vec![make_alloc_req(&rt, PROVIDER1, SIZE)];
-            let payload = make_receiver_hook_token_payload(CLIENT2, reqs.clone(), vec![], SIZE);
-            h.receive_tokens(&mut rt, payload, BatchReturn::ok(1), BATCH_EMPTY, vec![3], 0)
-                .unwrap();
-
-            // Verify allocations in state.
-            assert_allocation(&rt, CLIENT2, 3, &alloc_from_req(CLIENT2, &reqs[0]));
-            let st: State = rt.get_state();
-            assert_eq!(4, st.next_allocation_id);
-        }
-        h.check_state(&rt);
-    }
-
-    #[test]
-    fn receive_tokens_extend_claims() {
-        let (h, mut rt) = new_harness();
-
-        let term_min = MINIMUM_VERIFIED_ALLOCATION_TERM;
-        let term_max = term_min + 100;
-        let term_start = 100;
-        let sector = 1234;
-        rt.set_epoch(term_start);
-        let claim1 =
-            make_claim("1", CLIENT1, PROVIDER1, SIZE, term_min, term_max, term_start, sector);
-        let claim2 =
-            make_claim("2", CLIENT2, PROVIDER2, SIZE * 2, term_min, term_max, term_start, sector);
-
-        let cid1 = h.create_claim(&mut rt, &claim1).unwrap();
-        let cid2 = h.create_claim(&mut rt, &claim2).unwrap();
-
-        let reqs = vec![
-            make_extension_req(PROVIDER1, cid1, term_max + 1000),
-            make_extension_req(PROVIDER2, cid2, term_max + 2000),
-        ];
-        // Client1 extends both claims
-        let payload = make_receiver_hook_token_payload(CLIENT1, vec![], reqs, SIZE * 3);
-        h.receive_tokens(&mut rt, payload, BATCH_EMPTY, BatchReturn::ok(2), vec![], SIZE * 3)
-            .unwrap();
-
-        // Verify claims in state.
-        assert_claim(&rt, PROVIDER1, cid1, &Claim { term_max: term_max + 1000, ..claim1 });
-        assert_claim(&rt, PROVIDER2, cid2, &Claim { term_max: term_max + 2000, ..claim2 });
-        h.check_state(&rt);
->>>>>>> 0bccc7a8
-    }
-
-    #[test]
-    fn receive_tokens_make_alloc_and_extend_claims() {
-        let (h, mut rt) = new_harness();
-<<<<<<< HEAD
-        let allowance = rt.policy.minimum_verified_deal_size.clone() * 2;
-        h.add_verifier_and_client(&mut rt, &VERIFIER, &CLIENT, &allowance, &allowance);
-
-        // Use half allowance.
-        let deal_size = rt.policy.minimum_verified_deal_size.clone();
-        h.use_bytes(&mut rt, &CLIENT, &deal_size).unwrap();
-        h.assert_client_allowance(&rt, &CLIENT, &rt.policy.minimum_verified_deal_size);
-
-        let client_pubkey = Address::new_secp256k1(&[3u8; 65]).unwrap();
-        rt.id_addresses.insert(client_pubkey, *CLIENT);
-
-        // Restore to pubkey address.
-        h.restore_bytes(&mut rt, &client_pubkey, &deal_size).unwrap();
-        h.assert_client_allowance(&rt, &CLIENT, &allowance);
-        h.check_state(&rt)
-    }
-
-    #[test]
-    fn restore_after_removing_client() {
-        let (h, mut rt) = new_harness();
-        let allowance = rt.policy.minimum_verified_deal_size.clone() + 1;
-        h.add_verifier_and_client(&mut rt, &VERIFIER, &CLIENT, &allowance, &allowance);
-
-        // Use allowance.
-        let deal_size = rt.policy.minimum_verified_deal_size.clone();
-        h.use_bytes(&mut rt, &CLIENT, &deal_size).unwrap();
-        h.assert_client_removed(&rt, &CLIENT);
-
-        // Restore it. Client has only the restored bytes (lost the +1 in original allowance).
-        h.restore_bytes(&mut rt, &CLIENT, &deal_size).unwrap();
-        h.assert_client_allowance(&rt, &CLIENT, &deal_size);
-        h.check_state(&rt)
-=======
-        add_miner(&mut rt, PROVIDER1);
-        add_miner(&mut rt, PROVIDER2);
-
-        let alloc_reqs =
-            vec![make_alloc_req(&rt, PROVIDER1, SIZE), make_alloc_req(&rt, PROVIDER2, SIZE * 2)];
-
-        let term_min = MINIMUM_VERIFIED_ALLOCATION_TERM;
-        let term_max = term_min + 100;
-        let term_start = 100;
-        let sector = 1234;
-        rt.set_epoch(term_start);
-        let claim1 =
-            make_claim("1", CLIENT1, PROVIDER1, SIZE, term_min, term_max, term_start, sector);
-        let claim2 =
-            make_claim("2", CLIENT2, PROVIDER2, SIZE * 2, term_min, term_max, term_start, sector);
-        let cid1 = h.create_claim(&mut rt, &claim1).unwrap();
-        let cid2 = h.create_claim(&mut rt, &claim2).unwrap();
-
-        let ext_reqs = vec![
-            make_extension_req(PROVIDER1, cid1, term_max + 1000),
-            make_extension_req(PROVIDER2, cid2, term_max + 2000),
-        ];
-
-        // CLIENT1 makes two new allocations and extends two existing claims.
-        let payload =
-            make_receiver_hook_token_payload(CLIENT1, alloc_reqs.clone(), ext_reqs, SIZE * 6);
-        h.receive_tokens(
-            &mut rt,
-            payload,
-            BatchReturn::ok(2),
-            BatchReturn::ok(2),
-            vec![3, 4],
-            claim1.size.0 + claim2.size.0,
-        )
-        .unwrap();
-
-        // Verify state.
-        assert_allocation(&rt, CLIENT1, 3, &alloc_from_req(CLIENT1, &alloc_reqs[0]));
-        assert_allocation(&rt, CLIENT1, 4, &alloc_from_req(CLIENT1, &alloc_reqs[1]));
-        assert_claim(&rt, PROVIDER1, cid1, &Claim { term_max: term_max + 1000, ..claim1 });
-        assert_claim(&rt, PROVIDER2, cid2, &Claim { term_max: term_max + 2000, ..claim2 });
-
-        let st: State = rt.get_state();
-        assert_eq!(5, st.next_allocation_id);
-        h.check_state(&rt);
->>>>>>> 0bccc7a8
-    }
-
-    #[test]
-    fn receive_requires_datacap_caller() {
-        let (h, mut rt) = new_harness();
-<<<<<<< HEAD
-        rt.expect_validate_caller_addr(vec![STORAGE_MARKET_ACTOR_ADDR]);
-        rt.set_caller(*POWER_ACTOR_CODE_ID, STORAGE_POWER_ACTOR_ADDR);
-        let params = RestoreBytesParams {
-            address: *CLIENT,
-            deal_size: rt.policy.minimum_verified_deal_size.clone(),
-        };
-
-        rt.set_caller(*DATACAP_TOKEN_ACTOR_CODE_ID, *DATACAP_TOKEN_ACTOR_ADDR);
-        rt.expect_validate_caller_addr(vec![*DATACAP_TOKEN_ACTOR_ADDR]);
-        expect_abort_contains_message(
-            ExitCode::USR_ILLEGAL_ARGUMENT,
-            "token receiver expected to",
-=======
         add_miner(&mut rt, PROVIDER1);
 
         let params = UniversalReceiverParams {
@@ -1790,7 +1216,6 @@
         expect_abort_contains_message(
             ExitCode::USR_FORBIDDEN,
             "caller address",
->>>>>>> 0bccc7a8
             rt.call::<VerifregActor>(
                 Method::UniversalReceiverHook as MethodNum,
                 IpldBlock::serialize_cbor(&params).unwrap(),
@@ -1801,21 +1226,6 @@
     }
 
     #[test]
-<<<<<<< HEAD
-    fn receive_alloc_requires_miner_actor() {
-        let (h, mut rt) = new_harness();
-        let provider1 = Address::new_id(PROVIDER1);
-        rt.set_address_actor_type(provider1, *ACCOUNT_ACTOR_CODE_ID);
-
-        let reqs = vec![make_alloc_req(&rt, PROVIDER1, SIZE)];
-        let payload = make_receiver_hook_token_payload(CLIENT1, reqs, vec![], SIZE);
-        expect_abort_contains_message(
-            ExitCode::USR_ILLEGAL_ARGUMENT,
-            format!("allocation provider {} must be a miner actor", provider1.id().unwrap())
-                .as_str(),
-            h.receive_tokens(&mut rt, payload, BatchReturn::ok(1), BATCH_EMPTY, vec![1], 0),
-        );
-=======
     fn receive_requires_to_self() {
         let (h, mut rt) = new_harness();
         add_miner(&mut rt, PROVIDER1);
@@ -1844,12 +1254,27 @@
             ),
         );
         rt.verify();
->>>>>>> 0bccc7a8
-        h.check_state(&rt);
-    }
-
-    #[test]
-<<<<<<< HEAD
+        h.check_state(&rt);
+    }
+
+    #[test]
+    fn receive_alloc_requires_miner_actor() {
+        let (h, mut rt) = new_harness();
+        let provider1 = Address::new_id(PROVIDER1);
+        rt.set_address_actor_type(provider1, *ACCOUNT_ACTOR_CODE_ID);
+
+        let reqs = vec![make_alloc_req(&rt, PROVIDER1, SIZE)];
+        let payload = make_receiver_hook_token_payload(CLIENT1, reqs, vec![], SIZE);
+        expect_abort_contains_message(
+            ExitCode::USR_ILLEGAL_ARGUMENT,
+            format!("allocation provider {} must be a miner actor", provider1.id().unwrap())
+                .as_str(),
+            h.receive_tokens(&mut rt, payload, BatchReturn::ok(1), BATCH_EMPTY, vec![1], 0),
+        );
+        h.check_state(&rt);
+    }
+
+    #[test]
     fn receive_invalid_alloc_reqs() {
         let (h, mut rt) = new_harness();
         add_miner(&mut rt, PROVIDER1);
@@ -1935,121 +1360,12 @@
                 h.receive_tokens(&mut rt, payload, BATCH_EMPTY, BATCH_EMPTY, vec![], 0),
             );
         }
-=======
-    fn receive_alloc_requires_miner_actor() {
-        let (h, mut rt) = new_harness();
-        let provider1 = Address::new_id(PROVIDER1);
-        rt.set_address_actor_type(provider1, *ACCOUNT_ACTOR_CODE_ID);
-
-        let reqs = vec![make_alloc_req(&rt, PROVIDER1, SIZE)];
-        let payload = make_receiver_hook_token_payload(CLIENT1, reqs, vec![], SIZE);
-        expect_abort_contains_message(
-            ExitCode::USR_ILLEGAL_ARGUMENT,
-            format!("allocation provider {} must be a miner actor", provider1.id().unwrap())
-                .as_str(),
-            h.receive_tokens(&mut rt, payload, BatchReturn::ok(1), BATCH_EMPTY, vec![1], 0),
-        );
->>>>>>> 0bccc7a8
-        h.check_state(&rt);
-    }
-
-    #[test]
-<<<<<<< HEAD
+        h.check_state(&rt);
+    }
+
+    #[test]
     fn receive_invalid_extension_reqs() {
         let (h, mut rt) = new_harness();
-=======
-    fn receive_invalid_alloc_reqs() {
-        let (h, mut rt) = new_harness();
-        add_miner(&mut rt, PROVIDER1);
-        add_miner(&mut rt, PROVIDER2);
-
-        // Alloc too small
-        {
-            let reqs = vec![make_alloc_req(&rt, PROVIDER1, SIZE - 1)];
-            let payload = make_receiver_hook_token_payload(CLIENT1, reqs, vec![], SIZE - 1);
-            expect_abort_contains_message(
-                ExitCode::USR_ILLEGAL_ARGUMENT,
-                "allocation size 1048575 below minimum 1048576",
-                h.receive_tokens(&mut rt, payload, BATCH_EMPTY, BATCH_EMPTY, vec![], 0),
-            );
-        }
-        // Min term too short
-        {
-            let mut reqs = vec![make_alloc_req(&rt, PROVIDER1, SIZE)];
-            reqs[0].term_min = MINIMUM_VERIFIED_ALLOCATION_TERM - 1;
-            let payload = make_receiver_hook_token_payload(CLIENT1, reqs, vec![], SIZE);
-            expect_abort_contains_message(
-                ExitCode::USR_ILLEGAL_ARGUMENT,
-                "allocation term min 518399 below limit 518400",
-                h.receive_tokens(&mut rt, payload, BATCH_EMPTY, BATCH_EMPTY, vec![], 0),
-            );
-        }
-        // Max term too long
-        {
-            let mut reqs = vec![make_alloc_req(&rt, PROVIDER1, SIZE)];
-            reqs[0].term_max = MAXIMUM_VERIFIED_ALLOCATION_TERM + 1;
-            let payload = make_receiver_hook_token_payload(CLIENT1, reqs, vec![], SIZE);
-            expect_abort_contains_message(
-                ExitCode::USR_ILLEGAL_ARGUMENT,
-                "allocation term max 5259486 above limit 5259485",
-                h.receive_tokens(&mut rt, payload, BATCH_EMPTY, BATCH_EMPTY, vec![], 0),
-            );
-        }
-        // Term minimum greater than maximum
-        {
-            let mut reqs = vec![make_alloc_req(&rt, PROVIDER1, SIZE)];
-            reqs[0].term_max = 2 * EPOCHS_IN_YEAR;
-            reqs[0].term_min = reqs[0].term_max + 1;
-            let payload = make_receiver_hook_token_payload(CLIENT1, reqs, vec![], SIZE);
-            expect_abort_contains_message(
-                ExitCode::USR_ILLEGAL_ARGUMENT,
-                "allocation term min 2103795 exceeds term max 2103794",
-                h.receive_tokens(&mut rt, payload, BATCH_EMPTY, BATCH_EMPTY, vec![], 0),
-            );
-        }
-        // Allocation expires too late
-        {
-            let mut reqs = vec![make_alloc_req(&rt, PROVIDER1, SIZE)];
-            reqs[0].expiration = rt.epoch + MAXIMUM_VERIFIED_ALLOCATION_EXPIRATION + 1;
-            let payload = make_receiver_hook_token_payload(CLIENT1, reqs, vec![], SIZE);
-            expect_abort_contains_message(
-                ExitCode::USR_ILLEGAL_ARGUMENT,
-                "allocation expiration 172801 exceeds maximum 172800",
-                h.receive_tokens(&mut rt, payload, BATCH_EMPTY, BATCH_EMPTY, vec![], 0),
-            );
-        }
-        // Tokens received doesn't match sum of allocation sizes
-        {
-            let reqs =
-                vec![make_alloc_req(&rt, PROVIDER1, SIZE), make_alloc_req(&rt, PROVIDER2, SIZE)];
-            let payload = make_receiver_hook_token_payload(CLIENT1, reqs, vec![], SIZE * 2 + 1);
-            expect_abort_contains_message(
-                ExitCode::USR_ILLEGAL_ARGUMENT,
-                "total allocation size 2097152 must match data cap amount received 2097153",
-                h.receive_tokens(&mut rt, payload, BATCH_EMPTY, BATCH_EMPTY, vec![], 0),
-            );
-        }
-        // One bad request fails the lot
-        {
-            let reqs = vec![
-                make_alloc_req(&rt, PROVIDER1, SIZE),
-                make_alloc_req(&rt, PROVIDER2, SIZE - 1),
-            ];
-            let mut payload = make_receiver_hook_token_payload(CLIENT1, reqs, vec![], SIZE * 2 - 1);
-            payload.amount = TokenAmount::from_whole((SIZE * 2 - 1) as i64);
-            expect_abort_contains_message(
-                ExitCode::USR_ILLEGAL_ARGUMENT,
-                "allocation size 1048575 below minimum 1048576",
-                h.receive_tokens(&mut rt, payload, BATCH_EMPTY, BATCH_EMPTY, vec![], 0),
-            );
-        }
-        h.check_state(&rt);
-    }
-
-    #[test]
-    fn receive_invalid_extension_reqs() {
-        let (h, mut rt) = new_harness();
->>>>>>> 0bccc7a8
 
         let term_min = MINIMUM_VERIFIED_ALLOCATION_TERM;
         let term_max = term_min + 100;
