use fvm_shared::address::Address;
use lazy_static::lazy_static;

mod harness;

lazy_static! {
    static ref VERIFIER: Address = Address::new_id(201);
    static ref VERIFIER2: Address = Address::new_id(202);
    static ref CLIENT: Address = Address::new_id(301);
    static ref CLIENT2: Address = Address::new_id(302);
    static ref CLIENT3: Address = Address::new_id(303);
    static ref CLIENT4: Address = Address::new_id(304);
    static ref PROVIDER: Address = Address::new_id(305);
    static ref PROVIDER2: Address = Address::new_id(306);
}

mod util {
    use fvm_shared::sector::StoragePower;

    use fil_actors_runtime::test_utils::MockRuntime;

    pub fn verifier_allowance(rt: &MockRuntime) -> StoragePower {
        rt.policy.minimum_verified_allocation_size.clone() + 42
    }

    pub fn client_allowance(rt: &MockRuntime) -> StoragePower {
        verifier_allowance(rt) - 1
    }
}

mod construction {
    use fvm_shared::address::{Address, BLS_PUB_LEN};
    use fvm_shared::error::ExitCode;
    use fvm_shared::MethodNum;

    use fil_actor_verifreg::{Actor as VerifregActor, Method};
    use fil_actors_runtime::test_utils::*;
    use fil_actors_runtime::SYSTEM_ACTOR_ADDR;
    use fvm_ipld_encoding::ipld_block::IpldBlock;
    use harness::*;

    use crate::*;

    #[test]
    fn construct_with_root_id() {
        let mut rt = new_runtime();
        let h = Harness { root: ROOT_ADDR };
        h.construct_and_verify(&mut rt, &h.root);
        h.check_state(&rt);
    }

    #[test]
    fn construct_resolves_non_id() {
        let mut rt = new_runtime();
        let h = Harness { root: ROOT_ADDR };
        let root_pubkey = Address::new_bls(&[7u8; BLS_PUB_LEN]).unwrap();
        rt.id_addresses.insert(root_pubkey, h.root);
        h.construct_and_verify(&mut rt, &root_pubkey);
        h.check_state(&rt);
    }

    #[test]
    fn construct_fails_if_root_unresolved() {
        let mut rt = new_runtime();
        let root_pubkey = Address::new_bls(&[7u8; BLS_PUB_LEN]).unwrap();

        rt.set_caller(*SYSTEM_ACTOR_CODE_ID, SYSTEM_ACTOR_ADDR);
        rt.expect_validate_caller_addr(vec![SYSTEM_ACTOR_ADDR]);
        expect_abort(
            ExitCode::USR_ILLEGAL_ARGUMENT,
            rt.call::<VerifregActor>(
                Method::Constructor as MethodNum,
                IpldBlock::serialize_cbor(&root_pubkey).unwrap(),
            ),
        );
    }
}

mod verifiers {
    use fvm_ipld_encoding::RawBytes;
    use fvm_shared::address::{Address, BLS_PUB_LEN};
    use fvm_shared::econ::TokenAmount;
    use fvm_shared::error::ExitCode;
    use fvm_shared::{MethodNum, METHOD_SEND};
    use std::ops::Deref;

    use fil_actor_verifreg::{Actor as VerifregActor, AddVerifierParams, DataCap, Method};
    use fil_actors_runtime::test_utils::*;
    use fvm_ipld_encoding::ipld_block::IpldBlock;
    use harness::*;
    use util::*;

    use crate::*;

    #[test]
    fn add_verifier_requires_root_caller() {
        let (h, mut rt) = new_harness();
        rt.expect_validate_caller_addr(vec![h.root]);
        rt.set_caller(*VERIFREG_ACTOR_CODE_ID, Address::new_id(501));
        let params =
            AddVerifierParams { address: Address::new_id(201), allowance: verifier_allowance(&rt) };
        expect_abort(
            ExitCode::USR_FORBIDDEN,
            rt.call::<VerifregActor>(
                Method::AddVerifier as MethodNum,
                IpldBlock::serialize_cbor(&params).unwrap(),
            ),
        );
        h.check_state(&rt);
    }

    #[test]
    fn add_verifier_enforces_min_size() {
        let (h, mut rt) = new_harness();
        let allowance: DataCap = rt.policy.minimum_verified_allocation_size.clone() - 1;

        let params = AddVerifierParams { address: *VERIFIER, allowance };
        let result = rt.call::<VerifregActor>(
            Method::AddVerifier as MethodNum,
            IpldBlock::serialize_cbor(&params).unwrap(),
        );
        expect_abort(ExitCode::USR_ILLEGAL_ARGUMENT, result);
        h.check_state(&rt);
    }

    #[test]
    fn add_verifier_rejects_root() {
        let (h, mut rt) = new_harness();
        let allowance = verifier_allowance(&rt);
        expect_abort(
            ExitCode::USR_ILLEGAL_ARGUMENT,
            h.add_verifier(&mut rt, &ROOT_ADDR, &allowance),
        );
        rt.reset();
        h.check_state(&rt);
    }

    #[test]
    fn add_verifier_rejects_client() {
        let (h, mut rt) = new_harness();
        let allowance = verifier_allowance(&rt);
        expect_abort(
            ExitCode::USR_ILLEGAL_ARGUMENT,
            h.add_verifier_with_existing_cap(&mut rt, &VERIFIER, &allowance, &DataCap::from(1)),
        );
        h.check_state(&rt);
    }

    #[test]
    fn add_verifier_rejects_unresolved_address() {
        let (h, mut rt) = new_harness();
        let verifier_key_address = Address::new_secp256k1(&[3u8; 65]).unwrap();
        let allowance = verifier_allowance(&rt);
        // Expect runtime to attempt to create the actor, but don't add it to the mock's
        // address resolution table.
        rt.expect_send(
            verifier_key_address,
            METHOD_SEND,
            None,
            TokenAmount::default(),
            RawBytes::default(),
            ExitCode::OK,
        );

        let params = AddVerifierParams { address: verifier_key_address, allowance };
        let result = rt.call::<VerifregActor>(
            Method::AddVerifier as MethodNum,
            IpldBlock::serialize_cbor(&params).unwrap(),
        );

        expect_abort(ExitCode::USR_ILLEGAL_ARGUMENT, result);
        h.check_state(&rt);
    }

    #[test]
    fn add_verifier_id_address() {
        let (h, mut rt) = new_harness();
        let allowance = verifier_allowance(&rt);
        h.add_verifier(&mut rt, &VERIFIER, &allowance).unwrap();
        h.check_state(&rt);
    }

    #[test]
    fn add_verifier_resolves_address() {
        let (h, mut rt) = new_harness();
        let allowance = verifier_allowance(&rt);
        let pubkey_addr = Address::new_secp256k1(&[0u8; 65]).unwrap();
        rt.id_addresses.insert(pubkey_addr, *VERIFIER);
        h.add_verifier(&mut rt, &pubkey_addr, &allowance).unwrap();
        h.check_state(&rt);
    }

    #[test]
    fn remove_requires_root() {
        let (h, mut rt) = new_harness();
        let allowance = verifier_allowance(&rt);
        h.add_verifier(&mut rt, &VERIFIER, &allowance).unwrap();

        let caller = Address::new_id(501);
        rt.expect_validate_caller_addr(vec![h.root]);
        rt.set_caller(*ACCOUNT_ACTOR_CODE_ID, caller);
        assert_ne!(h.root, caller);
        expect_abort(
            ExitCode::USR_FORBIDDEN,
            rt.call::<VerifregActor>(
                Method::RemoveVerifier as MethodNum,
                IpldBlock::serialize_cbor(VERIFIER.deref()).unwrap(),
            ),
        );
        h.check_state(&rt);
    }

    #[test]
    fn remove_requires_verifier_exists() {
        let (h, mut rt) = new_harness();
        expect_abort(ExitCode::USR_ILLEGAL_ARGUMENT, h.remove_verifier(&mut rt, &VERIFIER));
        h.check_state(&rt);
    }

    #[test]
    fn remove_verifier() {
        let (h, mut rt) = new_harness();
        let allowance = verifier_allowance(&rt);
        h.add_verifier(&mut rt, &VERIFIER, &allowance).unwrap();
        h.remove_verifier(&mut rt, &VERIFIER).unwrap();
        h.check_state(&rt);
    }

    #[test]
    fn remove_verifier_id_address() {
        let (h, mut rt) = new_harness();
        let allowance = verifier_allowance(&rt);
        let verifier_pubkey = Address::new_bls(&[1u8; BLS_PUB_LEN]).unwrap();
        rt.id_addresses.insert(verifier_pubkey, *VERIFIER);
        // Add using pubkey address.
        h.add_verifier(&mut rt, &VERIFIER, &allowance).unwrap();
        // Remove using ID address.
        h.remove_verifier(&mut rt, &VERIFIER).unwrap();
        h.check_state(&rt);
    }
}

mod clients {
    use fvm_ipld_encoding::RawBytes;
    use fvm_shared::address::{Address, BLS_PUB_LEN};
    use fvm_shared::econ::TokenAmount;
    use fvm_shared::error::ExitCode;
    use fvm_shared::{MethodNum, METHOD_SEND};
    use num_traits::Zero;

    use fil_actor_verifreg::{
        ext, Actor as VerifregActor, AddVerifiedClientParams, DataCap, Method,
    };
    use fil_actors_runtime::test_utils::*;
<<<<<<< HEAD
    use fil_actors_runtime::{DATACAP_TOKEN_ACTOR_ADDR, STORAGE_MARKET_ACTOR_ADDR};

=======
    use fvm_ipld_encoding::ipld_block::IpldBlock;
>>>>>>> 18f89bef
    use harness::*;
    use num_traits::ToPrimitive;
    use util::*;

    use crate::*;

    #[test]
    fn many_verifiers_and_clients() {
        let (h, mut rt) = new_harness();
        // Each verifier has enough allowance for two clients.
        let allowance_client = client_allowance(&rt);
        let allowance_verifier = allowance_client.clone() + allowance_client.clone();
        h.add_verifier(&mut rt, &VERIFIER, &allowance_verifier).unwrap();
        h.add_verifier(&mut rt, &VERIFIER2, &allowance_verifier).unwrap();

        h.add_client(&mut rt, &VERIFIER, &CLIENT, &allowance_client).unwrap();
        h.add_client(&mut rt, &VERIFIER, &CLIENT2, &allowance_client).unwrap();

        h.add_client(&mut rt, &VERIFIER2, &CLIENT3, &allowance_client).unwrap();
        h.add_client(&mut rt, &VERIFIER2, &CLIENT4, &allowance_client).unwrap();

        // No more allowance left
        h.assert_verifier_allowance(&rt, &VERIFIER, &DataCap::from(0));
        h.assert_verifier_allowance(&rt, &VERIFIER2, &DataCap::from(0));
        h.check_state(&rt);
    }

    #[test]
    fn verifier_allowance_exhausted() {
        let (h, mut rt) = new_harness();
        let allowance = client_allowance(&rt);
        // Verifier only has allowance for one client.
        h.add_verifier(&mut rt, &VERIFIER, &allowance).unwrap();

        h.add_client(&mut rt, &VERIFIER, &CLIENT, &allowance).unwrap();
        expect_abort(
            ExitCode::USR_ILLEGAL_ARGUMENT,
            h.add_client(&mut rt, &VERIFIER, &CLIENT2, &allowance),
        );
        rt.reset();
        h.assert_verifier_allowance(&rt, &VERIFIER, &DataCap::zero());
        h.check_state(&rt);
    }

    #[test]
    fn resolves_client_address() {
        let (h, mut rt) = new_harness();
        let allowance_verifier = verifier_allowance(&rt);
        let allowance_client = client_allowance(&rt);

        let client_pubkey = Address::new_bls(&[7u8; BLS_PUB_LEN]).unwrap();
        rt.id_addresses.insert(client_pubkey, *CLIENT);

        h.add_verifier(&mut rt, &VERIFIER, &allowance_verifier).unwrap();
        h.add_client(&mut rt, &VERIFIER, &client_pubkey, &allowance_client).unwrap();

        // Adding another client with the same address increments
        // the data cap which has already been granted.
        h.add_verifier(&mut rt, &VERIFIER, &allowance_verifier).unwrap();
        h.add_client(&mut rt, &VERIFIER, &CLIENT, &allowance_client).unwrap();
        h.check_state(&rt);
    }

    #[test]
    fn minimum_allowance_ok() {
        let (h, mut rt) = new_harness();
        let allowance_verifier = verifier_allowance(&rt);
        h.add_verifier(&mut rt, &VERIFIER, &allowance_verifier).unwrap();

        let allowance = rt.policy.minimum_verified_allocation_size.clone();
        h.add_client(&mut rt, &VERIFIER, &CLIENT, &allowance).unwrap();
        h.check_state(&rt);
    }

    #[test]
    fn rejects_unresolved_address() {
        let (h, mut rt) = new_harness();
        let allowance_verifier = verifier_allowance(&rt);
        let allowance_client = client_allowance(&rt);
        h.add_verifier(&mut rt, &VERIFIER, &allowance_verifier).unwrap();

        let client = Address::new_bls(&[7u8; BLS_PUB_LEN]).unwrap();
        // Expect runtime to attempt to create the actor, but don't add it to the mock's
        // address resolution table.
        rt.expect_send(
            client,
            METHOD_SEND,
            None,
            TokenAmount::default(),
            RawBytes::default(),
            ExitCode::OK,
        );

        expect_abort(
            ExitCode::USR_ILLEGAL_ARGUMENT,
            h.add_client(&mut rt, &VERIFIER, &client, &allowance_client),
        );
        rt.reset();
        h.check_state(&rt);
    }

    #[test]
    fn rejects_allowance_below_minimum() {
        let (h, mut rt) = new_harness();
        let allowance_verifier = verifier_allowance(&rt);
        h.add_verifier(&mut rt, &VERIFIER, &allowance_verifier).unwrap();

        let allowance = rt.policy.minimum_verified_allocation_size.clone() - 1;
        expect_abort(
            ExitCode::USR_ILLEGAL_ARGUMENT,
            h.add_client(&mut rt, &VERIFIER, &CLIENT, &allowance),
        );
        rt.reset();
        h.check_state(&rt);
    }

    #[test]
    fn rejects_non_verifier_caller() {
        let (h, mut rt) = new_harness();
        let allowance_verifier = verifier_allowance(&rt);
        let allowance_client = client_allowance(&rt);
        h.add_verifier(&mut rt, &VERIFIER, &allowance_verifier).unwrap();

        let caller = Address::new_id(209);
        rt.set_caller(*ACCOUNT_ACTOR_CODE_ID, caller);
        rt.expect_validate_caller_any();
        let params = AddVerifiedClientParams { address: *CLIENT, allowance: allowance_client };
        expect_abort(
            ExitCode::USR_NOT_FOUND,
            rt.call::<VerifregActor>(
                Method::AddVerifiedClient as MethodNum,
                IpldBlock::serialize_cbor(&params).unwrap(),
            ),
        );
        h.check_state(&rt);
    }

    #[test]
    fn add_verified_client_restricted_correctly() {
        let (h, mut rt) = new_harness();
        let allowance_verifier = verifier_allowance(&rt);
        let allowance_client = client_allowance(&rt);
        h.add_verifier(&mut rt, &VERIFIER, &allowance_verifier).unwrap();

        let params =
            AddVerifiedClientParams { address: *CLIENT, allowance: allowance_client.clone() };

        // set caller to not-builtin
        rt.set_caller(make_identity_cid(b"1234"), *VERIFIER);

        // cannot call the unexported method num
        expect_abort_contains_message(
            ExitCode::USR_FORBIDDEN,
            "must be built-in",
            rt.call::<VerifregActor>(
                Method::AddVerifiedClient as MethodNum,
                &RawBytes::serialize(params.clone()).unwrap(),
            ),
        );

        rt.verify();

        // can call the exported method num

        let mint_params = ext::datacap::MintParams {
            to: *CLIENT,
            amount: TokenAmount::from_whole(allowance_client.to_i64().unwrap()),
            operators: vec![STORAGE_MARKET_ACTOR_ADDR],
        };
        rt.expect_send(
            DATACAP_TOKEN_ACTOR_ADDR,
            ext::datacap::Method::Mint as MethodNum,
            RawBytes::serialize(&mint_params).unwrap(),
            TokenAmount::zero(),
            RawBytes::default(),
            ExitCode::OK,
        );

        rt.expect_validate_caller_any();
        rt.call::<VerifregActor>(
            Method::AddVerifiedClientExported as MethodNum,
            &RawBytes::serialize(params).unwrap(),
        )
        .unwrap();

        rt.verify();

        h.check_state(&rt);
    }

    #[test]
    fn rejects_allowance_greater_than_verifier_cap() {
        let (h, mut rt) = new_harness();
        let allowance_verifier = verifier_allowance(&rt);
        h.add_verifier(&mut rt, &VERIFIER, &allowance_verifier).unwrap();

        let allowance = allowance_verifier.clone() + 1;
        expect_abort(
            ExitCode::USR_ILLEGAL_ARGUMENT,
            h.add_client(&mut rt, &VERIFIER, &h.root, &allowance),
        );
        rt.reset();
        h.check_state(&rt);
    }

    #[test]
    fn rejects_root_as_client() {
        let (h, mut rt) = new_harness();
        let allowance_verifier = verifier_allowance(&rt);
        let allowance_client = client_allowance(&rt);
        h.add_verifier(&mut rt, &VERIFIER, &allowance_verifier).unwrap();
        expect_abort(
            ExitCode::USR_ILLEGAL_ARGUMENT,
            h.add_client(&mut rt, &VERIFIER, &h.root, &allowance_client),
        );
        rt.reset();
        h.check_state(&rt);
    }

    #[test]
    fn rejects_verifier_as_client() {
        let (h, mut rt) = new_harness();
        let allowance_verifier = verifier_allowance(&rt);
        let allowance_client = client_allowance(&rt);
        h.add_verifier(&mut rt, &VERIFIER, &allowance_verifier).unwrap();
        expect_abort(
            ExitCode::USR_ILLEGAL_ARGUMENT,
            h.add_client(&mut rt, &VERIFIER, &VERIFIER, &allowance_client),
        );
        rt.reset();

        h.add_verifier(&mut rt, &VERIFIER2, &allowance_verifier).unwrap();
        expect_abort(
            ExitCode::USR_ILLEGAL_ARGUMENT,
            h.add_client(&mut rt, &VERIFIER, &VERIFIER2, &allowance_client),
        );
        rt.reset();
        h.check_state(&rt);
    }
}

mod allocs_claims {
    use cid::Cid;
    use fvm_shared::bigint::BigInt;
    use fvm_shared::error::ExitCode;
    use fvm_shared::piece::PaddedPieceSize;
    use fvm_shared::{ActorID, MethodNum};
    use num_traits::Zero;
    use std::str::FromStr;

    use fil_actor_verifreg::{
        Actor, AllocationID, ClaimTerm, DataCap, ExtendClaimTermsParams, GetClaimsParams,
        GetClaimsReturn, Method, State,
    };
    use fil_actor_verifreg::{Claim, ExtendClaimTermsReturn};
    use fil_actors_runtime::cbor::serialize;
    use fil_actors_runtime::runtime::policy_constants::{
        MAXIMUM_VERIFIED_ALLOCATION_TERM, MINIMUM_VERIFIED_ALLOCATION_SIZE,
        MINIMUM_VERIFIED_ALLOCATION_TERM,
    };
    use fil_actors_runtime::test_utils::{
        expect_abort_contains_message, make_identity_cid, ACCOUNT_ACTOR_CODE_ID,
    };
    use fil_actors_runtime::FailCode;
    use harness::*;

    use crate::*;

    const CLIENT1: ActorID = 101;
    const CLIENT2: ActorID = 102;
    const PROVIDER1: ActorID = 301;
    const PROVIDER2: ActorID = 302;
    const ALLOC_SIZE: u64 = MINIMUM_VERIFIED_ALLOCATION_SIZE as u64;

    #[test]
    fn expire_allocs() {
        let (h, mut rt) = new_harness();

        let mut alloc1 = make_alloc("1", CLIENT1, PROVIDER1, ALLOC_SIZE);
        alloc1.expiration = 100;
        let mut alloc2 = make_alloc("2", CLIENT1, PROVIDER1, ALLOC_SIZE * 2);
        alloc2.expiration = 200;
        let total_size = alloc1.size.0 + alloc2.size.0;

        let id1 = h.create_alloc(&mut rt, &alloc1).unwrap();
        let id2 = h.create_alloc(&mut rt, &alloc2).unwrap();
        let state_with_allocs: State = rt.get_state();

        // Can't remove allocations that aren't expired
        let ret = h.remove_expired_allocations(&mut rt, CLIENT1, vec![id1, id2], 0).unwrap();
        assert_eq!(vec![1, 2], ret.considered);
        assert_eq!(vec![ExitCode::USR_FORBIDDEN, ExitCode::USR_FORBIDDEN], ret.results.codes());
        assert_eq!(DataCap::zero(), ret.datacap_recovered);

        // Can't remove with wrong client ID
        rt.set_epoch(200);
        let ret = h.remove_expired_allocations(&mut rt, CLIENT2, vec![id1, id2], 0).unwrap();
        assert_eq!(vec![1, 2], ret.considered);
        assert_eq!(vec![ExitCode::USR_NOT_FOUND, ExitCode::USR_NOT_FOUND], ret.results.codes());
        assert_eq!(DataCap::zero(), ret.datacap_recovered);

        // Remove the first alloc, which expired.
        rt.set_epoch(100);
        let ret =
            h.remove_expired_allocations(&mut rt, CLIENT1, vec![id1, id2], alloc1.size.0).unwrap();
        assert_eq!(vec![1, 2], ret.considered);
        assert_eq!(vec![ExitCode::OK, ExitCode::USR_FORBIDDEN], ret.results.codes());
        assert_eq!(DataCap::from(alloc1.size.0), ret.datacap_recovered);

        // Remove the second alloc (the first is no longer found).
        rt.set_epoch(200);
        let ret =
            h.remove_expired_allocations(&mut rt, CLIENT1, vec![id1, id2], alloc2.size.0).unwrap();
        assert_eq!(vec![1, 2], ret.considered);
        assert_eq!(vec![ExitCode::USR_NOT_FOUND, ExitCode::OK], ret.results.codes());
        assert_eq!(DataCap::from(alloc2.size.0), ret.datacap_recovered);

        // Reset state and show we can remove two at once.
        rt.replace_state(&state_with_allocs);
        let ret =
            h.remove_expired_allocations(&mut rt, CLIENT1, vec![id1, id2], total_size).unwrap();
        assert_eq!(vec![1, 2], ret.considered);
        assert_eq!(vec![ExitCode::OK, ExitCode::OK], ret.results.codes());
        assert_eq!(DataCap::from(total_size), ret.datacap_recovered);

        // Reset state and show that only what was asked for is removed.
        rt.replace_state(&state_with_allocs);
        let ret = h.remove_expired_allocations(&mut rt, CLIENT1, vec![id1], alloc1.size.0).unwrap();
        assert_eq!(vec![1], ret.considered);
        assert_eq!(vec![ExitCode::OK], ret.results.codes());
        assert_eq!(DataCap::from(alloc1.size.0), ret.datacap_recovered);

        // Reset state and show that specifying none removes only expired allocations
        rt.set_epoch(0);
        rt.replace_state(&state_with_allocs);
        let ret = h.remove_expired_allocations(&mut rt, CLIENT1, vec![], 0).unwrap();
        assert_eq!(Vec::<AllocationID>::new(), ret.considered);
        assert_eq!(Vec::<ExitCode>::new(), ret.results.codes());
        assert_eq!(DataCap::zero(), ret.datacap_recovered);
        assert!(h.load_alloc(&mut rt, CLIENT1, id1).is_some());
        assert!(h.load_alloc(&mut rt, CLIENT1, id2).is_some());

        rt.set_epoch(100);
        let ret = h.remove_expired_allocations(&mut rt, CLIENT1, vec![], alloc1.size.0).unwrap();
        assert_eq!(vec![1], ret.considered);
        assert_eq!(vec![ExitCode::OK], ret.results.codes());
        assert_eq!(DataCap::from(alloc1.size.0), ret.datacap_recovered);
        assert!(h.load_alloc(&mut rt, CLIENT1, id1).is_none()); // removed
        assert!(h.load_alloc(&mut rt, CLIENT1, id2).is_some());

        rt.set_epoch(200);
        let ret = h.remove_expired_allocations(&mut rt, CLIENT1, vec![], alloc2.size.0).unwrap();
        assert_eq!(vec![2], ret.considered);
        assert_eq!(vec![ExitCode::OK], ret.results.codes());
        assert_eq!(DataCap::from(alloc2.size.0), ret.datacap_recovered);
        assert!(h.load_alloc(&mut rt, CLIENT1, id1).is_none()); // removed
        assert!(h.load_alloc(&mut rt, CLIENT1, id2).is_none()); // removed

        // Reset state and show that specifying none removes *all* expired allocations
        rt.replace_state(&state_with_allocs);
        let ret = h.remove_expired_allocations(&mut rt, CLIENT1, vec![], total_size).unwrap();
        assert_eq!(vec![1, 2], ret.considered);
        assert_eq!(vec![ExitCode::OK, ExitCode::OK], ret.results.codes());
        assert_eq!(DataCap::from(total_size), ret.datacap_recovered);
        assert!(h.load_alloc(&mut rt, CLIENT1, id1).is_none()); // removed
        assert!(h.load_alloc(&mut rt, CLIENT1, id2).is_none()); // removed
        h.check_state(&rt);
    }

    #[test]
    fn claim_allocs() {
        let (h, mut rt) = new_harness();

        let size = MINIMUM_VERIFIED_ALLOCATION_SIZE as u64;
        let alloc1 = make_alloc("1", CLIENT1, PROVIDER1, size);
        let alloc2 = make_alloc("2", CLIENT2, PROVIDER1, size); // Distinct client
        let alloc3 = make_alloc("3", CLIENT1, PROVIDER2, size); // Distinct provider

        h.create_alloc(&mut rt, &alloc1).unwrap();
        h.create_alloc(&mut rt, &alloc2).unwrap();
        h.create_alloc(&mut rt, &alloc3).unwrap();
        h.check_state(&rt);

        let sector = 1000;
        let expiry = MINIMUM_VERIFIED_ALLOCATION_TERM;

        let prior_state: State = rt.get_state();
        {
            // Claim two for PROVIDER1
            let reqs = vec![
                make_claim_req(1, &alloc1, sector, expiry),
                make_claim_req(2, &alloc2, sector, expiry),
            ];
            let ret = h.claim_allocations(&mut rt, PROVIDER1, reqs, size * 2, false).unwrap();

            assert_eq!(ret.batch_info.codes(), vec![ExitCode::OK, ExitCode::OK]);
            assert_eq!(ret.claimed_space, BigInt::from(2 * size));
            assert_alloc_claimed(&rt, CLIENT1, PROVIDER1, 1, &alloc1, 0, sector);
            assert_alloc_claimed(&rt, CLIENT2, PROVIDER1, 2, &alloc2, 0, sector);
            h.check_state(&rt);
        }
        {
            // Can't find claim for wrong client
            rt.replace_state(&prior_state);
            let mut reqs = vec![
                make_claim_req(1, &alloc1, sector, expiry),
                make_claim_req(2, &alloc2, sector, expiry),
            ];
            reqs[1].client = CLIENT1;
            let ret = h.claim_allocations(&mut rt, PROVIDER1, reqs, size, false).unwrap();
            assert_eq!(ret.batch_info.codes(), vec![ExitCode::OK, ExitCode::USR_NOT_FOUND]);
            assert_eq!(ret.claimed_space, BigInt::from(size));
            assert_alloc_claimed(&rt, CLIENT1, PROVIDER1, 1, &alloc1, 0, sector);
            assert_allocation(&rt, CLIENT2, 2, &alloc2);
            h.check_state(&rt);
        }
        {
            // Can't claim for other provider
            rt.replace_state(&prior_state);
            let reqs = vec![
                make_claim_req(2, &alloc2, sector, expiry),
                make_claim_req(3, &alloc3, sector, expiry), // Different provider
            ];
            let ret = h.claim_allocations(&mut rt, PROVIDER1, reqs, size, false).unwrap();
            assert_eq!(ret.batch_info.codes(), vec![ExitCode::OK, ExitCode::USR_FORBIDDEN]);
            assert_eq!(ret.claimed_space, BigInt::from(size));
            assert_alloc_claimed(&rt, CLIENT1, PROVIDER1, 2, &alloc2, 0, sector);
            assert_allocation(&rt, CLIENT1, 3, &alloc3);
            h.check_state(&rt);
        }
        {
            // Mismatched data / size
            rt.replace_state(&prior_state);
            let mut reqs = vec![
                make_claim_req(1, &alloc1, sector, expiry),
                make_claim_req(2, &alloc2, sector, expiry),
            ];
            reqs[0].data =
                Cid::from_str("bafyreibjo4xmgaevkgud7mbifn3dzp4v4lyaui4yvqp3f2bqwtxcjrdqg4")
                    .unwrap();
            reqs[1].size = PaddedPieceSize(size + 1);
            let ret = h.claim_allocations(&mut rt, PROVIDER1, reqs, 0, false).unwrap();
            assert_eq!(
                ret.batch_info.codes(),
                vec![ExitCode::USR_FORBIDDEN, ExitCode::USR_FORBIDDEN]
            );
            assert_eq!(ret.claimed_space, BigInt::zero());
            h.check_state(&rt);
        }
        {
            // Expired allocation
            rt.replace_state(&prior_state);
            let reqs = vec![make_claim_req(1, &alloc1, sector, expiry)];
            rt.set_epoch(alloc1.expiration + 1);
            let ret = h.claim_allocations(&mut rt, PROVIDER1, reqs, 0, false).unwrap();
            assert_eq!(ret.batch_info.codes(), vec![ExitCode::USR_FORBIDDEN]);
            assert_eq!(ret.claimed_space, BigInt::zero());
            h.check_state(&rt);
        }
        {
            // Sector expiration too soon
            rt.replace_state(&prior_state);
            let reqs = vec![make_claim_req(1, &alloc1, sector, alloc1.term_min - 1)];
            let ret = h.claim_allocations(&mut rt, PROVIDER1, reqs, 0, false).unwrap();
            assert_eq!(ret.batch_info.codes(), vec![ExitCode::USR_FORBIDDEN]);
            // Sector expiration too late
            let reqs = vec![make_claim_req(1, &alloc1, sector, alloc1.term_max + 1)];
            let ret = h.claim_allocations(&mut rt, PROVIDER1, reqs, 0, false).unwrap();
            assert_eq!(ret.batch_info.codes(), vec![ExitCode::USR_FORBIDDEN]);
            assert_eq!(ret.claimed_space, BigInt::zero());
            h.check_state(&rt);
        }
    }

    #[test]
    fn get_claims() {
        let (h, mut rt) = new_harness();
        let size = MINIMUM_VERIFIED_ALLOCATION_SIZE as u64;
        let sector = 0;
        let start = 0;
        let min_term = MINIMUM_VERIFIED_ALLOCATION_TERM;
        let max_term = min_term + 1000;

        let claim1 = make_claim("1", CLIENT1, PROVIDER1, size, min_term, max_term, start, sector);
        let claim2 = make_claim("2", CLIENT1, PROVIDER1, size, min_term, max_term, start, sector);
        let claim3 = make_claim("3", CLIENT1, PROVIDER2, size, min_term, max_term, start, sector);
        let id1 = h.create_claim(&mut rt, &claim1).unwrap();
        let id2 = h.create_claim(&mut rt, &claim2).unwrap();
        let id3 = h.create_claim(&mut rt, &claim3).unwrap();

        {
            // Get multiple
            let ret = h.get_claims(&mut rt, PROVIDER1, vec![id1, id2]).unwrap();
            assert_eq!(2, ret.batch_info.success_count);
            assert_eq!(claim1, ret.claims[0]);
            assert_eq!(claim2, ret.claims[1]);
        }
        {
            // Wrong provider
            let ret = h.get_claims(&mut rt, PROVIDER1, vec![id3]).unwrap();
            assert_eq!(0, ret.batch_info.success_count);
        }
        {
            // Mixed bag
            let ret = h.get_claims(&mut rt, PROVIDER1, vec![id1, id3, id2]).unwrap();
            assert_eq!(2, ret.batch_info.success_count);
            assert_eq!(claim1, ret.claims[0]);
            assert_eq!(claim2, ret.claims[1]);
            assert_eq!(
                vec![FailCode { idx: 1, code: ExitCode::USR_NOT_FOUND }],
                ret.batch_info.fail_codes
            );
        }
        h.check_state(&rt);
    }

    #[test]
    fn extend_claims_basic() {
        let (h, mut rt) = new_harness();
        let size = MINIMUM_VERIFIED_ALLOCATION_SIZE as u64;
        let sector = 0;
        let start = 0;
        let min_term = MINIMUM_VERIFIED_ALLOCATION_TERM;
        let max_term = min_term + 1000;

        let claim1 = make_claim("1", CLIENT1, PROVIDER1, size, min_term, max_term, start, sector);
        let claim2 = make_claim("2", CLIENT1, PROVIDER1, size, min_term, max_term, start, sector);
        let claim3 = make_claim("3", CLIENT1, PROVIDER2, size, min_term, max_term, start, sector);

        let id1 = h.create_claim(&mut rt, &claim1).unwrap();
        let id2 = h.create_claim(&mut rt, &claim2).unwrap();
        let id3 = h.create_claim(&mut rt, &claim3).unwrap();

        // Extend claim terms and verify return value.
        let params = ExtendClaimTermsParams {
            terms: vec![
                ClaimTerm { provider: PROVIDER1, claim_id: id1, term_max: max_term + 1 },
                ClaimTerm { provider: PROVIDER1, claim_id: id2, term_max: max_term + 2 },
                ClaimTerm { provider: PROVIDER2, claim_id: id3, term_max: max_term + 3 },
            ],
        };
        rt.set_caller(*ACCOUNT_ACTOR_CODE_ID, Address::new_id(CLIENT1));
        let ret = h.extend_claim_terms(&mut rt, &params).unwrap();
        assert_eq!(ret.codes(), vec![ExitCode::OK, ExitCode::OK, ExitCode::OK]);

        // Verify state directly.
        assert_claim(&rt, PROVIDER1, id1, &Claim { term_max: max_term + 1, ..claim1 });
        assert_claim(&rt, PROVIDER1, id2, &Claim { term_max: max_term + 2, ..claim2 });
        assert_claim(&rt, PROVIDER2, id3, &Claim { term_max: max_term + 3, ..claim3 });
        h.check_state(&rt);
    }

    #[test]
    fn extend_claims_edge_cases() {
        let (h, mut rt) = new_harness();
        let size = MINIMUM_VERIFIED_ALLOCATION_SIZE as u64;
        let sector = 0;
        let start = 0;
        let min_term = MINIMUM_VERIFIED_ALLOCATION_TERM;
        let max_term = min_term + 1000;

        let claim = make_claim("1", CLIENT1, PROVIDER1, size, min_term, max_term, start, sector);

        // Basic success case with no-op extension
        {
            let claim_id = h.create_claim(&mut rt, &claim).unwrap();
            let params = ExtendClaimTermsParams {
                terms: vec![ClaimTerm { provider: PROVIDER1, claim_id, term_max: max_term }],
            };
            rt.set_caller(*ACCOUNT_ACTOR_CODE_ID, Address::new_id(CLIENT1));
            let ret = h.extend_claim_terms(&mut rt, &params).unwrap();
            assert_eq!(ret.codes(), vec![ExitCode::OK]);
            rt.verify()
        }
        // Mismatched client is forbidden
        {
            let claim_id = h.create_claim(&mut rt, &claim).unwrap();
            let params = ExtendClaimTermsParams {
                terms: vec![ClaimTerm { provider: PROVIDER1, claim_id, term_max: max_term }],
            };
            rt.set_caller(*ACCOUNT_ACTOR_CODE_ID, Address::new_id(CLIENT2));
            let ret = h.extend_claim_terms(&mut rt, &params).unwrap();
            assert_eq!(ret.codes(), vec![ExitCode::USR_FORBIDDEN]);
            rt.verify()
        }
        // Mismatched provider is not found
        {
            let claim_id = h.create_claim(&mut rt, &claim).unwrap();
            let params = ExtendClaimTermsParams {
                terms: vec![ClaimTerm { provider: PROVIDER2, claim_id, term_max: max_term }],
            };
            rt.set_caller(*ACCOUNT_ACTOR_CODE_ID, Address::new_id(CLIENT1));
            let ret = h.extend_claim_terms(&mut rt, &params).unwrap();
            assert_eq!(ret.codes(), vec![ExitCode::USR_NOT_FOUND]);
            rt.verify()
        }
        // Term in excess of limit is denied
        {
            let claim_id = h.create_claim(&mut rt, &claim).unwrap();
            let params = ExtendClaimTermsParams {
                terms: vec![ClaimTerm {
                    provider: PROVIDER1,
                    claim_id,
                    term_max: MAXIMUM_VERIFIED_ALLOCATION_TERM + 1,
                }],
            };
            rt.set_caller(*ACCOUNT_ACTOR_CODE_ID, Address::new_id(CLIENT1));
            let ret = h.extend_claim_terms(&mut rt, &params).unwrap();
            assert_eq!(ret.codes(), vec![ExitCode::USR_ILLEGAL_ARGUMENT]);
            rt.verify()
        }
        // Reducing term is denied.
        {
            let claim_id = h.create_claim(&mut rt, &claim).unwrap();
            let params = ExtendClaimTermsParams {
                terms: vec![ClaimTerm { provider: PROVIDER1, claim_id, term_max: max_term - 1 }],
            };
            rt.set_caller(*ACCOUNT_ACTOR_CODE_ID, Address::new_id(CLIENT1));
            let ret = h.extend_claim_terms(&mut rt, &params).unwrap();
            assert_eq!(ret.codes(), vec![ExitCode::USR_ILLEGAL_ARGUMENT]);
            rt.verify()
        }
        // Extending an already-expired claim is ok
        {
            let claim_id = h.create_claim(&mut rt, &claim).unwrap();
            let params = ExtendClaimTermsParams {
                terms: vec![ClaimTerm {
                    provider: PROVIDER1,
                    claim_id,
                    term_max: MAXIMUM_VERIFIED_ALLOCATION_TERM,
                }],
            };
            rt.set_caller(*ACCOUNT_ACTOR_CODE_ID, Address::new_id(CLIENT1));
            rt.set_epoch(max_term + 1);
            let ret = h.extend_claim_terms(&mut rt, &params).unwrap();
            assert_eq!(ret.codes(), vec![ExitCode::OK]);
            rt.verify()
        }
        h.check_state(&rt);
    }

    #[test]
    fn expire_claims() {
        let (h, mut rt) = new_harness();
        let term_start = 0;
        let term_min = MINIMUM_VERIFIED_ALLOCATION_TERM;
        let sector = 0;

        // expires at term_start + term_min + 100
        let claim1 = make_claim(
            "1",
            CLIENT1,
            PROVIDER1,
            ALLOC_SIZE,
            term_min,
            term_min + 100,
            term_start,
            sector,
        );
        // expires at term_start + 200 + term_min (i.e. 100 epochs later)
        let claim2 = make_claim(
            "2",
            CLIENT1,
            PROVIDER1,
            ALLOC_SIZE * 2,
            term_min,
            term_min,
            term_start + 200,
            sector,
        );

        let id1 = h.create_claim(&mut rt, &claim1).unwrap();
        let id2 = h.create_claim(&mut rt, &claim2).unwrap();
        let state_with_allocs: State = rt.get_state();

        // Removal of expired claims shares most of its implementation with removing expired allocations.
        // The full test suite is not duplicated here,   simple ones to ensure that the expiration
        // is correctly computed.

        // None expired yet
        rt.set_epoch(term_start + term_min + 99);
        let ret = h.remove_expired_claims(&mut rt, PROVIDER1, vec![id1, id2]).unwrap();
        assert_eq!(vec![1, 2], ret.considered);
        assert_eq!(vec![ExitCode::USR_FORBIDDEN, ExitCode::USR_FORBIDDEN], ret.results.codes());

        // One expired
        rt.set_epoch(term_start + term_min + 100);
        let ret = h.remove_expired_claims(&mut rt, PROVIDER1, vec![id1, id2]).unwrap();
        assert_eq!(vec![1, 2], ret.considered);
        assert_eq!(vec![ExitCode::OK, ExitCode::USR_FORBIDDEN], ret.results.codes());

        // Both now expired
        rt.set_epoch(term_start + term_min + 200);
        let ret = h.remove_expired_claims(&mut rt, PROVIDER1, vec![id1, id2]).unwrap();
        assert_eq!(vec![1, 2], ret.considered);
        assert_eq!(vec![ExitCode::USR_NOT_FOUND, ExitCode::OK], ret.results.codes());

        // Reset state, and show that specifying none removes only expired allocations
        rt.set_epoch(term_start + term_min);
        rt.replace_state(&state_with_allocs);
        let ret = h.remove_expired_claims(&mut rt, PROVIDER1, vec![]).unwrap();
        assert_eq!(Vec::<AllocationID>::new(), ret.considered);
        assert_eq!(Vec::<ExitCode>::new(), ret.results.codes());
        assert!(h.load_claim(&mut rt, PROVIDER1, id1).is_some());
        assert!(h.load_claim(&mut rt, PROVIDER1, id2).is_some());

        rt.set_epoch(term_start + term_min + 200);
        let ret = h.remove_expired_claims(&mut rt, PROVIDER1, vec![]).unwrap();
        assert_eq!(vec![1, 2], ret.considered);
        assert_eq!(vec![ExitCode::OK, ExitCode::OK], ret.results.codes());
        assert!(h.load_claim(&mut rt, PROVIDER1, id1).is_none()); // removed
        assert!(h.load_claim(&mut rt, PROVIDER1, id2).is_none()); // removed
        h.check_state(&rt);
    }

    #[test]
    fn claims_restricted_correctly() {
        let (h, mut rt) = new_harness();
        let size = MINIMUM_VERIFIED_ALLOCATION_SIZE as u64;
        let sector = 0;
        let start = 0;
        let min_term = MINIMUM_VERIFIED_ALLOCATION_TERM;
        let max_term = min_term + 1000;

        let claim1 = make_claim("1", CLIENT1, PROVIDER1, size, min_term, max_term, start, sector);

        let id1 = h.create_claim(&mut rt, &claim1).unwrap();

        // First, let's extend some claims

        let params = ExtendClaimTermsParams {
            terms: vec![ClaimTerm { provider: PROVIDER1, claim_id: id1, term_max: max_term + 1 }],
        };

        // set caller to not-builtin
        rt.set_caller(make_identity_cid(b"1234"), Address::new_id(CLIENT1));

        // cannot call the unexported extend method num
        expect_abort_contains_message(
            ExitCode::USR_FORBIDDEN,
            "must be built-in",
            h.extend_claim_terms(&mut rt, &params),
        );

        // can call the exported method num

        rt.expect_validate_caller_any();
        let ret: ExtendClaimTermsReturn = rt
            .call::<Actor>(
                Method::ExtendClaimTermsExported as MethodNum,
                &serialize(&params, "extend claim terms params").unwrap(),
            )
            .unwrap()
            .deserialize()
            .expect("failed to deserialize extend claim terms return");

        rt.verify();

        assert_eq!(ret.codes(), vec![ExitCode::OK]);

        // Now let's Get those Claims, and check them

        let params = GetClaimsParams { claim_ids: vec![id1], provider: PROVIDER1 };

        // cannot call the unexported extend method num
        expect_abort_contains_message(
            ExitCode::USR_FORBIDDEN,
            "must be built-in",
            rt.call::<Actor>(
                Method::GetClaims as MethodNum,
                &serialize(&params, "get claims params").unwrap(),
            ),
        );

        rt.verify();

        // can call the exported method num
        rt.expect_validate_caller_any();
        let ret: GetClaimsReturn = rt
            .call::<Actor>(
                Method::GetClaimsExported as MethodNum,
                &serialize(&params, "get claims params").unwrap(),
            )
            .unwrap()
            .deserialize()
            .expect("failed to deserialize get claims return");

        rt.verify();

        assert_eq!(ret.batch_info.codes(), vec![ExitCode::OK]);
        assert_eq!(ret.claims, vec![Claim { term_max: max_term + 1, ..claim1 }]);

        h.check_state(&rt);
    }
}

mod datacap {
    use frc46_token::receiver::FRC46_TOKEN_TYPE;
    use fvm_actor_utils::receiver::UniversalReceiverParams;
    use fvm_shared::address::Address;
    use fvm_shared::econ::TokenAmount;
    use fvm_shared::error::ExitCode;
    use fvm_shared::{ActorID, MethodNum};

    use fil_actor_verifreg::{Actor as VerifregActor, Claim, Method, State};
    use fil_actors_runtime::cbor::serialize;
    use fil_actors_runtime::runtime::policy_constants::{
        MAXIMUM_VERIFIED_ALLOCATION_EXPIRATION, MAXIMUM_VERIFIED_ALLOCATION_TERM,
        MINIMUM_VERIFIED_ALLOCATION_SIZE, MINIMUM_VERIFIED_ALLOCATION_TERM,
    };
    use fil_actors_runtime::test_utils::*;
    use fil_actors_runtime::{
        BatchReturn, DATACAP_TOKEN_ACTOR_ADDR, EPOCHS_IN_YEAR, STORAGE_MARKET_ACTOR_ADDR,
    };
    use fvm_ipld_encoding::ipld_block::IpldBlock;
    use harness::*;

    use crate::*;

    const CLIENT1: ActorID = 101;
    const CLIENT2: ActorID = 102;
    const PROVIDER1: ActorID = 301;
    const PROVIDER2: ActorID = 302;
    const SIZE: u64 = MINIMUM_VERIFIED_ALLOCATION_SIZE as u64;
    const BATCH_EMPTY: BatchReturn = BatchReturn::empty();

    #[test]
    fn receive_tokens_make_allocs() {
        let (h, mut rt) = new_harness();
        add_miner(&mut rt, PROVIDER1);
        add_miner(&mut rt, PROVIDER2);

        {
            let reqs = vec![
                make_alloc_req(&rt, PROVIDER1, SIZE),
                make_alloc_req(&rt, PROVIDER2, SIZE * 2),
            ];
            let payload = make_receiver_hook_token_payload(CLIENT1, reqs.clone(), vec![], SIZE * 3);
            h.receive_tokens(&mut rt, payload, BatchReturn::ok(2), BATCH_EMPTY, vec![1, 2], 0)
                .unwrap();

            // Verify allocations in state.
            assert_allocation(&rt, CLIENT1, 1, &alloc_from_req(CLIENT1, &reqs[0]));
            assert_allocation(&rt, CLIENT1, 2, &alloc_from_req(CLIENT1, &reqs[1]));
            let st: State = rt.get_state();
            assert_eq!(3, st.next_allocation_id);
        }
        {
            // Make another allocation from a different client
            let reqs = vec![make_alloc_req(&rt, PROVIDER1, SIZE)];
            let payload = make_receiver_hook_token_payload(CLIENT2, reqs.clone(), vec![], SIZE);
            h.receive_tokens(&mut rt, payload, BatchReturn::ok(1), BATCH_EMPTY, vec![3], 0)
                .unwrap();

            // Verify allocations in state.
            assert_allocation(&rt, CLIENT2, 3, &alloc_from_req(CLIENT2, &reqs[0]));
            let st: State = rt.get_state();
            assert_eq!(4, st.next_allocation_id);
        }
        h.check_state(&rt);
    }

    #[test]
    fn receive_tokens_extend_claims() {
        let (h, mut rt) = new_harness();

        let term_min = MINIMUM_VERIFIED_ALLOCATION_TERM;
        let term_max = term_min + 100;
        let term_start = 100;
        let sector = 1234;
        rt.set_epoch(term_start);
        let claim1 =
            make_claim("1", CLIENT1, PROVIDER1, SIZE, term_min, term_max, term_start, sector);
        let claim2 =
            make_claim("2", CLIENT2, PROVIDER2, SIZE * 2, term_min, term_max, term_start, sector);

        let cid1 = h.create_claim(&mut rt, &claim1).unwrap();
        let cid2 = h.create_claim(&mut rt, &claim2).unwrap();

        let reqs = vec![
            make_extension_req(PROVIDER1, cid1, term_max + 1000),
            make_extension_req(PROVIDER2, cid2, term_max + 2000),
        ];
        // Client1 extends both claims
        let payload = make_receiver_hook_token_payload(CLIENT1, vec![], reqs, SIZE * 3);
        h.receive_tokens(&mut rt, payload, BATCH_EMPTY, BatchReturn::ok(2), vec![], SIZE * 3)
            .unwrap();

        // Verify claims in state.
        assert_claim(&rt, PROVIDER1, cid1, &Claim { term_max: term_max + 1000, ..claim1 });
        assert_claim(&rt, PROVIDER2, cid2, &Claim { term_max: term_max + 2000, ..claim2 });
        h.check_state(&rt);
    }

    #[test]
    fn receive_tokens_make_alloc_and_extend_claims() {
        let (h, mut rt) = new_harness();
        add_miner(&mut rt, PROVIDER1);
        add_miner(&mut rt, PROVIDER2);

        let alloc_reqs =
            vec![make_alloc_req(&rt, PROVIDER1, SIZE), make_alloc_req(&rt, PROVIDER2, SIZE * 2)];

        let term_min = MINIMUM_VERIFIED_ALLOCATION_TERM;
        let term_max = term_min + 100;
        let term_start = 100;
        let sector = 1234;
        rt.set_epoch(term_start);
        let claim1 =
            make_claim("1", CLIENT1, PROVIDER1, SIZE, term_min, term_max, term_start, sector);
        let claim2 =
            make_claim("2", CLIENT2, PROVIDER2, SIZE * 2, term_min, term_max, term_start, sector);
        let cid1 = h.create_claim(&mut rt, &claim1).unwrap();
        let cid2 = h.create_claim(&mut rt, &claim2).unwrap();

        let ext_reqs = vec![
            make_extension_req(PROVIDER1, cid1, term_max + 1000),
            make_extension_req(PROVIDER2, cid2, term_max + 2000),
        ];

        // CLIENT1 makes two new allocations and extends two existing claims.
        let payload =
            make_receiver_hook_token_payload(CLIENT1, alloc_reqs.clone(), ext_reqs, SIZE * 6);
        h.receive_tokens(
            &mut rt,
            payload,
            BatchReturn::ok(2),
            BatchReturn::ok(2),
            vec![3, 4],
            claim1.size.0 + claim2.size.0,
        )
        .unwrap();

        // Verify state.
        assert_allocation(&rt, CLIENT1, 3, &alloc_from_req(CLIENT1, &alloc_reqs[0]));
        assert_allocation(&rt, CLIENT1, 4, &alloc_from_req(CLIENT1, &alloc_reqs[1]));
        assert_claim(&rt, PROVIDER1, cid1, &Claim { term_max: term_max + 1000, ..claim1 });
        assert_claim(&rt, PROVIDER2, cid2, &Claim { term_max: term_max + 2000, ..claim2 });

        let st: State = rt.get_state();
        assert_eq!(5, st.next_allocation_id);
        h.check_state(&rt);
    }

    #[test]
    fn receive_requires_datacap_caller() {
        let (h, mut rt) = new_harness();
        add_miner(&mut rt, PROVIDER1);

        let params = UniversalReceiverParams {
            type_: FRC46_TOKEN_TYPE,
            payload: serialize(
                &make_receiver_hook_token_payload(
                    CLIENT1,
                    vec![make_alloc_req(&rt, PROVIDER1, SIZE)],
                    vec![],
                    SIZE,
                ),
                "payload",
            )
            .unwrap(),
        };

        rt.set_caller(*MARKET_ACTOR_CODE_ID, STORAGE_MARKET_ACTOR_ADDR); // Wrong caller
        rt.expect_validate_caller_addr(vec![DATACAP_TOKEN_ACTOR_ADDR]);
        expect_abort_contains_message(
            ExitCode::USR_FORBIDDEN,
            "caller address",
            rt.call::<VerifregActor>(
                Method::UniversalReceiverHook as MethodNum,
                IpldBlock::serialize_cbor(&params).unwrap(),
            ),
        );
        rt.verify();
        h.check_state(&rt);
    }

    #[test]
    fn receive_requires_to_self() {
        let (h, mut rt) = new_harness();
        add_miner(&mut rt, PROVIDER1);

        let mut payload = make_receiver_hook_token_payload(
            CLIENT1,
            vec![make_alloc_req(&rt, PROVIDER1, SIZE)],
            vec![],
            SIZE,
        );
        // Set invalid receiver hook "to" address (should be the verified registry itself).
        payload.to = PROVIDER1;
        let params = UniversalReceiverParams {
            type_: FRC46_TOKEN_TYPE,
            payload: serialize(&payload, "payload").unwrap(),
        };

        rt.set_caller(*DATACAP_TOKEN_ACTOR_CODE_ID, DATACAP_TOKEN_ACTOR_ADDR);
        rt.expect_validate_caller_addr(vec![DATACAP_TOKEN_ACTOR_ADDR]);
        expect_abort_contains_message(
            ExitCode::USR_ILLEGAL_ARGUMENT,
            "token receiver expected to",
            rt.call::<VerifregActor>(
                Method::UniversalReceiverHook as MethodNum,
                IpldBlock::serialize_cbor(&params).unwrap(),
            ),
        );
        rt.verify();
        h.check_state(&rt);
    }

    #[test]
    fn receive_alloc_requires_miner_actor() {
        let (h, mut rt) = new_harness();
        let provider1 = Address::new_id(PROVIDER1);
        rt.set_address_actor_type(provider1, *ACCOUNT_ACTOR_CODE_ID);

        let reqs = vec![make_alloc_req(&rt, PROVIDER1, SIZE)];
        let payload = make_receiver_hook_token_payload(CLIENT1, reqs, vec![], SIZE);
        expect_abort_contains_message(
            ExitCode::USR_ILLEGAL_ARGUMENT,
            format!("allocation provider {} must be a miner actor", provider1.id().unwrap())
                .as_str(),
            h.receive_tokens(&mut rt, payload, BatchReturn::ok(1), BATCH_EMPTY, vec![1], 0),
        );
        h.check_state(&rt);
    }

    #[test]
    fn receive_invalid_alloc_reqs() {
        let (h, mut rt) = new_harness();
        add_miner(&mut rt, PROVIDER1);
        add_miner(&mut rt, PROVIDER2);

        // Alloc too small
        {
            let reqs = vec![make_alloc_req(&rt, PROVIDER1, SIZE - 1)];
            let payload = make_receiver_hook_token_payload(CLIENT1, reqs, vec![], SIZE - 1);
            expect_abort_contains_message(
                ExitCode::USR_ILLEGAL_ARGUMENT,
                "allocation size 1048575 below minimum 1048576",
                h.receive_tokens(&mut rt, payload, BATCH_EMPTY, BATCH_EMPTY, vec![], 0),
            );
        }
        // Min term too short
        {
            let mut reqs = vec![make_alloc_req(&rt, PROVIDER1, SIZE)];
            reqs[0].term_min = MINIMUM_VERIFIED_ALLOCATION_TERM - 1;
            let payload = make_receiver_hook_token_payload(CLIENT1, reqs, vec![], SIZE);
            expect_abort_contains_message(
                ExitCode::USR_ILLEGAL_ARGUMENT,
                "allocation term min 518399 below limit 518400",
                h.receive_tokens(&mut rt, payload, BATCH_EMPTY, BATCH_EMPTY, vec![], 0),
            );
        }
        // Max term too long
        {
            let mut reqs = vec![make_alloc_req(&rt, PROVIDER1, SIZE)];
            reqs[0].term_max = MAXIMUM_VERIFIED_ALLOCATION_TERM + 1;
            let payload = make_receiver_hook_token_payload(CLIENT1, reqs, vec![], SIZE);
            expect_abort_contains_message(
                ExitCode::USR_ILLEGAL_ARGUMENT,
                "allocation term max 5259486 above limit 5259485",
                h.receive_tokens(&mut rt, payload, BATCH_EMPTY, BATCH_EMPTY, vec![], 0),
            );
        }
        // Term minimum greater than maximum
        {
            let mut reqs = vec![make_alloc_req(&rt, PROVIDER1, SIZE)];
            reqs[0].term_max = 2 * EPOCHS_IN_YEAR;
            reqs[0].term_min = reqs[0].term_max + 1;
            let payload = make_receiver_hook_token_payload(CLIENT1, reqs, vec![], SIZE);
            expect_abort_contains_message(
                ExitCode::USR_ILLEGAL_ARGUMENT,
                "allocation term min 2103795 exceeds term max 2103794",
                h.receive_tokens(&mut rt, payload, BATCH_EMPTY, BATCH_EMPTY, vec![], 0),
            );
        }
        // Allocation expires too late
        {
            let mut reqs = vec![make_alloc_req(&rt, PROVIDER1, SIZE)];
            reqs[0].expiration = rt.epoch + MAXIMUM_VERIFIED_ALLOCATION_EXPIRATION + 1;
            let payload = make_receiver_hook_token_payload(CLIENT1, reqs, vec![], SIZE);
            expect_abort_contains_message(
                ExitCode::USR_ILLEGAL_ARGUMENT,
                "allocation expiration 172801 exceeds maximum 172800",
                h.receive_tokens(&mut rt, payload, BATCH_EMPTY, BATCH_EMPTY, vec![], 0),
            );
        }
        // Tokens received doesn't match sum of allocation sizes
        {
            let reqs =
                vec![make_alloc_req(&rt, PROVIDER1, SIZE), make_alloc_req(&rt, PROVIDER2, SIZE)];
            let payload = make_receiver_hook_token_payload(CLIENT1, reqs, vec![], SIZE * 2 + 1);
            expect_abort_contains_message(
                ExitCode::USR_ILLEGAL_ARGUMENT,
                "total allocation size 2097152 must match data cap amount received 2097153",
                h.receive_tokens(&mut rt, payload, BATCH_EMPTY, BATCH_EMPTY, vec![], 0),
            );
        }
        // One bad request fails the lot
        {
            let reqs = vec![
                make_alloc_req(&rt, PROVIDER1, SIZE),
                make_alloc_req(&rt, PROVIDER2, SIZE - 1),
            ];
            let mut payload = make_receiver_hook_token_payload(CLIENT1, reqs, vec![], SIZE * 2 - 1);
            payload.amount = TokenAmount::from_whole((SIZE * 2 - 1) as i64);
            expect_abort_contains_message(
                ExitCode::USR_ILLEGAL_ARGUMENT,
                "allocation size 1048575 below minimum 1048576",
                h.receive_tokens(&mut rt, payload, BATCH_EMPTY, BATCH_EMPTY, vec![], 0),
            );
        }
        h.check_state(&rt);
    }

    #[test]
    fn receive_invalid_extension_reqs() {
        let (h, mut rt) = new_harness();

        let term_min = MINIMUM_VERIFIED_ALLOCATION_TERM;
        let term_max = term_min + 100;
        let term_start = 100;
        let sector = 1234;
        let claim1 =
            make_claim("1", CLIENT1, PROVIDER1, SIZE, term_min, term_max, term_start, sector);

        let cid1 = h.create_claim(&mut rt, &claim1).unwrap();
        let st: State = rt.get_state();

        // Extension too long
        {
            rt.replace_state(&st);
            let epoch = term_start + 1000;
            rt.set_epoch(epoch);
            let max_allowed_term = epoch - term_start + MAXIMUM_VERIFIED_ALLOCATION_TERM;
            let reqs = vec![make_extension_req(PROVIDER1, cid1, max_allowed_term + 1)];
            let payload = make_receiver_hook_token_payload(CLIENT1, vec![], reqs, SIZE);
            expect_abort_contains_message(
                ExitCode::USR_ILLEGAL_ARGUMENT,
                "term_max 5260486 for claim 1 exceeds maximum 5260485 at current epoch 1100",
                h.receive_tokens(&mut rt, payload, BATCH_EMPTY, BATCH_EMPTY, vec![], 0),
            );
            // But just on the limit is allowed
            let reqs = vec![make_extension_req(PROVIDER1, cid1, max_allowed_term)];
            let payload = make_receiver_hook_token_payload(CLIENT1, vec![], reqs, SIZE);
            h.receive_tokens(&mut rt, payload, BATCH_EMPTY, BatchReturn::ok(1), vec![], SIZE)
                .unwrap();
            h.check_state(&rt);
        }
        {
            // Claim already expired
            rt.replace_state(&st);
            let epoch = term_start + term_max + 1;
            let new_term = epoch - term_start + MINIMUM_VERIFIED_ALLOCATION_TERM;
            rt.set_epoch(epoch);
            let reqs = vec![make_extension_req(PROVIDER1, cid1, new_term)];
            let payload = make_receiver_hook_token_payload(CLIENT1, vec![], reqs, SIZE);
            expect_abort_contains_message(
                ExitCode::USR_FORBIDDEN,
                "claim 1 expired at 518600, current epoch 518601",
                h.receive_tokens(&mut rt, payload, BATCH_EMPTY, BATCH_EMPTY, vec![], 0),
            );
            // But just at expiration is allowed
            let epoch = term_start + term_max;
            let new_term = epoch - term_start + MAXIMUM_VERIFIED_ALLOCATION_TERM; // Can get full max term now
            rt.set_epoch(epoch);
            let reqs = vec![make_extension_req(PROVIDER1, cid1, new_term)];
            let payload = make_receiver_hook_token_payload(CLIENT1, vec![], reqs, SIZE);
            h.receive_tokens(&mut rt, payload, BATCH_EMPTY, BatchReturn::ok(1), vec![], SIZE)
                .unwrap();
            h.check_state(&rt);
        }
        {
            // Extension is zero
            rt.replace_state(&st);
            rt.set_epoch(term_start + 100);
            let reqs = vec![make_extension_req(PROVIDER1, cid1, term_max)];
            let payload = make_receiver_hook_token_payload(CLIENT1, vec![], reqs, SIZE);
            expect_abort_contains_message(
                ExitCode::USR_ILLEGAL_ARGUMENT,
                "term_max 518500 for claim 1 is not larger than existing term max 518500",
                h.receive_tokens(&mut rt, payload, BATCH_EMPTY, BATCH_EMPTY, vec![], 0),
            );
            // Extension is negative
            let reqs = vec![make_extension_req(PROVIDER1, cid1, term_max - 1)];
            let payload = make_receiver_hook_token_payload(CLIENT1, vec![], reqs, SIZE);
            expect_abort_contains_message(
                ExitCode::USR_ILLEGAL_ARGUMENT,
                "term_max 518499 for claim 1 is not larger than existing term max 518500",
                h.receive_tokens(&mut rt, payload, BATCH_EMPTY, BATCH_EMPTY, vec![], 0),
            );
            // But extension by just 1 epoch is allowed
            let reqs = vec![make_extension_req(PROVIDER1, cid1, term_max + 1)];
            let payload = make_receiver_hook_token_payload(CLIENT1, vec![], reqs, SIZE);
            h.receive_tokens(&mut rt, payload, BATCH_EMPTY, BatchReturn::ok(1), vec![], SIZE)
                .unwrap();
            h.check_state(&rt);
        }
    }
}<|MERGE_RESOLUTION|>--- conflicted
+++ resolved
@@ -252,12 +252,9 @@
         ext, Actor as VerifregActor, AddVerifiedClientParams, DataCap, Method,
     };
     use fil_actors_runtime::test_utils::*;
-<<<<<<< HEAD
     use fil_actors_runtime::{DATACAP_TOKEN_ACTOR_ADDR, STORAGE_MARKET_ACTOR_ADDR};
 
-=======
     use fvm_ipld_encoding::ipld_block::IpldBlock;
->>>>>>> 18f89bef
     use harness::*;
     use num_traits::ToPrimitive;
     use util::*;
@@ -414,7 +411,7 @@
             "must be built-in",
             rt.call::<VerifregActor>(
                 Method::AddVerifiedClient as MethodNum,
-                &RawBytes::serialize(params.clone()).unwrap(),
+                IpldBlock::serialize_cbor(&params).unwrap(),
             ),
         );
 
@@ -430,7 +427,7 @@
         rt.expect_send(
             DATACAP_TOKEN_ACTOR_ADDR,
             ext::datacap::Method::Mint as MethodNum,
-            RawBytes::serialize(&mint_params).unwrap(),
+            IpldBlock::serialize_cbor(&mint_params).unwrap(),
             TokenAmount::zero(),
             RawBytes::default(),
             ExitCode::OK,
@@ -439,7 +436,7 @@
         rt.expect_validate_caller_any();
         rt.call::<VerifregActor>(
             Method::AddVerifiedClientExported as MethodNum,
-            &RawBytes::serialize(params).unwrap(),
+            IpldBlock::serialize_cbor(&params).unwrap(),
         )
         .unwrap();
 
@@ -501,6 +498,7 @@
 
 mod allocs_claims {
     use cid::Cid;
+    use fvm_ipld_encoding::ipld_block::IpldBlock;
     use fvm_shared::bigint::BigInt;
     use fvm_shared::error::ExitCode;
     use fvm_shared::piece::PaddedPieceSize;
@@ -513,7 +511,6 @@
         GetClaimsReturn, Method, State,
     };
     use fil_actor_verifreg::{Claim, ExtendClaimTermsReturn};
-    use fil_actors_runtime::cbor::serialize;
     use fil_actors_runtime::runtime::policy_constants::{
         MAXIMUM_VERIFIED_ALLOCATION_TERM, MINIMUM_VERIFIED_ALLOCATION_SIZE,
         MINIMUM_VERIFIED_ALLOCATION_TERM,
@@ -1008,7 +1005,7 @@
         let ret: ExtendClaimTermsReturn = rt
             .call::<Actor>(
                 Method::ExtendClaimTermsExported as MethodNum,
-                &serialize(&params, "extend claim terms params").unwrap(),
+                IpldBlock::serialize_cbor(&params).unwrap(),
             )
             .unwrap()
             .deserialize()
@@ -1028,7 +1025,7 @@
             "must be built-in",
             rt.call::<Actor>(
                 Method::GetClaims as MethodNum,
-                &serialize(&params, "get claims params").unwrap(),
+                IpldBlock::serialize_cbor(&params).unwrap(),
             ),
         );
 
@@ -1039,7 +1036,7 @@
         let ret: GetClaimsReturn = rt
             .call::<Actor>(
                 Method::GetClaimsExported as MethodNum,
-                &serialize(&params, "get claims params").unwrap(),
+                IpldBlock::serialize_cbor(&params).unwrap(),
             )
             .unwrap()
             .deserialize()
