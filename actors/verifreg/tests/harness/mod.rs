--- conflicted
+++ resolved
@@ -4,10 +4,6 @@
 use fvm_actor_utils::receiver::UniversalReceiverParams;
 use fvm_ipld_encoding::RawBytes;
 use fvm_shared::address::Address;
-<<<<<<< HEAD
-use fvm_shared::bigint::bigint_ser::BigIntDe;
-use fvm_shared::{MethodNum, HAMT_BIT_WIDTH};
-=======
 use fvm_shared::bigint::bigint_ser::{BigIntDe, BigIntSer};
 use fvm_shared::clock::ChainEpoch;
 use fvm_shared::econ::TokenAmount;
@@ -16,7 +12,6 @@
 use fvm_shared::sector::SectorNumber;
 use fvm_shared::{ActorID, MethodNum, HAMT_BIT_WIDTH};
 use num_traits::{ToPrimitive, Zero};
->>>>>>> 0bccc7a8
 
 use fil_actor_verifreg::testing::check_state_invariants;
 use fil_actor_verifreg::{
@@ -28,10 +23,7 @@
     RemoveExpiredClaimsReturn, SectorAllocationClaim, State,
 };
 use fil_actors_runtime::cbor::serialize;
-<<<<<<< HEAD
-=======
 use fil_actors_runtime::runtime::builtins::Type;
->>>>>>> 0bccc7a8
 use fil_actors_runtime::runtime::policy_constants::{
     MAXIMUM_VERIFIED_ALLOCATION_TERM, MINIMUM_VERIFIED_ALLOCATION_TERM,
 };
@@ -47,11 +39,7 @@
 
 pub fn new_runtime() -> MockRuntime {
     MockRuntime {
-<<<<<<< HEAD
-        receiver: ROOT_ADDR,
-=======
         receiver: VERIFIED_REGISTRY_ACTOR_ADDR,
->>>>>>> 0bccc7a8
         caller: SYSTEM_ACTOR_ADDR,
         caller_type: *SYSTEM_ACTOR_CODE_ID,
         ..Default::default()
@@ -190,11 +178,7 @@
         let mint_params = ext::datacap::MintParams {
             to: client_resolved,
             amount: TokenAmount::from_whole(allowance.to_i64().unwrap()),
-<<<<<<< HEAD
-            operators: vec![*STORAGE_MARKET_ACTOR_ADDR],
-=======
             operators: vec![STORAGE_MARKET_ACTOR_ADDR],
->>>>>>> 0bccc7a8
         };
         rt.expect_send(
             DATACAP_TOKEN_ACTOR_ADDR,
@@ -213,79 +197,9 @@
         assert!(ret.is_none());
         rt.verify();
 
-        // Confirm the verifier was added to state.
-        self.assert_client_allowance(rt, client, expected_allowance);
         Ok(())
     }
 
-<<<<<<< HEAD
-    pub fn assert_client_allowance(&self, rt: &MockRuntime, client: &Address, allowance: &DataCap) {
-        let client_id_addr = rt.get_id_address(client).unwrap();
-        assert_eq!(*allowance, self.get_client_allowance(rt, &client_id_addr));
-    }
-
-    pub fn get_client_allowance(&self, rt: &MockRuntime, client: &Address) -> DataCap {
-        let clients = load_clients(rt);
-        let BigIntDe(allowance) = clients.get(&client.to_bytes()).unwrap().unwrap();
-        allowance.clone()
-    }
-
-    pub fn assert_client_removed(&self, rt: &MockRuntime, client: &Address) {
-        let client_id_addr = rt.get_id_address(client).unwrap();
-        let clients = load_clients(rt);
-        assert!(!clients.contains_key(&client_id_addr.to_bytes()).unwrap())
-    }
-
-    pub fn add_verifier_and_client(
-        &self,
-        rt: &mut MockRuntime,
-        verifier: &Address,
-        client: &Address,
-        verifier_allowance: &DataCap,
-        client_allowance: &DataCap,
-    ) {
-        self.add_verifier(rt, verifier, verifier_allowance).unwrap();
-        self.add_client(rt, verifier, client, client_allowance, client_allowance).unwrap();
-    }
-
-    pub fn use_bytes(
-        &self,
-        rt: &mut MockRuntime,
-        client: &Address,
-        amount: &DataCap,
-    ) -> Result<(), ActorError> {
-        rt.expect_validate_caller_addr(vec![STORAGE_MARKET_ACTOR_ADDR]);
-        rt.set_caller(*MARKET_ACTOR_CODE_ID, STORAGE_MARKET_ACTOR_ADDR);
-        let params = UseBytesParams { address: *client, deal_size: amount.clone() };
-        let ret = rt.call::<VerifregActor>(
-            Method::UseBytes as MethodNum,
-            &RawBytes::serialize(params).unwrap(),
-        )?;
-        assert_eq!(RawBytes::default(), ret);
-        rt.verify();
-        Ok(())
-    }
-
-    pub fn restore_bytes(
-        &self,
-        rt: &mut MockRuntime,
-        client: &Address,
-        amount: &DataCap,
-    ) -> Result<(), ActorError> {
-        rt.expect_validate_caller_addr(vec![STORAGE_MARKET_ACTOR_ADDR]);
-        rt.set_caller(*MARKET_ACTOR_CODE_ID, STORAGE_MARKET_ACTOR_ADDR);
-        let params = RestoreBytesParams { address: *client, deal_size: amount.clone() };
-        let ret = rt.call::<VerifregActor>(
-            Method::RestoreBytes as MethodNum,
-            &RawBytes::serialize(params).unwrap(),
-        )?;
-        assert_eq!(RawBytes::default(), ret);
-        rt.verify();
-        Ok(())
-    }
-
-=======
->>>>>>> 0bccc7a8
     pub fn check_state(&self, rt: &MockRuntime) {
         let (_, acc) = check_state_invariants(&rt.get_state(), rt.store(), rt.epoch);
         acc.assert_empty();
@@ -329,11 +243,7 @@
         datacap_burnt: u64,
         all_or_nothing: bool,
     ) -> Result<ClaimAllocationsReturn, ActorError> {
-<<<<<<< HEAD
-        rt.expect_validate_caller_type(vec![*MINER_ACTOR_CODE_ID]);
-=======
         rt.expect_validate_caller_type(vec![Type::Miner]);
->>>>>>> 0bccc7a8
         rt.set_caller(*MINER_ACTOR_CODE_ID, Address::new_id(provider));
 
         if datacap_burnt > 0 {
@@ -442,11 +352,7 @@
         expected_alloc_ids: Vec<AllocationID>,
         expected_burn: u64,
     ) -> Result<(), ActorError> {
-<<<<<<< HEAD
-        rt.set_caller(*DATACAP_TOKEN_ACTOR_CODE_ID, *DATACAP_TOKEN_ACTOR_ADDR);
-=======
         rt.set_caller(*DATACAP_TOKEN_ACTOR_CODE_ID, DATACAP_TOKEN_ACTOR_ADDR);
->>>>>>> 0bccc7a8
         let params = UniversalReceiverParams {
             type_: FRC46_TOKEN_TYPE,
             payload: serialize(&payload, "payload").unwrap(),
