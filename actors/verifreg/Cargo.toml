--- conflicted
+++ resolved
@@ -18,11 +18,7 @@
 
 anyhow = "1.0.65"
 cid = { version = "0.8.3", default-features = false, features = ["serde-codec"] }
-<<<<<<< HEAD
-frc42_dispatch = "3.0.1-alpha.1"
-=======
 frc42_dispatch = "3.0.1-alpha.2"
->>>>>>> 0a9539bf
 frc46_token = "4.0.1-alpha.1"
 fvm_actor_utils = "4.0.1-alpha.1"
 fvm_ipld_blockstore = "0.1.1"
