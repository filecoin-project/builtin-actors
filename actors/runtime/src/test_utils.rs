--- conflicted
+++ resolved
@@ -523,20 +523,6 @@
         self.epoch = epoch;
     }
 
-<<<<<<< HEAD
-    #[allow(dead_code)]
-    pub fn set_epoch(&mut self, epoch: ChainEpoch) {
-        self.epoch = epoch;
-    }
-
-    #[allow(dead_code)]
-    pub fn replace_state<C: Cbor>(&mut self, obj: &C) {
-        self.state = Some(self.store.put_cbor(obj, Code::Blake2b256).unwrap());
-    }
-
-    #[allow(dead_code)]
-=======
->>>>>>> 593449da
     pub fn expect_get_randomness_from_tickets(
         &mut self,
         tag: DomainSeparationTag,
