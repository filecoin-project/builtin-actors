// Copyright 2019-2022 ChainSafe Systems
// SPDX-License-Identifier: Apache-2.0, MIT

use core::fmt;
use std::cell::RefCell;
use std::collections::{BTreeMap, HashMap, VecDeque};

use anyhow::anyhow;
use cid::multihash::{Code, Multihash};
use cid::Cid;
use fvm_ipld_blockstore::MemoryBlockstore;
use fvm_ipld_encoding::de::DeserializeOwned;
use fvm_ipld_encoding::{Cbor, CborStore, RawBytes};
use fvm_shared::actor::builtin::Type;
use fvm_shared::address::{Address, Protocol};
use fvm_shared::clock::ChainEpoch;

use fvm_shared::consensus::ConsensusFault;
use fvm_shared::crypto::randomness::DomainSeparationTag;
use fvm_shared::crypto::signature::Signature;
use fvm_shared::econ::TokenAmount;
use fvm_shared::error::ExitCode;
use fvm_shared::piece::PieceInfo;
use fvm_shared::randomness::Randomness;
use fvm_shared::sector::{
    AggregateSealVerifyInfo, AggregateSealVerifyProofAndInfos, RegisteredSealProof,
    ReplicaUpdateInfo, SealVerifyInfo, WindowPoStVerifyInfo,
};
use fvm_shared::version::NetworkVersion;
use fvm_shared::{ActorID, MethodNum};

use crate::runtime::{ActorCode, MessageInfo, Policy, Runtime, RuntimePolicy, Syscalls};
use crate::{actor_error, ActorError};

lazy_static! {
    pub static ref SYSTEM_ACTOR_CODE_ID: Cid = make_builtin(b"fil/test/system");
    pub static ref INIT_ACTOR_CODE_ID: Cid = make_builtin(b"fil/test/init");
    pub static ref CRON_ACTOR_CODE_ID: Cid = make_builtin(b"fil/test/cron");
    pub static ref ACCOUNT_ACTOR_CODE_ID: Cid = make_builtin(b"fil/test/account");
    pub static ref POWER_ACTOR_CODE_ID: Cid = make_builtin(b"fil/test/storagepower");
    pub static ref MINER_ACTOR_CODE_ID: Cid = make_builtin(b"fil/test/storageminer");
    pub static ref MARKET_ACTOR_CODE_ID: Cid = make_builtin(b"fil/test/storagemarket");
    pub static ref PAYCH_ACTOR_CODE_ID: Cid = make_builtin(b"fil/test/paymentchannel");
    pub static ref MULTISIG_ACTOR_CODE_ID: Cid = make_builtin(b"fil/test/multisig");
    pub static ref REWARD_ACTOR_CODE_ID: Cid = make_builtin(b"fil/test/reward");
    pub static ref VERIFREG_ACTOR_CODE_ID: Cid = make_builtin(b"fil/test/verifiedregistry");
    pub static ref ACTOR_TYPES: BTreeMap<Cid, Type> = {
        let mut map = BTreeMap::new();
        map.insert(*SYSTEM_ACTOR_CODE_ID, Type::System);
        map.insert(*INIT_ACTOR_CODE_ID, Type::Init);
        map.insert(*CRON_ACTOR_CODE_ID, Type::Cron);
        map.insert(*ACCOUNT_ACTOR_CODE_ID, Type::Account);
        map.insert(*POWER_ACTOR_CODE_ID, Type::Power);
        map.insert(*MINER_ACTOR_CODE_ID, Type::Miner);
        map.insert(*MARKET_ACTOR_CODE_ID, Type::Market);
        map.insert(*PAYCH_ACTOR_CODE_ID, Type::PaymentChannel);
        map.insert(*MULTISIG_ACTOR_CODE_ID, Type::Multisig);
        map.insert(*REWARD_ACTOR_CODE_ID, Type::Reward);
        map.insert(*VERIFREG_ACTOR_CODE_ID, Type::VerifiedRegistry);
        map
    };
    pub static ref CALLER_TYPES_SIGNABLE: Vec<Cid> =
        vec![*ACCOUNT_ACTOR_CODE_ID, *MULTISIG_ACTOR_CODE_ID];
}

const IPLD_RAW: u64 = 0x55;

/// Returns an identity CID for bz.
pub fn make_builtin(bz: &[u8]) -> Cid {
    Cid::new_v1(IPLD_RAW, Multihash::wrap(0, bz).expect("name too long"))
}

pub struct MockRuntime {
    pub epoch: ChainEpoch,
    pub miner: Address,
    pub base_fee: TokenAmount,
    pub id_addresses: HashMap<Address, Address>,
    pub actor_code_cids: HashMap<Address, Cid>,
    pub new_actor_addr: Option<Address>,
    pub receiver: Address,
    pub caller: Address,
    pub caller_type: Cid,
    pub value_received: TokenAmount,
    pub hash_func: Box<dyn Fn(&[u8]) -> [u8; 32]>,
    pub network_version: NetworkVersion,

    // Actor State
    pub state: Option<Cid>,
    pub balance: RefCell<TokenAmount>,

    // VM Impl
    pub in_call: bool,
    pub store: MemoryBlockstore,
    pub in_transaction: bool,

    // Expectations
    pub expectations: RefCell<Expectations>,

    // policy
    pub policy: Policy,

    pub circulating_supply: TokenAmount,
}

#[derive(Default)]
pub struct Expectations {
    pub expect_validate_caller_any: bool,
    pub expect_validate_caller_addr: Option<Vec<Address>>,
    pub expect_validate_caller_type: Option<Vec<Cid>>,
    pub expect_sends: VecDeque<ExpectedMessage>,
    pub expect_create_actor: Option<ExpectCreateActor>,
    pub expect_delete_actor: Option<Address>,
    pub expect_verify_sigs: VecDeque<ExpectedVerifySig>,
    pub expect_verify_seal: Option<ExpectVerifySeal>,
    pub expect_verify_post: Option<ExpectVerifyPoSt>,
    pub expect_compute_unsealed_sector_cid: Option<ExpectComputeUnsealedSectorCid>,
    pub expect_verify_consensus_fault: Option<ExpectVerifyConsensusFault>,
    pub expect_get_randomness_tickets: Option<ExpectRandomness>,
    pub expect_get_randomness_beacon: Option<ExpectRandomness>,
    pub expect_batch_verify_seals: Option<ExpectBatchVerifySeals>,
    pub expect_aggregate_verify_seals: Option<ExpectAggregateVerifySeals>,
    pub expect_replica_verify: Option<ExpectReplicaVerify>,
    pub expect_gas_charge: VecDeque<i64>,
}

impl Expectations {
    fn reset(&mut self) {
        *self = Default::default();
    }

    fn verify(&mut self) {
        assert!(!self.expect_validate_caller_any, "expected ValidateCallerAny, not received");
        assert!(
            self.expect_validate_caller_addr.is_none(),
            "expected ValidateCallerAddr {:?}, not received",
            self.expect_validate_caller_addr
        );
        assert!(
            self.expect_validate_caller_type.is_none(),
            "expected ValidateCallerType {:?}, not received",
            self.expect_validate_caller_type
        );
        assert!(
            self.expect_sends.is_empty(),
            "expected all message to be send, unsent messages {:?}",
            self.expect_sends
        );
        assert!(
            self.expect_create_actor.is_none(),
            "expected actor to be created, uncreated actor: {:?}",
            self.expect_create_actor
        );
        assert!(
            self.expect_delete_actor.is_none(),
            "expected actor to be deleted: {:?}",
            self.expect_delete_actor
        );
        assert!(
            self.expect_verify_sigs.is_empty(),
            "expect_verify_sigs: {:?}, not received",
            self.expect_verify_sigs
        );
        assert!(
            self.expect_verify_seal.is_none(),
            "expect_verify_seal {:?}, not received",
            self.expect_verify_seal
        );
        assert!(
            self.expect_verify_post.is_none(),
            "expect_verify_post {:?}, not received",
            self.expect_verify_post
        );
        assert!(
            self.expect_compute_unsealed_sector_cid.is_none(),
            "expect_compute_unsealed_sector_cid not received",
        );
        assert!(
            self.expect_verify_consensus_fault.is_none(),
            "expect_verify_consensus_fault {:?}, not received",
            self.expect_verify_consensus_fault
        );
        assert!(
            self.expect_get_randomness_tickets.is_none(),
            "expect_get_randomness_tickets {:?}, not received",
            self.expect_get_randomness_tickets
        );
        assert!(
            self.expect_get_randomness_beacon.is_none(),
            "expect_get_randomness_beacon {:?}, not received",
            self.expect_get_randomness_beacon
        );
        assert!(
            self.expect_batch_verify_seals.is_none(),
            "expect_batch_verify_seals {:?}, not received",
            self.expect_batch_verify_seals
        );
        assert!(
            self.expect_aggregate_verify_seals.is_none(),
            "expect_aggregate_verify_seals {:?}, not received",
            self.expect_aggregate_verify_seals
        );
        assert!(
            self.expect_replica_verify.is_none(),
            "expect_replica_verify {:?}, not received",
            self.expect_replica_verify
        );
        assert!(
            self.expect_gas_charge.is_empty(),
            "expect_gas_charge {:?}, not received",
            self.expect_gas_charge
        );
    }
}

impl Default for MockRuntime {
    fn default() -> Self {
        Self {
            epoch: Default::default(),
            miner: Address::new_id(0),
            base_fee: Default::default(),
            id_addresses: Default::default(),
            actor_code_cids: Default::default(),
            new_actor_addr: Default::default(),
            receiver: Address::new_id(0),
            caller: Address::new_id(0),
            caller_type: Default::default(),
            value_received: Default::default(),
            hash_func: Box::new(|_| [0u8; 32]),
            network_version: NetworkVersion::V0,
            state: Default::default(),
            balance: Default::default(),
            in_call: Default::default(),
            store: Default::default(),
            in_transaction: Default::default(),
            expectations: Default::default(),
            policy: Default::default(),
            circulating_supply: Default::default(),
        }
    }
}

#[derive(Clone, Debug)]
pub struct ExpectCreateActor {
    pub code_id: Cid,
    pub actor_id: ActorID,
}

#[derive(Clone, Debug)]
pub struct ExpectedMessage {
    pub to: Address,
    pub method: MethodNum,
    pub params: RawBytes,
    pub value: TokenAmount,

    // returns from applying expectedMessage
    pub send_return: RawBytes,
    pub exit_code: ExitCode,
}

#[derive(Debug)]
pub struct ExpectedVerifySig {
    pub sig: Signature,
    pub signer: Address,
    pub plaintext: Vec<u8>,
    pub result: Result<(), anyhow::Error>,
}

#[derive(Clone, Debug)]
pub struct ExpectVerifySeal {
    seal: SealVerifyInfo,
    exit_code: ExitCode,
}

#[derive(Clone, Debug)]
pub struct ExpectVerifyPoSt {
    post: WindowPoStVerifyInfo,
    exit_code: ExitCode,
}

#[derive(Clone, Debug)]
pub struct ExpectVerifyConsensusFault {
    require_correct_input: bool,
    block_header_1: Vec<u8>,
    block_header_2: Vec<u8>,
    block_header_extra: Vec<u8>,
    fault: Option<ConsensusFault>,
    exit_code: ExitCode,
}

#[derive(Clone, Debug)]
pub struct ExpectComputeUnsealedSectorCid {
    reg: RegisteredSealProof,
    pieces: Vec<PieceInfo>,
    cid: Cid,
    exit_code: ExitCode,
}

#[derive(Clone, Debug)]
pub struct ExpectRandomness {
    tag: DomainSeparationTag,
    epoch: ChainEpoch,
    entropy: Vec<u8>,
    out: Randomness,
}

#[derive(Debug)]
pub struct ExpectBatchVerifySeals {
    input: Vec<SealVerifyInfo>,
    result: anyhow::Result<Vec<bool>>,
}

#[derive(Debug)]
pub struct ExpectAggregateVerifySeals {
    in_svis: Vec<AggregateSealVerifyInfo>,
    in_proof: Vec<u8>,
    result: anyhow::Result<()>,
}

#[derive(Debug)]
pub struct ExpectReplicaVerify {
    input: ReplicaUpdateInfo,
    result: anyhow::Result<()>,
}

pub fn expect_empty(res: RawBytes) {
    assert_eq!(res, RawBytes::default());
}

pub fn expect_abort_contains_message<T: fmt::Debug>(
    expect_exit_code: ExitCode,
    expect_msg: &str,
    res: Result<T, ActorError>,
) {
    let err = res.expect_err(&format!(
        "expected abort with exit code {}, but call succeeded",
        expect_exit_code
    ));
    assert_eq!(
        err.exit_code(),
        expect_exit_code,
        "expected failure with exit code {}, but failed with exit code {}; error message: {}",
        expect_exit_code,
        err.exit_code(),
        err.msg(),
    );
    let err_msg = err.msg();
    assert!(
        err.msg().contains(expect_msg),
        "expected err message '{}' to contain '{}'",
        err_msg,
        expect_msg,
    );
}

pub fn expect_abort<T: fmt::Debug>(exit_code: ExitCode, res: Result<T, ActorError>) {
    expect_abort_contains_message(exit_code, "", res);
}

impl MockRuntime {
    ///// Runtime access for tests /////

    pub fn get_state<T: Cbor>(&self) -> T {
        self.store_get(self.state.as_ref().unwrap())
    }

    pub fn replace_state<C: Cbor>(&mut self, obj: &C) {
        self.state = Some(self.store_put(obj));
    }

    pub fn set_balance(&mut self, amount: TokenAmount) {
        *self.balance.get_mut() = amount;
    }

    pub fn add_balance(&mut self, amount: TokenAmount) {
        *self.balance.get_mut() += amount;
    }

    pub fn set_value(&mut self, value: TokenAmount) {
        self.value_received = value;
    }

    pub fn set_caller(&mut self, code_id: Cid, address: Address) {
        self.caller = address;
        self.caller_type = code_id;
        self.actor_code_cids.insert(address, code_id);
    }

    pub fn set_address_actor_type(&mut self, address: Address, actor_type: Cid) {
        self.actor_code_cids.insert(address, actor_type);
    }

    pub fn get_id_address(&self, address: &Address) -> Option<Address> {
        if address.protocol() == Protocol::ID {
            return Some(*address);
        }
        self.id_addresses.get(address).cloned()
    }

    pub fn call<A: ActorCode>(
        &mut self,
        method_num: MethodNum,
        params: &RawBytes,
    ) -> Result<RawBytes, ActorError> {
        self.in_call = true;
        let prev_state = self.state;
        let res = A::invoke_method(self, method_num, params);

        if res.is_err() {
            self.state = prev_state;
        }
        self.in_call = false;
        res
    }

    /// Verifies that all mock expectations have been met.
    pub fn verify(&mut self) {
        self.expectations.borrow_mut().verify()
    }

    /// Clears all mock expectations.
    pub fn reset(&mut self) {
        self.expectations.borrow_mut().reset();
    }

    ///// Mock expectations /////

    #[allow(dead_code)]
    pub fn expect_validate_caller_addr(&mut self, addr: Vec<Address>) {
        assert!(!addr.is_empty(), "addrs must be non-empty");
        self.expectations.get_mut().expect_validate_caller_addr = Some(addr);
    }

    #[allow(dead_code)]
    pub fn expect_verify_signature(&self, exp: ExpectedVerifySig) {
        self.expectations.borrow_mut().expect_verify_sigs.push_back(exp);
    }

    #[allow(dead_code)]
    pub fn expect_verify_consensus_fault(
        &self,
        h1: Vec<u8>,
        h2: Vec<u8>,
        extra: Vec<u8>,
        fault: Option<ConsensusFault>,
        exit_code: ExitCode,
    ) {
        self.expectations.borrow_mut().expect_verify_consensus_fault =
            Some(ExpectVerifyConsensusFault {
                require_correct_input: true,
                block_header_1: h1,
                block_header_2: h2,
                block_header_extra: extra,
                fault,
                exit_code,
            });
    }

    #[allow(dead_code)]
    pub fn expect_compute_unsealed_sector_cid(&self, exp: ExpectComputeUnsealedSectorCid) {
        self.expectations.borrow_mut().expect_compute_unsealed_sector_cid = Some(exp);
    }

    #[allow(dead_code)]
    pub fn expect_validate_caller_type(&mut self, types: Vec<Cid>) {
        assert!(!types.is_empty(), "addrs must be non-empty");
        self.expectations.borrow_mut().expect_validate_caller_type = Some(types);
    }

    #[allow(dead_code)]
    pub fn expect_validate_caller_any(&self) {
        self.expectations.borrow_mut().expect_validate_caller_any = true;
    }

    #[allow(dead_code)]
    pub fn expect_delete_actor(&mut self, beneficiary: Address) {
        self.expectations.borrow_mut().expect_delete_actor = Some(beneficiary);
    }

    #[allow(dead_code)]
    pub fn expect_send(
        &mut self,
        to: Address,
        method: MethodNum,
        params: RawBytes,
        value: TokenAmount,
        send_return: RawBytes,
        exit_code: ExitCode,
    ) {
        self.expectations.borrow_mut().expect_sends.push_back(ExpectedMessage {
            to,
            method,
            params,
            value,
            send_return,
            exit_code,
        })
    }

    #[allow(dead_code)]
    pub fn expect_create_actor(&mut self, code_id: Cid, actor_id: ActorID) {
        let a = ExpectCreateActor { code_id, actor_id };
        self.expectations.borrow_mut().expect_create_actor = Some(a);
    }

    #[allow(dead_code)]
    pub fn expect_verify_seal(&mut self, seal: SealVerifyInfo, exit_code: ExitCode) {
        let a = ExpectVerifySeal { seal, exit_code };
        self.expectations.borrow_mut().expect_verify_seal = Some(a);
    }

    #[allow(dead_code)]
    pub fn expect_verify_post(&mut self, post: WindowPoStVerifyInfo, exit_code: ExitCode) {
        let a = ExpectVerifyPoSt { post, exit_code };
        self.expectations.borrow_mut().expect_verify_post = Some(a);
    }

    #[allow(dead_code)]
<<<<<<< HEAD
    pub fn set_caller(&mut self, code_id: Cid, address: Address) {
        self.caller = address;
        self.caller_type = code_id;
        self.actor_code_cids.insert(address, code_id);
    }

    #[allow(dead_code)]
    pub fn set_value(&mut self, value: TokenAmount) {
        self.value_received = value;
    }

    #[allow(dead_code)]
    pub fn set_epoch(&mut self, epoch: ChainEpoch) {
        self.epoch = epoch;
    }

    #[allow(dead_code)]
    pub fn replace_state<C: Cbor>(&mut self, obj: &C) {
        self.state = Some(self.store.put_cbor(obj, Code::Blake2b256).unwrap());
    }

    #[allow(dead_code)]
=======
>>>>>>> f32e7fdb
    pub fn expect_get_randomness_from_tickets(
        &mut self,
        tag: DomainSeparationTag,
        epoch: ChainEpoch,
        entropy: Vec<u8>,
        out: Randomness,
    ) {
        let a = ExpectRandomness { tag, epoch, entropy, out };
        self.expectations.borrow_mut().expect_get_randomness_tickets = Some(a);
    }

    #[allow(dead_code)]
    pub fn expect_get_randomness_from_beacon(
        &mut self,
        tag: DomainSeparationTag,
        epoch: ChainEpoch,
        entropy: Vec<u8>,
        out: Randomness,
    ) {
        let a = ExpectRandomness { tag, epoch, entropy, out };
        self.expectations.borrow_mut().expect_get_randomness_beacon = Some(a);
    }

    #[allow(dead_code)]
    pub fn expect_batch_verify_seals(
        &mut self,
        input: Vec<SealVerifyInfo>,
        result: anyhow::Result<Vec<bool>>,
    ) {
        let a = ExpectBatchVerifySeals { input, result };
        self.expectations.borrow_mut().expect_batch_verify_seals = Some(a);
    }

    #[allow(dead_code)]
    pub fn expect_aggregate_verify_seals(
        &mut self,
        in_svis: Vec<AggregateSealVerifyInfo>,
        in_proof: Vec<u8>,
        result: anyhow::Result<()>,
    ) {
        let a = ExpectAggregateVerifySeals { in_svis, in_proof, result };
        self.expectations.borrow_mut().expect_aggregate_verify_seals = Some(a);
    }

    #[allow(dead_code)]
    pub fn expect_replica_verify(&mut self, input: ReplicaUpdateInfo, result: anyhow::Result<()>) {
        let a = ExpectReplicaVerify { input, result };
        self.expectations.borrow_mut().expect_replica_verify = Some(a);
    }

    #[allow(dead_code)]
    pub fn expect_gas_charge(&mut self, value: i64) {
        self.expectations.borrow_mut().expect_gas_charge.push_back(value);
    }

    ///// Private helpers /////

    fn require_in_call(&self) {
        assert!(self.in_call, "invalid runtime invocation outside of method call")
    }

    fn store_put<C: Cbor>(&self, o: &C) -> Cid {
        self.store.put_cbor(&o, Code::Blake2b256).unwrap()
    }

    fn store_get<T: DeserializeOwned>(&self, cid: &Cid) -> T {
        self.store.get_cbor(cid).unwrap().unwrap()
    }
}

impl MessageInfo for MockRuntime {
    fn caller(&self) -> Address {
        self.caller
    }
    fn receiver(&self) -> Address {
        self.receiver
    }
    fn value_received(&self) -> TokenAmount {
        self.value_received.clone()
    }
}

impl Runtime<MemoryBlockstore> for MockRuntime {
    fn network_version(&self) -> NetworkVersion {
        self.network_version
    }

    fn message(&self) -> &dyn MessageInfo {
        self.require_in_call();
        self
    }

    fn curr_epoch(&self) -> ChainEpoch {
        self.require_in_call();
        self.epoch
    }

    fn validate_immediate_caller_accept_any(&mut self) -> Result<(), ActorError> {
        self.require_in_call();
        assert!(
            self.expectations.borrow_mut().expect_validate_caller_any,
            "unexpected validate-caller-any"
        );
        self.expectations.borrow_mut().expect_validate_caller_any = false;
        Ok(())
    }

    fn validate_immediate_caller_is<'a, I>(&mut self, addresses: I) -> Result<(), ActorError>
    where
        I: IntoIterator<Item = &'a Address>,
    {
        self.require_in_call();

        let addrs: Vec<Address> = addresses.into_iter().cloned().collect();

        let mut expectations = self.expectations.borrow_mut();
        assert!(
            expectations.expect_validate_caller_addr.is_some(),
            "unexpected validate caller addrs"
        );

        let expected_addrs = expectations.expect_validate_caller_addr.as_ref().unwrap();
        assert_eq!(
            &addrs, expected_addrs,
            "unexpected validate caller addrs {:?}, expected {:?}",
            addrs, &expectations.expect_validate_caller_addr
        );

        for expected in &addrs {
            if self.message().caller() == *expected {
                expectations.expect_validate_caller_addr = None;
                return Ok(());
            }
        }
        expectations.expect_validate_caller_addr = None;
        Err(actor_error!(forbidden;
                "caller address {:?} forbidden, allowed: {:?}",
                self.message().caller(), &addrs
        ))
    }
    fn validate_immediate_caller_type<'a, I>(&mut self, types: I) -> Result<(), ActorError>
    where
        I: IntoIterator<Item = &'a Type>,
    {
        self.require_in_call();
        assert!(
            self.expectations.borrow_mut().expect_validate_caller_type.is_some(),
            "unexpected validate caller code"
        );

        let find_by_type = |typ| {
            (*ACTOR_TYPES)
                .iter()
                .find_map(|(cid, t)| if t == typ { Some(cid) } else { None })
                .cloned()
                .unwrap()
        };
        let types: Vec<Cid> = types.into_iter().map(find_by_type).collect();
        let expected_caller_type =
            self.expectations.borrow_mut().expect_validate_caller_type.clone().unwrap();
        assert_eq!(
            &types, &expected_caller_type,
            "unexpected validate caller code {:?}, expected {:?}",
            types, expected_caller_type,
        );

        for expected in &types {
            if &self.caller_type == expected {
                self.expectations.borrow_mut().expect_validate_caller_type = None;
                return Ok(());
            }
        }

        self.expectations.borrow_mut().expect_validate_caller_type = None;
        Err(actor_error!(forbidden; "caller type {:?} forbidden, allowed: {:?}",
                self.caller_type, types))
    }

    fn current_balance(&self) -> TokenAmount {
        self.require_in_call();
        self.balance.borrow().clone()
    }

    fn resolve_address(&self, address: &Address) -> Option<Address> {
        self.require_in_call();
        if address.protocol() == Protocol::ID {
            return Some(*address);
        }
        self.id_addresses.get(address).cloned()
    }

    fn get_actor_code_cid(&self, addr: &Address) -> Option<Cid> {
        self.require_in_call();
        self.actor_code_cids.get(addr).cloned()
    }

    fn get_randomness_from_tickets(
        &self,
        tag: DomainSeparationTag,
        epoch: ChainEpoch,
        entropy: &[u8],
    ) -> Result<Randomness, ActorError> {
        let expected = self
            .expectations
            .borrow_mut()
            .expect_get_randomness_tickets
            .take()
            .expect("unexpected call to get_randomness_from_tickets");

        assert!(epoch <= self.epoch, "attempt to get randomness from future");
        assert_eq!(
            expected.tag, tag,
            "unexpected domain separation tag, expected: {:?}, actual: {:?}",
            expected.tag, tag
        );
        assert_eq!(
            expected.epoch, epoch,
            "unexpected epoch, expected: {:?}, actual: {:?}",
            expected.epoch, epoch
        );
        assert_eq!(
            expected.entropy, *entropy,
            "unexpected entroy, expected {:?}, actual: {:?}",
            expected.entropy, entropy
        );

        Ok(expected.out)
    }

    fn get_randomness_from_beacon(
        &self,
        tag: DomainSeparationTag,
        epoch: ChainEpoch,
        entropy: &[u8],
    ) -> Result<Randomness, ActorError> {
        let expected = self
            .expectations
            .borrow_mut()
            .expect_get_randomness_beacon
            .take()
            .expect("unexpected call to get_randomness_from_beacon");

        assert!(epoch <= self.epoch, "attempt to get randomness from future");
        assert_eq!(
            expected.tag, tag,
            "unexpected domain separation tag, expected: {:?}, actual: {:?}",
            expected.tag, tag
        );
        assert_eq!(
            expected.epoch, epoch,
            "unexpected epoch, expected: {:?}, actual: {:?}",
            expected.epoch, epoch
        );
        assert_eq!(
            expected.entropy, *entropy,
            "unexpected entroy, expected {:?}, actual: {:?}",
            expected.entropy, entropy
        );

        Ok(expected.out)
    }

    fn create<C: Cbor>(&mut self, obj: &C) -> Result<(), ActorError> {
        if self.state.is_some() {
            return Err(actor_error!(illegal_state; "state already constructed"));
        }
        self.state = Some(self.store_put(obj));
        Ok(())
    }

    fn state<C: Cbor>(&self) -> Result<C, ActorError> {
        Ok(self.store_get(self.state.as_ref().unwrap()))
    }

    fn transaction<C, RT, F>(&mut self, f: F) -> Result<RT, ActorError>
    where
        C: Cbor,
        F: FnOnce(&mut C, &mut Self) -> Result<RT, ActorError>,
    {
        if self.in_transaction {
            return Err(actor_error!(user_assertion_failed; "nested transaction"));
        }
        let mut read_only = self.state()?;
        self.in_transaction = true;
        let ret = f(&mut read_only, self);
        if ret.is_ok() {
            self.state = Some(self.store_put(&read_only));
        }
        self.in_transaction = false;
        ret
    }

    fn store(&self) -> &MemoryBlockstore {
        &self.store
    }

    fn send(
        &self,
        to: Address,
        method: MethodNum,
        params: RawBytes,
        value: TokenAmount,
    ) -> Result<RawBytes, ActorError> {
        self.require_in_call();
        if self.in_transaction {
            return Err(actor_error!(user_assertion_failed; "side-effect within transaction"));
        }

        assert!(
            !self.expectations.borrow_mut().expect_sends.is_empty(),
            "unexpected expectedMessage to: {:?} method: {:?}, value: {:?}, params: {:?}",
            to,
            method,
            value,
            params
        );

        let expected_msg = self.expectations.borrow_mut().expect_sends.pop_front().unwrap();

        assert!(expected_msg.to == to && expected_msg.method == method && expected_msg.params == params && expected_msg.value == value,
                "expectedMessage being sent does not match expectation.\nMessage -\t to: {:?} method: {:?} value: {:?} params: {:?}\nExpected -\t {:?}",
                to, method, value, params, expected_msg);

        {
            let mut balance = self.balance.borrow_mut();
            if value > *balance {
                return Err(ActorError::unchecked(
                    ExitCode::SYS_SENDER_STATE_INVALID,
                    format!("cannot send value: {:?} exceeds balance: {:?}", value, *balance),
                ));
            }
            *balance -= value;
        }

        match expected_msg.exit_code {
            ExitCode::OK => Ok(expected_msg.send_return),
            x => Err(ActorError::unchecked(x, "Expected message Fail".to_string())),
        }
    }

    fn new_actor_address(&mut self) -> Result<Address, ActorError> {
        self.require_in_call();
        let ret = *self.new_actor_addr.as_ref().expect("unexpected call to new actor address");
        self.new_actor_addr = None;
        Ok(ret)
    }

    fn create_actor(&mut self, code_id: Cid, actor_id: ActorID) -> Result<(), ActorError> {
        self.require_in_call();
        if self.in_transaction {
            return Err(actor_error!(user_assertion_failed; "side-effect within transaction"));
        }
        let expect_create_actor = self
            .expectations
            .borrow_mut()
            .expect_create_actor
            .take()
            .expect("unexpected call to create actor");

        assert!(expect_create_actor.code_id == code_id && expect_create_actor.actor_id == actor_id, "unexpected actor being created, expected code: {:?} address: {:?}, actual code: {:?} address: {:?}", expect_create_actor.code_id, expect_create_actor.actor_id, code_id, actor_id);
        Ok(())
    }

    fn delete_actor(&mut self, addr: &Address) -> Result<(), ActorError> {
        self.require_in_call();
        if self.in_transaction {
            return Err(actor_error!(user_assertion_failed; "side-effect within transaction"));
        }
        let exp_act = self.expectations.borrow_mut().expect_delete_actor.take();
        if exp_act.is_none() {
            panic!("unexpected call to delete actor: {}", addr);
        }
        if exp_act.as_ref().unwrap() != addr {
            panic!("attempt to delete wrong actor. Expected: {}, got: {}", exp_act.unwrap(), addr);
        }
        Ok(())
    }

    fn resolve_builtin_actor_type(&self, code_id: &Cid) -> Option<Type> {
        self.require_in_call();
        (*ACTOR_TYPES).get(code_id).cloned()
    }

    fn get_code_cid_for_type(&self, typ: Type) -> Cid {
        self.require_in_call();
        (*ACTOR_TYPES)
            .iter()
            .find_map(|(cid, t)| if *t == typ { Some(cid) } else { None })
            .cloned()
            .unwrap()
    }

    fn total_fil_circ_supply(&self) -> TokenAmount {
        self.circulating_supply.clone()
    }

    fn charge_gas(&mut self, _: &'static str, value: i64) {
        let mut exs = self.expectations.borrow_mut();
        assert!(exs.expect_gas_charge.is_empty(), "unexpected gas charge {:?}", value);
        let expected = exs.expect_gas_charge.pop_front().unwrap();
        assert_eq!(expected, value, "expected gas charge {:?}, actual {:?}", expected, value);
    }

    fn base_fee(&self) -> TokenAmount {
        self.base_fee.clone()
    }
}

impl Syscalls for MockRuntime {
    fn verify_signature(
        &self,
        signature: &Signature,
        signer: &Address,
        plaintext: &[u8],
    ) -> anyhow::Result<()> {
        if self.expectations.borrow_mut().expect_verify_sigs.is_empty() {
            panic!(
                "Unexpected signature verification sig: {:?}, signer: {}, plaintext: {}",
                signature,
                signer,
                hex::encode(plaintext)
            );
        }
        let exp = self.expectations.borrow_mut().expect_verify_sigs.pop_front();
        if let Some(exp) = exp {
            if exp.sig != *signature || exp.signer != *signer || &exp.plaintext[..] != plaintext {
                panic!(
                    "unexpected signature verification\n\
                    sig: {:?}, signer: {}, plaintext: {}\n\
                    expected sig: {:?}, signer: {}, plaintext: {}",
                    signature,
                    signer,
                    hex::encode(plaintext),
                    exp.sig,
                    exp.signer,
                    hex::encode(exp.plaintext)
                )
            }
            exp.result?
        } else {
            panic!(
                "unexpected syscall to verify signature: {:?}, signer: {}, plaintext: {}",
                signature,
                signer,
                hex::encode(plaintext)
            )
        }
        Ok(())
    }

    fn hash_blake2b(&self, data: &[u8]) -> [u8; 32] {
        blake2b_256(data)
    }
    fn compute_unsealed_sector_cid(
        &self,
        reg: RegisteredSealProof,
        pieces: &[PieceInfo],
    ) -> anyhow::Result<Cid> {
        let exp = self
            .expectations
            .borrow_mut()
            .expect_compute_unsealed_sector_cid
            .take()
            .expect("Unexpected syscall to ComputeUnsealedSectorCID");

        assert_eq!(exp.reg, reg, "Unexpected compute_unsealed_sector_cid : reg mismatch");
        assert!(
            exp.pieces[..].eq(pieces),
            "Unexpected compute_unsealed_sector_cid : pieces mismatch"
        );

        if exp.exit_code != ExitCode::OK {
            return Err(anyhow!(ActorError::unchecked(
                exp.exit_code,
                "Expected Failure".to_string(),
            )));
        }
        Ok(exp.cid)
    }

    fn verify_seal(&self, seal: &SealVerifyInfo) -> anyhow::Result<()> {
        let exp = self
            .expectations
            .borrow_mut()
            .expect_verify_seal
            .take()
            .expect("Unexpected syscall to verify seal");

        assert_eq!(exp.seal, *seal, "Unexpected seal verification");
        if exp.exit_code != ExitCode::OK {
            return Err(anyhow!(ActorError::unchecked(
                exp.exit_code,
                "Expected Failure".to_string(),
            )));
        }
        Ok(())
    }

    fn verify_post(&self, post: &WindowPoStVerifyInfo) -> anyhow::Result<()> {
        let exp = self
            .expectations
            .borrow_mut()
            .expect_verify_post
            .take()
            .expect("Unexpected syscall to verify PoSt");

        assert_eq!(exp.post, *post, "Unexpected PoSt verification");
        if exp.exit_code != ExitCode::OK {
            return Err(anyhow!(ActorError::unchecked(
                exp.exit_code,
                "Expected Failure".to_string(),
            )));
        }
        Ok(())
    }

    fn verify_consensus_fault(
        &self,
        h1: &[u8],
        h2: &[u8],
        extra: &[u8],
    ) -> anyhow::Result<Option<ConsensusFault>> {
        let exp = self
            .expectations
            .borrow_mut()
            .expect_verify_consensus_fault
            .take()
            .expect("Unexpected syscall to verify_consensus_fault");

        if exp.require_correct_input {
            assert_eq!(exp.block_header_1, h1, "Header 1 mismatch");
            assert_eq!(exp.block_header_2, h2, "Header 2 mismatch");
            assert_eq!(exp.block_header_extra, extra, "Header extra mismatch");
        }
        if exp.exit_code != ExitCode::OK {
            return Err(anyhow!(ActorError::unchecked(
                exp.exit_code,
                "Expected Failure".to_string(),
            )));
        }
        Ok(exp.fault)
    }

    fn batch_verify_seals(&self, batch: &[SealVerifyInfo]) -> anyhow::Result<Vec<bool>> {
        let exp = self
            .expectations
            .borrow_mut()
            .expect_batch_verify_seals
            .take()
            .expect("unexpected call to batch verify seals");
        assert_eq!(exp.input.len(), batch.len(), "length mismatch");

        for (i, exp_svi) in exp.input.iter().enumerate() {
            assert_eq!(
                exp_svi.sealed_cid, batch[i].sealed_cid,
                "sealed CID mismatch at index {}",
                i
            );
            assert_eq!(
                exp_svi.unsealed_cid, batch[i].unsealed_cid,
                "unsealed CID mismatch at index {}",
                i
            );
        }
        exp.result
    }

    fn verify_aggregate_seals(
        &self,
        aggregate: &AggregateSealVerifyProofAndInfos,
    ) -> anyhow::Result<()> {
        let exp = self
            .expectations
            .borrow_mut()
            .expect_aggregate_verify_seals
            .take()
            .expect("unexpected call to verify aggregate seals");
        assert_eq!(exp.in_svis.len(), aggregate.infos.len(), "length mismatch");
        for (i, exp_svi) in exp.in_svis.iter().enumerate() {
            assert_eq!(exp_svi.sealed_cid, aggregate.infos[i].sealed_cid, "mismatched sealed CID");
            assert_eq!(
                exp_svi.unsealed_cid, aggregate.infos[i].unsealed_cid,
                "mismatched unsealed CID"
            );
        }
        assert_eq!(exp.in_proof, aggregate.proof, "proof mismatch");
        exp.result
    }

    fn verify_replica_update(&self, replica: &ReplicaUpdateInfo) -> anyhow::Result<()> {
        let exp = self
            .expectations
            .borrow_mut()
            .expect_replica_verify
            .take()
            .expect("unexpected call to verify replica update");
        assert_eq!(exp.input.update_proof_type, replica.update_proof_type, "mismatched proof type");
        assert_eq!(exp.input.new_sealed_cid, replica.new_sealed_cid, "mismatched new sealed CID");
        assert_eq!(exp.input.old_sealed_cid, replica.old_sealed_cid, "mismatched old sealed CID");
        assert_eq!(
            exp.input.new_unsealed_cid, replica.new_unsealed_cid,
            "mismatched new unsealed CID"
        );
        exp.result
    }
}

impl RuntimePolicy for MockRuntime {
    fn policy(&self) -> &Policy {
        &self.policy
    }
}

pub fn blake2b_256(data: &[u8]) -> [u8; 32] {
    use std::convert::TryInto;
    blake2b_simd::Params::new()
        .hash_length(32)
        .to_state()
        .update(data)
        .finalize()
        .as_bytes()
        .try_into()
        .unwrap()
}<|MERGE_RESOLUTION|>--- conflicted
+++ resolved
@@ -515,31 +515,10 @@
     }
 
     #[allow(dead_code)]
-<<<<<<< HEAD
-    pub fn set_caller(&mut self, code_id: Cid, address: Address) {
-        self.caller = address;
-        self.caller_type = code_id;
-        self.actor_code_cids.insert(address, code_id);
-    }
-
-    #[allow(dead_code)]
-    pub fn set_value(&mut self, value: TokenAmount) {
-        self.value_received = value;
-    }
-
-    #[allow(dead_code)]
     pub fn set_epoch(&mut self, epoch: ChainEpoch) {
         self.epoch = epoch;
     }
 
-    #[allow(dead_code)]
-    pub fn replace_state<C: Cbor>(&mut self, obj: &C) {
-        self.state = Some(self.store.put_cbor(obj, Code::Blake2b256).unwrap());
-    }
-
-    #[allow(dead_code)]
-=======
->>>>>>> f32e7fdb
     pub fn expect_get_randomness_from_tickets(
         &mut self,
         tag: DomainSeparationTag,
