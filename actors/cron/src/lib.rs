// Copyright 2019-2022 ChainSafe Systems
// SPDX-License-Identifier: Apache-2.0, MIT

use fil_actors_runtime::runtime::{ActorCode, Runtime};
<<<<<<< HEAD
use fil_actors_runtime::{actor_error, cbor, restrict_internal_api, ActorError, SYSTEM_ACTOR_ADDR};
=======
use fil_actors_runtime::{actor_dispatch, actor_error, ActorError, SYSTEM_ACTOR_ADDR};
>>>>>>> 18f89bef

use fvm_ipld_encoding::tuple::*;
use fvm_ipld_encoding::RawBytes;
use fvm_shared::econ::TokenAmount;

use fvm_shared::{MethodNum, METHOD_CONSTRUCTOR};
use num_derive::FromPrimitive;
use num_traits::{FromPrimitive, Zero};

pub use self::state::{Entry, State};

mod state;
pub mod testing;

#[cfg(feature = "fil-actor")]
fil_actors_runtime::wasm_trampoline!(Actor);

// * Updated to specs-actors commit: 845089a6d2580e46055c24415a6c32ee688e5186 (v3.0.0)

/// Cron actor methods available
#[derive(FromPrimitive)]
#[repr(u64)]
pub enum Method {
    Constructor = METHOD_CONSTRUCTOR,
    EpochTick = 2,
}

/// Constructor parameters for Cron actor, contains entries
/// of actors and methods to call on each epoch
#[derive(Default, Debug, Serialize_tuple, Deserialize_tuple)]
pub struct ConstructorParams {
    /// Entries is a set of actors (and corresponding methods) to call during EpochTick.
    pub entries: Vec<Entry>,
}

/// Cron actor
pub struct Actor;

impl Actor {
    /// Constructor for Cron actor
    fn constructor(rt: &mut impl Runtime, params: ConstructorParams) -> Result<(), ActorError> {
        rt.validate_immediate_caller_is(std::iter::once(&SYSTEM_ACTOR_ADDR))?;
        rt.create(&State { entries: params.entries })?;
        Ok(())
    }
    /// Executes built-in periodic actions, run at every Epoch.
    /// epoch_tick(r) is called after all other messages in the epoch have been applied.
    /// This can be seen as an implicit last message.
    fn epoch_tick(rt: &mut impl Runtime) -> Result<(), ActorError> {
        rt.validate_immediate_caller_is(std::iter::once(&SYSTEM_ACTOR_ADDR))?;

        let st: State = rt.state()?;
        for entry in st.entries {
            // Intentionally ignore any error when calling cron methods
            let res = rt.send(&entry.receiver, entry.method_num, None, TokenAmount::zero());
            if let Err(e) = res {
                log::error!(
                    "cron failed to send entry to {}, send error code {}",
                    entry.receiver,
                    e
                );
            }
        }
        Ok(())
    }
}

impl ActorCode for Actor {
<<<<<<< HEAD
    fn invoke_method<RT>(
        rt: &mut RT,
        method: MethodNum,
        params: &RawBytes,
    ) -> Result<RawBytes, ActorError>
    where
        RT: Runtime,
    {
        restrict_internal_api(rt, method)?;
        match FromPrimitive::from_u64(method) {
            Some(Method::Constructor) => {
                Self::constructor(rt, cbor::deserialize_params(params)?)?;
                Ok(RawBytes::default())
            }
            Some(Method::EpochTick) => {
                Self::epoch_tick(rt)?;
                Ok(RawBytes::default())
            }
            None => Err(actor_error!(unhandled_message; "Invalid method")),
        }
=======
    type Methods = Method;
    actor_dispatch! {
        Constructor => constructor,
        EpochTick => epoch_tick,
>>>>>>> 18f89bef
    }
}<|MERGE_RESOLUTION|>--- conflicted
+++ resolved
@@ -2,11 +2,9 @@
 // SPDX-License-Identifier: Apache-2.0, MIT
 
 use fil_actors_runtime::runtime::{ActorCode, Runtime};
-<<<<<<< HEAD
-use fil_actors_runtime::{actor_error, cbor, restrict_internal_api, ActorError, SYSTEM_ACTOR_ADDR};
-=======
-use fil_actors_runtime::{actor_dispatch, actor_error, ActorError, SYSTEM_ACTOR_ADDR};
->>>>>>> 18f89bef
+use fil_actors_runtime::{
+    actor_dispatch, actor_error, restrict_internal_api, ActorError, SYSTEM_ACTOR_ADDR,
+};
 
 use fvm_ipld_encoding::tuple::*;
 use fvm_ipld_encoding::RawBytes;
@@ -75,32 +73,9 @@
 }
 
 impl ActorCode for Actor {
-<<<<<<< HEAD
-    fn invoke_method<RT>(
-        rt: &mut RT,
-        method: MethodNum,
-        params: &RawBytes,
-    ) -> Result<RawBytes, ActorError>
-    where
-        RT: Runtime,
-    {
-        restrict_internal_api(rt, method)?;
-        match FromPrimitive::from_u64(method) {
-            Some(Method::Constructor) => {
-                Self::constructor(rt, cbor::deserialize_params(params)?)?;
-                Ok(RawBytes::default())
-            }
-            Some(Method::EpochTick) => {
-                Self::epoch_tick(rt)?;
-                Ok(RawBytes::default())
-            }
-            None => Err(actor_error!(unhandled_message; "Invalid method")),
-        }
-=======
     type Methods = Method;
     actor_dispatch! {
         Constructor => constructor,
         EpochTick => epoch_tick,
->>>>>>> 18f89bef
     }
 }