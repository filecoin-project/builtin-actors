use frc46_token::token::types::{
    BurnFromParams, BurnFromReturn, BurnParams, BurnReturn, DecreaseAllowanceParams,
    GetAllowanceParams, IncreaseAllowanceParams, MintReturn, RevokeAllowanceParams,
    TransferFromParams, TransferFromReturn, TransferParams, TransferReturn,
};
use frc46_token::token::{Token, TokenError, TOKEN_PRECISION};
use fvm_actor_utils::messaging::{Messaging, MessagingError};
use fvm_ipld_encoding::RawBytes;
use fvm_shared::address::Address;
use fvm_shared::bigint::BigInt;
use fvm_shared::econ::TokenAmount;
use fvm_shared::error::{ErrorNumber, ExitCode};
use fvm_shared::receipt::Receipt;
use fvm_shared::{ActorID, MethodNum, METHOD_CONSTRUCTOR, METHOD_SEND};
use lazy_static::lazy_static;
use log::info;
use num_derive::FromPrimitive;
use num_traits::{FromPrimitive, Zero};

use fil_actors_runtime::cbor::serialize;
use fil_actors_runtime::runtime::{ActorCode, Runtime};
use fil_actors_runtime::{
    actor_error, cbor, restrict_internal_api, ActorContext, ActorError, AsActorError,
    SYSTEM_ACTOR_ADDR,
};

pub use self::state::State;
pub use self::types::*;

#[cfg(feature = "fil-actor")]
fil_actors_runtime::wasm_trampoline!(Actor);

mod state;
pub mod testing;
mod types;

pub const DATACAP_GRANULARITY: u64 = TOKEN_PRECISION as u64;

lazy_static! {
    // > 800 EiB
    pub static ref INFINITE_ALLOWANCE: TokenAmount = TokenAmount::from_atto(
        BigInt::from(TOKEN_PRECISION)
            * BigInt::from(1_000_000_000_000_000_000_000_i128)
    );
}

/// Datacap actor methods available
/// Some methods are available under 2 method nums -- a static number for "private" builtin actor usage,
/// and via FRC-0042 calling convention, with number determined by method name.
#[derive(FromPrimitive)]
#[repr(u64)]
pub enum Method {
    Constructor = METHOD_CONSTRUCTOR,
<<<<<<< HEAD
    // Non-standard.
    Mint = 2,
    Destroy = 3,
    // Static method numbers for token standard methods, for private use.
    Name = 10,
    Symbol = 11,
    TotalSupply = 12,
    BalanceOf = 13,
    Transfer = 14,
    TransferFrom = 15,
    IncreaseAllowance = 16,
    DecreaseAllowance = 17,
    RevokeAllowance = 18,
    Burn = 19,
    BurnFrom = 20,
    Allowance = 21,
    // Method numbers derived from FRC-0042 standards
    NameExported = frc42_dispatch::method_hash!("Name"),
    SymbolExported = frc42_dispatch::method_hash!("Symbol"),
    TotalSupplyExported = frc42_dispatch::method_hash!("TotalSupply"),
    BalanceOfExported = frc42_dispatch::method_hash!("BalanceOf"),
=======
    // Deprecated in v10
    // Mint = 2,
    // Destroy = 3,
    // Name = 10,
    // Symbol = 11,
    // TotalSupply = 12,
    // BalanceOf = 13,
    // Transfer = 14,
    // TransferFrom = 15,
    // IncreaseAllowance = 16,
    // DecreaseAllowance = 17,
    // RevokeAllowance = 18,
    // Burn = 19,
    // BurnFrom = 20,
    // Allowance = 21,
    // Method numbers derived from FRC-0042 standards
    MintExported = frc42_dispatch::method_hash!("Mint"),
    DestroyExported = frc42_dispatch::method_hash!("Destroy"),
    NameExported = frc42_dispatch::method_hash!("Name"),
    SymbolExported = frc42_dispatch::method_hash!("Symbol"),
    GranularityExported = frc42_dispatch::method_hash!("GranularityExported"),
    TotalSupplyExported = frc42_dispatch::method_hash!("TotalSupply"),
    BalanceExported = frc42_dispatch::method_hash!("Balance"),
>>>>>>> b5857ae1
    TransferExported = frc42_dispatch::method_hash!("Transfer"),
    TransferFromExported = frc42_dispatch::method_hash!("TransferFrom"),
    IncreaseAllowanceExported = frc42_dispatch::method_hash!("IncreaseAllowance"),
    DecreaseAllowanceExported = frc42_dispatch::method_hash!("DecreaseAllowance"),
    RevokeAllowanceExported = frc42_dispatch::method_hash!("RevokeAllowance"),
    BurnExported = frc42_dispatch::method_hash!("Burn"),
    BurnFromExported = frc42_dispatch::method_hash!("BurnFrom"),
    AllowanceExported = frc42_dispatch::method_hash!("Allowance"),
}

pub struct Actor;

impl Actor {
    /// Constructor for DataCap Actor
    pub fn constructor(rt: &mut impl Runtime, governor: Address) -> Result<(), ActorError> {
        rt.validate_immediate_caller_is(std::iter::once(&SYSTEM_ACTOR_ADDR))?;

        // Confirm the governor address is an ID.
        rt.resolve_address(&governor)
            .ok_or_else(|| actor_error!(illegal_argument, "failed to resolve governor address"))?;

        let st = State::new(rt.store(), governor).context("failed to create datacap state")?;
        rt.create(&st)?;
        Ok(())
    }

    pub fn name(rt: &mut impl Runtime) -> Result<String, ActorError> {
        rt.validate_immediate_caller_accept_any()?;
        Ok("DataCap".to_string())
    }

    pub fn symbol(rt: &mut impl Runtime) -> Result<String, ActorError> {
        rt.validate_immediate_caller_accept_any()?;
        Ok("DCAP".to_string())
    }

    pub fn granularity(rt: &mut impl Runtime) -> Result<GranularityReturn, ActorError> {
        rt.validate_immediate_caller_accept_any()?;
        Ok(GranularityReturn { granularity: DATACAP_GRANULARITY })
    }

    pub fn total_supply(rt: &mut impl Runtime, _: ()) -> Result<TokenAmount, ActorError> {
        rt.validate_immediate_caller_accept_any()?;
        let mut st: State = rt.state()?;
        let msg = Messenger { rt };
        let token = as_token(&mut st, &msg);
        Ok(token.total_supply())
    }

    pub fn balance(rt: &mut impl Runtime, address: Address) -> Result<TokenAmount, ActorError> {
        // NOTE: mutability and method caller here are awkward for a read-only call
        rt.validate_immediate_caller_accept_any()?;
        let mut st: State = rt.state()?;
        let msg = Messenger { rt };
        let token = as_token(&mut st, &msg);
        token.balance_of(&address).actor_result()
    }

    pub fn allowance(
        rt: &mut impl Runtime,
        params: GetAllowanceParams,
    ) -> Result<TokenAmount, ActorError> {
        rt.validate_immediate_caller_accept_any()?;
        let mut st: State = rt.state()?;
        let msg = Messenger { rt };
        let token = as_token(&mut st, &msg);
        token.allowance(&params.owner, &params.operator).actor_result()
    }

    /// Mints new data cap tokens for an address (a verified client).
    /// Simultaneously sets the allowance for any specified operators to effectively infinite.
    /// Only the governor can call this method.
    /// This method is not part of the fungible token standard.
    pub fn mint(rt: &mut impl Runtime, params: MintParams) -> Result<MintReturn, ActorError> {
        let mut hook = rt
            .transaction(|st: &mut State, rt| {
                // Only the governor can mint datacap tokens.
                rt.validate_immediate_caller_is(std::iter::once(&st.governor))?;
                let operator = st.governor;

                let msg = Messenger { rt };
                let mut token = as_token(st, &msg);
                // Mint tokens "from" the operator to the beneficiary.
                let ret = token
                    .mint(
                        &operator,
                        &params.to,
                        &params.amount,
                        RawBytes::default(),
                        RawBytes::default(),
                    )
                    .actor_result();

                // Set allowance for any specified operators.
                for delegate in &params.operators {
                    token
                        .set_allowance(&params.to, delegate, &INFINITE_ALLOWANCE)
                        .actor_result()?;
                }

                ret
            })
            .context("state transaction failed")?;

        let mut st: State = rt.state()?;
        let msg = Messenger { rt };
        let intermediate = hook.call(&&msg).actor_result()?;
        as_token(&mut st, &msg).mint_return(intermediate).actor_result()
    }

    /// Destroys data cap tokens for an address (a verified client).
    /// Only the governor can call this method.
    /// This method is not part of the fungible token standard, and is named distinctly from
    /// "burn" to reflect that distinction.
    pub fn destroy(rt: &mut impl Runtime, params: DestroyParams) -> Result<BurnReturn, ActorError> {
        rt.transaction(|st: &mut State, rt| {
            // Only the governor can destroy datacap tokens on behalf of a holder.
            rt.validate_immediate_caller_is(std::iter::once(&st.governor))?;

            let msg = Messenger { rt };
            let mut token = as_token(st, &msg);
            // Burn tokens as if the holder had invoked burn() themselves.
            // The governor doesn't need an allowance.
            token.burn(&params.owner, &params.amount).actor_result()
        })
        .context("state transaction failed")
    }

    /// Transfers data cap tokens to an address.
    /// Data cap tokens are not generally transferable.
    /// Succeeds if the to or from address is the governor, otherwise always fails.
    pub fn transfer(
        rt: &mut impl Runtime,
        params: TransferParams,
    ) -> Result<TransferReturn, ActorError> {
        rt.validate_immediate_caller_accept_any()?;
        let operator = &rt.message().caller();
        let from = operator;
        // Resolve to address for comparison with governor address.
        let to = rt
            .resolve_address(&params.to)
            .context_code(ExitCode::USR_ILLEGAL_ARGUMENT, "to must be ID address")?;
        let to_address = Address::new_id(to);

        let mut hook = rt
            .transaction(|st: &mut State, rt| {
                let allowed = to_address == st.governor || *from == st.governor;
                if !allowed {
                    return Err(actor_error!(
                        forbidden,
                        "transfer not allowed from {} to {} (governor is {})",
                        from,
                        to_address,
                        st.governor
                    ));
                }

                let msg = Messenger { rt };
                let mut token = as_token(st, &msg);
                token
                    .transfer(
                        from,
                        &to_address,
                        &params.amount,
                        params.operator_data.clone(),
                        RawBytes::default(),
                    )
                    .actor_result()
            })
            .context("state transaction failed")?;

        let mut st: State = rt.state()?;
        let msg = Messenger { rt };
        let intermediate = hook.call(&&msg).actor_result()?;
        as_token(&mut st, &msg).transfer_return(intermediate).actor_result()
    }

    /// Transfers data cap tokens between addresses.
    /// Data cap tokens are not generally transferable between addresses.
    /// Succeeds if the to address is the governor, otherwise always fails.
    pub fn transfer_from(
        rt: &mut impl Runtime,
        params: TransferFromParams,
    ) -> Result<TransferFromReturn, ActorError> {
        rt.validate_immediate_caller_accept_any()?;
        let operator = rt.message().caller();
        let from = params.from;
        // Resolve to address for comparison with governor.
        let to = rt
            .resolve_address(&params.to)
            .context_code(ExitCode::USR_ILLEGAL_ARGUMENT, "to must be an ID address")?;
        let to_address = Address::new_id(to);

        let mut hook = rt
            .transaction(|st: &mut State, rt| {
                let allowed = to_address == st.governor;
                if !allowed {
                    return Err(actor_error!(
                        forbidden,
                        "transfer not allowed from {} to {} (governor is {})",
                        from,
                        to_address,
                        st.governor
                    ));
                }

                let msg = Messenger { rt };
                let mut token = as_token(st, &msg);
                token
                    .transfer_from(
                        &operator,
                        &from,
                        &to_address,
                        &params.amount,
                        params.operator_data.clone(),
                        RawBytes::default(),
                    )
                    .actor_result()
            })
            .context("state transaction failed")?;

        let mut st: State = rt.state()?;
        let msg = Messenger { rt };
        let intermediate = hook.call(&&msg).actor_result()?;
        as_token(&mut st, &msg).transfer_from_return(intermediate).actor_result()
    }

    pub fn increase_allowance(
        rt: &mut impl Runtime,
        params: IncreaseAllowanceParams,
    ) -> Result<TokenAmount, ActorError> {
        rt.validate_immediate_caller_accept_any()?;
        let owner = rt.message().caller();
        let operator = params.operator;

        rt.transaction(|st: &mut State, rt| {
            let msg = Messenger { rt };
            let mut token = as_token(st, &msg);
            token.increase_allowance(&owner, &operator, &params.increase).actor_result()
        })
        .context("state transaction failed")
    }

    pub fn decrease_allowance(
        rt: &mut impl Runtime,
        params: DecreaseAllowanceParams,
    ) -> Result<TokenAmount, ActorError> {
        rt.validate_immediate_caller_accept_any()?;
        let owner = &rt.message().caller();
        let operator = &params.operator;

        rt.transaction(|st: &mut State, rt| {
            let msg = Messenger { rt };
            let mut token = as_token(st, &msg);
            token.decrease_allowance(owner, operator, &params.decrease).actor_result()
        })
        .context("state transaction failed")
    }

    pub fn revoke_allowance(
        rt: &mut impl Runtime,
        params: RevokeAllowanceParams,
    ) -> Result<TokenAmount, ActorError> {
        rt.validate_immediate_caller_accept_any()?;
        let owner = &rt.message().caller();
        let operator = &params.operator;

        rt.transaction(|st: &mut State, rt| {
            let msg = Messenger { rt };
            let mut token = as_token(st, &msg);
            token.revoke_allowance(owner, operator).actor_result()
        })
        .context("state transaction failed")
    }

    pub fn burn(rt: &mut impl Runtime, params: BurnParams) -> Result<BurnReturn, ActorError> {
        rt.validate_immediate_caller_accept_any()?;
        let owner = &rt.message().caller();

        rt.transaction(|st: &mut State, rt| {
            let msg = Messenger { rt };
            let mut token = as_token(st, &msg);
            token.burn(owner, &params.amount).actor_result()
        })
        .context("state transaction failed")
    }

    pub fn burn_from(
        rt: &mut impl Runtime,
        params: BurnFromParams,
    ) -> Result<BurnFromReturn, ActorError> {
        rt.validate_immediate_caller_accept_any()?;
        let operator = &rt.message().caller();
        let owner = &params.owner;

        rt.transaction(|st: &mut State, rt| {
            let msg = Messenger { rt };
            let mut token = as_token(st, &msg);
            token.burn_from(operator, owner, &params.amount).actor_result()
        })
        .context("state transaction failed")
    }
}

/// Implementation of the token library's messenger trait in terms of the built-in actors'
/// runtime library.
struct Messenger<'a, RT> {
    rt: &'a mut RT,
}

// The trait is implemented for Messenger _reference_ since the mutable ref to rt has been
// moved into it and we can't move the messenger instance since callers need to get at the
// rt that's now in there.
impl<'a, RT> Messaging for &Messenger<'a, RT>
where
    RT: Runtime,
{
    fn actor_id(&self) -> ActorID {
        // The Runtime unhelpfully wraps receiver in an address, while the Messaging trait
        // is closer to the syscall interface.
        self.rt.message().receiver().id().unwrap()
    }

    // This never returns an Err.  However we could return an error if the
    // Runtime send method passed through the underlying syscall error
    // instead of hiding it behind a client-side chosen exit code.
    fn send(
        &self,
        to: &Address,
        method: MethodNum,
        params: &RawBytes,
        value: &TokenAmount,
    ) -> fvm_actor_utils::messaging::Result<Receipt> {
        // The Runtime discards some of the information from the syscall :-(
        let fake_gas_used = 0;
        let res = self.rt.send(to, method, params.clone(), value.clone());

        let rec = match res {
            Ok(bytes) => Receipt {
                exit_code: ExitCode::OK,
                return_data: bytes,
                gas_used: fake_gas_used,
                events_root: None,
            },
            Err(ae) => {
                info!("datacap messenger failed: {}", ae.msg());
                Receipt {
                    exit_code: ae.exit_code(),
                    return_data: RawBytes::default(),
                    gas_used: fake_gas_used,
                    events_root: None,
                }
            }
        };
        Ok(rec)
    }

    fn resolve_id(&self, address: &Address) -> fvm_actor_utils::messaging::Result<ActorID> {
        self.rt.resolve_address(address).ok_or(MessagingError::AddressNotInitialized(*address))
    }

    fn initialize_account(&self, address: &Address) -> fvm_actor_utils::messaging::Result<ActorID> {
        let fake_syscall_error_number = ErrorNumber::NotFound;
        if self.rt.send(address, METHOD_SEND, Default::default(), TokenAmount::zero()).is_err() {
            return Err(MessagingError::Syscall(fake_syscall_error_number));
        }
        self.resolve_id(address)
    }
}

// Returns a token instance wrapping the token state.
fn as_token<'st, RT>(
    st: &'st mut State,
    msg: &'st Messenger<'st, RT>,
) -> Token<'st, &'st RT::Blockstore, &'st Messenger<'st, RT>>
where
    RT: Runtime,
{
    Token::wrap(msg.rt.store(), msg, DATACAP_GRANULARITY, &mut st.token)
}

trait AsActorResult<T> {
    fn actor_result(self) -> Result<T, ActorError>;
}

impl<T> AsActorResult<T> for Result<T, TokenError> {
    fn actor_result(self) -> Result<T, ActorError> {
        self.map_err(|e| ActorError::unchecked(ExitCode::from(&e), e.to_string()))
    }
}

impl ActorCode for Actor {
    fn invoke_method<RT>(
        rt: &mut RT,
        method: MethodNum,
        params: &RawBytes,
    ) -> Result<RawBytes, ActorError>
    where
        RT: Runtime,
    {
        restrict_internal_api(rt, method)?;
        // I'm trying to find a fixed template for these blocks so we can macro it.
        // Current blockers:
        // - the serialize method maps () to CBOR null (we want no bytes instead)
        // - the serialize method can't do BigInts
        match FromPrimitive::from_u64(method) {
            Some(Method::Constructor) => {
                Self::constructor(rt, cbor::deserialize_params(params)?)?;
                Ok(RawBytes::default())
            }
            Some(Method::MintExported) => {
                let ret = Self::mint(rt, cbor::deserialize_params(params)?)?;
                serialize(&ret, "mint result")
            }
            Some(Method::DestroyExported) => {
                let ret = Self::destroy(rt, cbor::deserialize_params(params)?)?;
                serialize(&ret, "destroy result")
            }
<<<<<<< HEAD
            Some(Method::Name) | Some(Method::NameExported) => {
                let ret = Self::name(rt)?;
                serialize(&ret, "name result")
            }
            Some(Method::Symbol) | Some(Method::SymbolExported) => {
                let ret = Self::symbol(rt)?;
                serialize(&ret, "symbol result")
            }
            Some(Method::TotalSupply) | Some(Method::TotalSupplyExported) => {
                let ret = Self::total_supply(rt, cbor::deserialize_params(params)?)?;
                serialize(&ret, "total_supply result")
            }
            Some(Method::BalanceOf) | Some(Method::BalanceOfExported) => {
                let ret = Self::balance_of(rt, cbor::deserialize_params(params)?)?;
                serialize(&ret, "balance_of result")
            }
            Some(Method::Transfer) | Some(Method::TransferExported) => {
                let ret = Self::transfer(rt, cbor::deserialize_params(params)?)?;
                serialize(&ret, "transfer result")
            }
            Some(Method::TransferFrom) | Some(Method::TransferFromExported) => {
                let ret = Self::transfer_from(rt, cbor::deserialize_params(params)?)?;
                serialize(&ret, "transfer_from result")
            }
            Some(Method::IncreaseAllowance) | Some(Method::IncreaseAllowanceExported) => {
                let ret = Self::increase_allowance(rt, cbor::deserialize_params(params)?)?;
                serialize(&ret, "increase_allowance result")
            }
            Some(Method::DecreaseAllowance) | Some(Method::DecreaseAllowanceExported) => {
                let ret = Self::decrease_allowance(rt, cbor::deserialize_params(params)?)?;
                serialize(&ret, "decrease_allowance result")
            }
            Some(Method::RevokeAllowance) | Some(Method::RevokeAllowanceExported) => {
                Self::revoke_allowance(rt, cbor::deserialize_params(params)?)?;
                Ok(RawBytes::default())
            }
            Some(Method::Burn) | Some(Method::BurnExported) => {
                let ret = Self::burn(rt, cbor::deserialize_params(params)?)?;
                serialize(&ret, "burn result")
            }
            Some(Method::BurnFrom) | Some(Method::BurnFromExported) => {
                let ret = Self::burn_from(rt, cbor::deserialize_params(params)?)?;
                serialize(&ret, "burn_from result")
            }
            Some(Method::Allowance) | Some(Method::AllowanceExported) => {
=======
            Some(Method::NameExported) => {
                let ret = Self::name(rt)?;
                serialize(&ret, "name result")
            }
            Some(Method::SymbolExported) => {
                let ret = Self::symbol(rt)?;
                serialize(&ret, "symbol result")
            }
            Some(Method::GranularityExported) => {
                let ret = Self::granularity(rt)?;
                serialize(&ret, "granularity result")
            }
            Some(Method::TotalSupplyExported) => {
                let ret = Self::total_supply(rt, cbor::deserialize_params(params)?)?;
                serialize(&ret, "total_supply result")
            }
            Some(Method::BalanceExported) => {
                let ret = Self::balance(rt, cbor::deserialize_params(params)?)?;
                serialize(&ret, "balance_of result")
            }
            Some(Method::TransferExported) => {
                let ret = Self::transfer(rt, cbor::deserialize_params(params)?)?;
                serialize(&ret, "transfer result")
            }
            Some(Method::TransferFromExported) => {
                let ret = Self::transfer_from(rt, cbor::deserialize_params(params)?)?;
                serialize(&ret, "transfer_from result")
            }
            Some(Method::IncreaseAllowanceExported) => {
                let ret = Self::increase_allowance(rt, cbor::deserialize_params(params)?)?;
                serialize(&ret, "increase_allowance result")
            }
            Some(Method::DecreaseAllowanceExported) => {
                let ret = Self::decrease_allowance(rt, cbor::deserialize_params(params)?)?;
                serialize(&ret, "decrease_allowance result")
            }
            Some(Method::RevokeAllowanceExported) => {
                Self::revoke_allowance(rt, cbor::deserialize_params(params)?)?;
                Ok(RawBytes::default())
            }
            Some(Method::BurnExported) => {
                let ret = Self::burn(rt, cbor::deserialize_params(params)?)?;
                serialize(&ret, "burn result")
            }
            Some(Method::BurnFromExported) => {
                let ret = Self::burn_from(rt, cbor::deserialize_params(params)?)?;
                serialize(&ret, "burn_from result")
            }
            Some(Method::AllowanceExported) => {
>>>>>>> b5857ae1
                let ret = Self::allowance(rt, cbor::deserialize_params(params)?)?;
                serialize(&ret, "allowance result")
            }
            None => Err(actor_error!(unhandled_message; "Invalid method")),
        }
    }
}<|MERGE_RESOLUTION|>--- conflicted
+++ resolved
@@ -51,29 +51,6 @@
 #[repr(u64)]
 pub enum Method {
     Constructor = METHOD_CONSTRUCTOR,
-<<<<<<< HEAD
-    // Non-standard.
-    Mint = 2,
-    Destroy = 3,
-    // Static method numbers for token standard methods, for private use.
-    Name = 10,
-    Symbol = 11,
-    TotalSupply = 12,
-    BalanceOf = 13,
-    Transfer = 14,
-    TransferFrom = 15,
-    IncreaseAllowance = 16,
-    DecreaseAllowance = 17,
-    RevokeAllowance = 18,
-    Burn = 19,
-    BurnFrom = 20,
-    Allowance = 21,
-    // Method numbers derived from FRC-0042 standards
-    NameExported = frc42_dispatch::method_hash!("Name"),
-    SymbolExported = frc42_dispatch::method_hash!("Symbol"),
-    TotalSupplyExported = frc42_dispatch::method_hash!("TotalSupply"),
-    BalanceOfExported = frc42_dispatch::method_hash!("BalanceOf"),
-=======
     // Deprecated in v10
     // Mint = 2,
     // Destroy = 3,
@@ -97,7 +74,6 @@
     GranularityExported = frc42_dispatch::method_hash!("GranularityExported"),
     TotalSupplyExported = frc42_dispatch::method_hash!("TotalSupply"),
     BalanceExported = frc42_dispatch::method_hash!("Balance"),
->>>>>>> b5857ae1
     TransferExported = frc42_dispatch::method_hash!("Transfer"),
     TransferFromExported = frc42_dispatch::method_hash!("TransferFrom"),
     IncreaseAllowanceExported = frc42_dispatch::method_hash!("IncreaseAllowance"),
@@ -516,53 +492,6 @@
                 let ret = Self::destroy(rt, cbor::deserialize_params(params)?)?;
                 serialize(&ret, "destroy result")
             }
-<<<<<<< HEAD
-            Some(Method::Name) | Some(Method::NameExported) => {
-                let ret = Self::name(rt)?;
-                serialize(&ret, "name result")
-            }
-            Some(Method::Symbol) | Some(Method::SymbolExported) => {
-                let ret = Self::symbol(rt)?;
-                serialize(&ret, "symbol result")
-            }
-            Some(Method::TotalSupply) | Some(Method::TotalSupplyExported) => {
-                let ret = Self::total_supply(rt, cbor::deserialize_params(params)?)?;
-                serialize(&ret, "total_supply result")
-            }
-            Some(Method::BalanceOf) | Some(Method::BalanceOfExported) => {
-                let ret = Self::balance_of(rt, cbor::deserialize_params(params)?)?;
-                serialize(&ret, "balance_of result")
-            }
-            Some(Method::Transfer) | Some(Method::TransferExported) => {
-                let ret = Self::transfer(rt, cbor::deserialize_params(params)?)?;
-                serialize(&ret, "transfer result")
-            }
-            Some(Method::TransferFrom) | Some(Method::TransferFromExported) => {
-                let ret = Self::transfer_from(rt, cbor::deserialize_params(params)?)?;
-                serialize(&ret, "transfer_from result")
-            }
-            Some(Method::IncreaseAllowance) | Some(Method::IncreaseAllowanceExported) => {
-                let ret = Self::increase_allowance(rt, cbor::deserialize_params(params)?)?;
-                serialize(&ret, "increase_allowance result")
-            }
-            Some(Method::DecreaseAllowance) | Some(Method::DecreaseAllowanceExported) => {
-                let ret = Self::decrease_allowance(rt, cbor::deserialize_params(params)?)?;
-                serialize(&ret, "decrease_allowance result")
-            }
-            Some(Method::RevokeAllowance) | Some(Method::RevokeAllowanceExported) => {
-                Self::revoke_allowance(rt, cbor::deserialize_params(params)?)?;
-                Ok(RawBytes::default())
-            }
-            Some(Method::Burn) | Some(Method::BurnExported) => {
-                let ret = Self::burn(rt, cbor::deserialize_params(params)?)?;
-                serialize(&ret, "burn result")
-            }
-            Some(Method::BurnFrom) | Some(Method::BurnFromExported) => {
-                let ret = Self::burn_from(rt, cbor::deserialize_params(params)?)?;
-                serialize(&ret, "burn_from result")
-            }
-            Some(Method::Allowance) | Some(Method::AllowanceExported) => {
-=======
             Some(Method::NameExported) => {
                 let ret = Self::name(rt)?;
                 serialize(&ret, "name result")
@@ -612,7 +541,6 @@
                 serialize(&ret, "burn_from result")
             }
             Some(Method::AllowanceExported) => {
->>>>>>> b5857ae1
                 let ret = Self::allowance(rt, cbor::deserialize_params(params)?)?;
                 serialize(&ret, "allowance result")
             }
