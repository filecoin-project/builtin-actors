// Copyright 2019-2022 ChainSafe Systems
// SPDX-License-Identifier: Apache-2.0, MIT

use anyhow::anyhow;
use fvm_actor_utils::receiver::UniversalReceiverParams;
use fvm_ipld_encoding::ipld_block::IpldBlock;
use fvm_ipld_encoding::RawBytes;
use fvm_shared::address::Address;
use fvm_shared::crypto::signature::Signature;
use fvm_shared::error::ExitCode;
use fvm_shared::MethodNum;

use fil_actor_account::types::AuthenticateMessageParams;
use fil_actor_account::{testing::check_state_invariants, Actor as AccountActor, Method, State};
use fil_actors_runtime::builtin::SYSTEM_ACTOR_ADDR;
use fil_actors_runtime::test_utils::*;

#[test]
fn construction() {
    fn construct(addr: Address, exit_code: ExitCode) {
        let mut rt = MockRuntime { receiver: Address::new_id(100), ..Default::default() };
        rt.set_caller(*SYSTEM_ACTOR_CODE_ID, SYSTEM_ACTOR_ADDR);
        rt.expect_validate_caller_addr(vec![SYSTEM_ACTOR_ADDR]);

        if exit_code.is_success() {
            rt.call::<AccountActor>(
                Method::Constructor as MethodNum,
                IpldBlock::serialize_cbor(&addr).unwrap(),
            )
            .unwrap();

            let state: State = rt.get_state();
            assert_eq!(state.address, addr);
            rt.expect_validate_caller_any();

            let pk: Address = rt
                .call::<AccountActor>(Method::PubkeyAddress as MethodNum, None)
                .unwrap()
                .deserialize()
                .unwrap();
            assert_eq!(pk, addr);
            check_state(&rt);
        } else {
            expect_abort(
                exit_code,
                rt.call::<AccountActor>(1, IpldBlock::serialize_cbor(&addr).unwrap()),
            )
        }
        rt.verify();
    }

    construct(
        Address::new_secp256k1(&[2; fvm_shared::address::SECP_PUB_LEN]).unwrap(),
        ExitCode::OK,
    );
    construct(Address::new_bls(&[1; fvm_shared::address::BLS_PUB_LEN]).unwrap(), ExitCode::OK);
    construct(Address::new_id(1), ExitCode::USR_ILLEGAL_ARGUMENT);
    construct(Address::new_actor(&[1, 2, 3]), ExitCode::USR_ILLEGAL_ARGUMENT);
}

#[test]
fn token_receiver() {
    let mut rt = MockRuntime { receiver: Address::new_id(100), ..Default::default() };
    rt.set_caller(*SYSTEM_ACTOR_CODE_ID, SYSTEM_ACTOR_ADDR);
    rt.expect_validate_caller_addr(vec![SYSTEM_ACTOR_ADDR]);

    let param = Address::new_secp256k1(&[2; fvm_shared::address::SECP_PUB_LEN]).unwrap();
    rt.call::<AccountActor>(
        Method::Constructor as MethodNum,
        IpldBlock::serialize_cbor(&param).unwrap(),
    )
    .unwrap();

    rt.set_caller(make_identity_cid(b"1234"), Address::new_id(1000));
    rt.expect_validate_caller_any();
    let ret = rt.call::<AccountActor>(
        Method::UniversalReceiverHook as MethodNum,
        IpldBlock::serialize_cbor(&UniversalReceiverParams {
            type_: 0,
            payload: RawBytes::new(vec![1, 2, 3]),
        })
        .unwrap(),
    );
    assert!(ret.is_ok());
    assert_eq!(RawBytes::default(), ret.unwrap());
}

#[test]
fn authenticate_message() {
    let mut rt = MockRuntime { receiver: Address::new_id(100), ..Default::default() };
    rt.set_caller(*SYSTEM_ACTOR_CODE_ID, SYSTEM_ACTOR_ADDR);

    let addr = Address::new_secp256k1(&[2; fvm_shared::address::SECP_PUB_LEN]).unwrap();
    rt.expect_validate_caller_addr(vec![SYSTEM_ACTOR_ADDR]);
<<<<<<< HEAD
    rt.call::<AccountActor>(Method::Constructor as MethodNum, &RawBytes::serialize(addr).unwrap())
        .unwrap();
=======

    rt.call::<AccountActor>(1, IpldBlock::serialize_cbor(&addr).unwrap()).unwrap();
>>>>>>> 18f89bef

    let state: State = rt.get_state();
    assert_eq!(state.address, addr);

    let params = IpldBlock::serialize_cbor(&AuthenticateMessageParams {
        signature: vec![],
        message: vec![],
    })
    .unwrap();

    // Valid signature
    rt.expect_validate_caller_any();
    rt.expect_verify_signature(ExpectedVerifySig {
        sig: Signature::new_secp256k1(vec![]),
        signer: addr,
        plaintext: vec![],
        result: Ok(()),
    });
<<<<<<< HEAD
    assert_eq!(
        RawBytes::default(),
        rt.call::<AccountActor>(Method::AuthenticateMessageExported as MethodNum, &params).unwrap()
    );
    rt.verify();
=======
    assert_eq!(RawBytes::default(), rt.call::<AccountActor>(3, params.clone()).unwrap());
>>>>>>> 18f89bef

    // Invalid signature
    rt.expect_validate_caller_any();
    rt.expect_verify_signature(ExpectedVerifySig {
        sig: Signature::new_secp256k1(vec![]),
        signer: addr,
        plaintext: vec![],
        result: Err(anyhow!("bad signature")),
    });
    expect_abort_contains_message(
        ExitCode::USR_ILLEGAL_ARGUMENT,
<<<<<<< HEAD
        "bad signature",
        rt.call::<AccountActor>(Method::AuthenticateMessageExported as MethodNum, &params),
=======
        rt.call::<AccountActor>(3, params).unwrap_err().exit_code()
>>>>>>> 18f89bef
    );
    rt.verify();

    // Ok to call exported method number
    rt.expect_validate_caller_any();
    rt.expect_verify_signature(ExpectedVerifySig {
        sig: Signature::new_secp256k1(vec![]),
        signer: addr,
        plaintext: vec![],
        result: Ok(()),
    });
    rt.call::<AccountActor>(Method::AuthenticateMessageExported as MethodNum, &params).unwrap();
}

fn check_state(rt: &MockRuntime) {
    let test_address = Address::new_id(1000);
    let (_, acc) = check_state_invariants(&rt.get_state(), &test_address);
    acc.assert_empty();
}<|MERGE_RESOLUTION|>--- conflicted
+++ resolved
@@ -92,13 +92,11 @@
 
     let addr = Address::new_secp256k1(&[2; fvm_shared::address::SECP_PUB_LEN]).unwrap();
     rt.expect_validate_caller_addr(vec![SYSTEM_ACTOR_ADDR]);
-<<<<<<< HEAD
-    rt.call::<AccountActor>(Method::Constructor as MethodNum, &RawBytes::serialize(addr).unwrap())
-        .unwrap();
-=======
-
-    rt.call::<AccountActor>(1, IpldBlock::serialize_cbor(&addr).unwrap()).unwrap();
->>>>>>> 18f89bef
+    rt.call::<AccountActor>(
+        Method::Constructor as MethodNum,
+        IpldBlock::serialize_cbor(&addr).unwrap(),
+    )
+    .unwrap();
 
     let state: State = rt.get_state();
     assert_eq!(state.address, addr);
@@ -117,15 +115,13 @@
         plaintext: vec![],
         result: Ok(()),
     });
-<<<<<<< HEAD
+
     assert_eq!(
         RawBytes::default(),
-        rt.call::<AccountActor>(Method::AuthenticateMessageExported as MethodNum, &params).unwrap()
+        rt.call::<AccountActor>(Method::AuthenticateMessageExported as MethodNum, params.clone())
+            .unwrap()
     );
     rt.verify();
-=======
-    assert_eq!(RawBytes::default(), rt.call::<AccountActor>(3, params.clone()).unwrap());
->>>>>>> 18f89bef
 
     // Invalid signature
     rt.expect_validate_caller_any();
@@ -137,12 +133,8 @@
     });
     expect_abort_contains_message(
         ExitCode::USR_ILLEGAL_ARGUMENT,
-<<<<<<< HEAD
         "bad signature",
-        rt.call::<AccountActor>(Method::AuthenticateMessageExported as MethodNum, &params),
-=======
-        rt.call::<AccountActor>(3, params).unwrap_err().exit_code()
->>>>>>> 18f89bef
+        rt.call::<AccountActor>(Method::AuthenticateMessageExported as MethodNum, params.clone()),
     );
     rt.verify();
 
@@ -154,7 +146,7 @@
         plaintext: vec![],
         result: Ok(()),
     });
-    rt.call::<AccountActor>(Method::AuthenticateMessageExported as MethodNum, &params).unwrap();
+    rt.call::<AccountActor>(Method::AuthenticateMessageExported as MethodNum, params).unwrap();
 }
 
 fn check_state(rt: &MockRuntime) {
