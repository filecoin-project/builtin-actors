// Copyright 2019-2022 ChainSafe Systems
// SPDX-License-Identifier: Apache-2.0, MIT

use fvm_actor_utils::receiver::UniversalReceiverParams;
use fvm_ipld_encoding::RawBytes;
use fvm_shared::address::{Address, Protocol};
use fvm_shared::crypto::signature::SignatureType::{Secp256k1, BLS};
use fvm_shared::crypto::signature::{Signature, SignatureType};
use fvm_shared::error::ExitCode;
use fvm_shared::{MethodNum, METHOD_CONSTRUCTOR};
use num_derive::FromPrimitive;
use num_traits::FromPrimitive;

use fil_actors_runtime::builtin::singletons::SYSTEM_ACTOR_ADDR;
use fil_actors_runtime::runtime::{ActorCode, Runtime};
<<<<<<< HEAD
use fil_actors_runtime::{actor_error, restrict_internal_api, ActorError};
use fil_actors_runtime::{cbor, ActorDowncast};
=======
use fil_actors_runtime::{actor_dispatch, ActorDowncast};
use fil_actors_runtime::{actor_error, ActorError};
>>>>>>> 18f89bef

use crate::types::AuthenticateMessageParams;

pub use self::state::State;

mod state;
pub mod testing;
pub mod types;

#[cfg(feature = "fil-actor")]
fil_actors_runtime::wasm_trampoline!(Actor);

/// Account actor methods available
#[derive(FromPrimitive)]
#[repr(u64)]
pub enum Method {
    Constructor = METHOD_CONSTRUCTOR,
    PubkeyAddress = 2,
    // Deprecated in v10
    // AuthenticateMessage = 3,
    AuthenticateMessageExported = frc42_dispatch::method_hash!("AuthenticateMessage"),
    UniversalReceiverHook = frc42_dispatch::method_hash!("Receive"),
}

/// Account Actor
pub struct Actor;

impl Actor {
    /// Constructor for Account actor
    pub fn constructor(rt: &mut impl Runtime, params: Address) -> Result<(), ActorError> {
        rt.validate_immediate_caller_is(std::iter::once(&SYSTEM_ACTOR_ADDR))?;
        match params.protocol() {
            Protocol::Secp256k1 | Protocol::BLS => {}
            protocol => {
                return Err(actor_error!(illegal_argument;
                    "address must use BLS or SECP protocol, got {}", protocol));
            }
        }
        rt.create(&State { address: params })?;
        Ok(())
    }

    /// Fetches the pubkey-type address from this actor.
    pub fn pubkey_address(rt: &mut impl Runtime) -> Result<Address, ActorError> {
        rt.validate_immediate_caller_accept_any()?;
        let st: State = rt.state()?;
        Ok(st.address)
    }

    /// Authenticates whether the provided signature is valid for the provided message.
    /// Should be called with the raw bytes of a signature, NOT a serialized Signature object that includes a SignatureType.
    /// Errors with USR_ILLEGAL_ARGUMENT if the authentication is invalid.
    pub fn authenticate_message(
        rt: &mut impl Runtime,
        params: AuthenticateMessageParams,
    ) -> Result<(), ActorError> {
        rt.validate_immediate_caller_accept_any()?;
        let st: State = rt.state()?;
        let address = st.address;
        let sig_type: SignatureType = match address.protocol() {
            Protocol::Secp256k1 => Secp256k1,
            Protocol::BLS => BLS,
            protocol => {
                return Err(actor_error!(illegal_state;
                    "account address must use BLS or SECP protocol, got {}", protocol));
            }
        };
        let sig = Signature { sig_type, bytes: params.signature };
        rt.verify_signature(&sig, &address, &params.message).map_err(|e| {
            e.downcast_default(
                ExitCode::USR_ILLEGAL_ARGUMENT,
                "failed to authenticate message, signature invalid",
            )
        })?;

        Ok(())
    }

    // Always succeeds, accepting any transfers.
    pub fn universal_receiver_hook(
        rt: &mut impl Runtime,
        _params: UniversalReceiverParams,
    ) -> Result<(), ActorError> {
        rt.validate_immediate_caller_accept_any()?;
        Ok(())
    }
}

impl ActorCode for Actor {
<<<<<<< HEAD
    fn invoke_method<RT>(
        rt: &mut RT,
        method: MethodNum,
        params: &RawBytes,
    ) -> Result<RawBytes, ActorError>
    where
        RT: Runtime,
    {
        restrict_internal_api(rt, method)?;

        match FromPrimitive::from_u64(method) {
            Some(Method::Constructor) => {
                Self::constructor(rt, cbor::deserialize_params(params)?)?;
                Ok(RawBytes::default())
            }
            Some(Method::PubkeyAddress) => {
                let addr = Self::pubkey_address(rt)?;
                Ok(RawBytes::serialize(addr)?)
            }
            Some(Method::AuthenticateMessageExported) => {
                Self::authenticate_message(rt, cbor::deserialize_params(params)?)?;
                Ok(RawBytes::default())
            }
            Some(Method::UniversalReceiverHook) => {
                Self::universal_receiver_hook(rt, params)?;
                Ok(RawBytes::default())
            }
            None => Err(actor_error!(unhandled_message; "Invalid method")),
        }
=======
    type Methods = Method;
    actor_dispatch! {
        Constructor => constructor,
        PubkeyAddress => pubkey_address,
        AuthenticateMessage => authenticate_message,
        UniversalReceiverHook => universal_receiver_hook,
>>>>>>> 18f89bef
    }
}<|MERGE_RESOLUTION|>--- conflicted
+++ resolved
@@ -13,13 +13,8 @@
 
 use fil_actors_runtime::builtin::singletons::SYSTEM_ACTOR_ADDR;
 use fil_actors_runtime::runtime::{ActorCode, Runtime};
-<<<<<<< HEAD
-use fil_actors_runtime::{actor_error, restrict_internal_api, ActorError};
-use fil_actors_runtime::{cbor, ActorDowncast};
-=======
-use fil_actors_runtime::{actor_dispatch, ActorDowncast};
+use fil_actors_runtime::{actor_dispatch, restrict_internal_api, ActorDowncast};
 use fil_actors_runtime::{actor_error, ActorError};
->>>>>>> 18f89bef
 
 use crate::types::AuthenticateMessageParams;
 
@@ -109,43 +104,11 @@
 }
 
 impl ActorCode for Actor {
-<<<<<<< HEAD
-    fn invoke_method<RT>(
-        rt: &mut RT,
-        method: MethodNum,
-        params: &RawBytes,
-    ) -> Result<RawBytes, ActorError>
-    where
-        RT: Runtime,
-    {
-        restrict_internal_api(rt, method)?;
-
-        match FromPrimitive::from_u64(method) {
-            Some(Method::Constructor) => {
-                Self::constructor(rt, cbor::deserialize_params(params)?)?;
-                Ok(RawBytes::default())
-            }
-            Some(Method::PubkeyAddress) => {
-                let addr = Self::pubkey_address(rt)?;
-                Ok(RawBytes::serialize(addr)?)
-            }
-            Some(Method::AuthenticateMessageExported) => {
-                Self::authenticate_message(rt, cbor::deserialize_params(params)?)?;
-                Ok(RawBytes::default())
-            }
-            Some(Method::UniversalReceiverHook) => {
-                Self::universal_receiver_hook(rt, params)?;
-                Ok(RawBytes::default())
-            }
-            None => Err(actor_error!(unhandled_message; "Invalid method")),
-        }
-=======
     type Methods = Method;
     actor_dispatch! {
         Constructor => constructor,
         PubkeyAddress => pubkey_address,
-        AuthenticateMessage => authenticate_message,
+        AuthenticateMessageExported => authenticate_message,
         UniversalReceiverHook => universal_receiver_hook,
->>>>>>> 18f89bef
     }
 }