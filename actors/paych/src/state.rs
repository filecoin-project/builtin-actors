--- conflicted
+++ resolved
@@ -53,14 +53,4 @@
 pub struct Merge {
     pub lane: u64,
     pub nonce: u64,
-<<<<<<< HEAD
-}
-
-impl Cbor for State {}
-
-impl Cbor for LaneState {}
-
-impl Cbor for Merge {}
-=======
-}
->>>>>>> 18f89bef
+}