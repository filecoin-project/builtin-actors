--- conflicted
+++ resolved
@@ -4,12 +4,8 @@
 use fil_actors_runtime::runtime::builtins::Type;
 use fil_actors_runtime::runtime::{ActorCode, Runtime};
 use fil_actors_runtime::{
-<<<<<<< HEAD
-    actor_dispatch, actor_error, resolve_to_actor_id, ActorDowncast, ActorError, Array,
-=======
     actor_dispatch, actor_error, extract_send_result, resolve_to_actor_id, ActorDowncast,
     ActorError, Array, AsActorError,
->>>>>>> 92f369ce
 };
 use fvm_ipld_blockstore::Blockstore;
 use fvm_ipld_encoding::CBOR;
@@ -61,14 +57,7 @@
         // Check both parties are capable of signing vouchers
         let to = resolve_to_actor_id(rt, &params.to, true).map(Address::new_id)?;
 
-<<<<<<< HEAD
         let from = resolve_to_actor_id(rt, &params.from, false).map(Address::new_id)?;
-=======
-        let from = Self::resolve_address(rt, &params.from)
-            .with_context_code(ExitCode::USR_ILLEGAL_ARGUMENT, || {
-                format!("from address not found {}", params.from)
-            })?;
->>>>>>> 92f369ce
 
         let empty_arr_cid =
             Array::<(), _>::new_with_bit_width(rt.store(), LANE_STATES_AMT_BITWIDTH)
