// Copyright 2019-2022 ChainSafe Systems
// SPDX-License-Identifier: Apache-2.0, MIT

use fil_actors_runtime::runtime::builtins::Type;
use fil_actors_runtime::runtime::{ActorCode, Runtime};
use fil_actors_runtime::{
<<<<<<< HEAD
    actor_error, cbor, resolve_to_actor_id, restrict_internal_api, ActorDowncast, ActorError,
    Array, AsActorError,
=======
    actor_dispatch, actor_error, resolve_to_actor_id, ActorDowncast, ActorError, Array,
>>>>>>> 18f89bef
};
use fvm_ipld_blockstore::Blockstore;
use fvm_ipld_encoding::{RawBytes, DAG_CBOR};
use fvm_shared::address::Address;

use fvm_ipld_encoding::ipld_block::IpldBlock;
use fvm_shared::econ::TokenAmount;
use fvm_shared::error::ExitCode;
use fvm_shared::{MethodNum, METHOD_CONSTRUCTOR, METHOD_SEND};
use num_derive::FromPrimitive;
use num_traits::{FromPrimitive, Zero};

pub use self::state::{LaneState, Merge, State};
pub use self::types::*;

#[cfg(feature = "fil-actor")]
fil_actors_runtime::wasm_trampoline!(Actor);

pub mod ext;
mod state;
pub mod testing;
mod types;

// * Updated to specs-actors commit: f47f461b0588e9f0c20c999f6f129c85d669a7aa (v3.0.2)

/// Payment Channel actor methods available
#[derive(FromPrimitive)]
#[repr(u64)]
pub enum Method {
    Constructor = METHOD_CONSTRUCTOR,
    UpdateChannelState = 2,
    Settle = 3,
    Collect = 4,
}

pub const ERR_CHANNEL_STATE_UPDATE_AFTER_SETTLED: ExitCode = ExitCode::new(32);

/// Payment Channel actor
pub struct Actor;

impl Actor {
    /// Constructor for Payment channel actor
    pub fn constructor(rt: &mut impl Runtime, params: ConstructorParams) -> Result<(), ActorError> {
        // Only InitActor can create a payment channel actor. It creates the actor on
        // behalf of the payer/payee.
        rt.validate_immediate_caller_type(std::iter::once(&Type::Init))?;

        // Resolve both parties, confirming they exist in the state tree.
        let to = Self::resolve_address(rt, &params.to)
            .with_context_code(ExitCode::USR_ILLEGAL_ARGUMENT, || {
                format!("to address not found {}", params.to)
            })?;

        let from = Self::resolve_address(rt, &params.from)
            .with_context_code(ExitCode::USR_ILLEGAL_ARGUMENT, || {
                format!("to address not found {}", params.to)
            })?;

        let empty_arr_cid =
            Array::<(), _>::new_with_bit_width(rt.store(), LANE_STATES_AMT_BITWIDTH)
                .flush()
                .map_err(|e| {
                    e.downcast_default(ExitCode::USR_ILLEGAL_STATE, "failed to create empty AMT")
                })?;

        rt.create(&State::new(from, to, empty_arr_cid))?;
        Ok(())
    }

    /// Resolves an address to a canonical ID address and confirms it exists in the state tree.
    fn resolve_address(rt: &mut impl Runtime, raw: &Address) -> Result<Address, ActorError> {
        let resolved = resolve_to_actor_id(rt, raw)?;

        // so long as we can find code for this, return `resolved`
        rt.get_actor_code_cid(&resolved)
            .map(|_| Address::new_id(resolved))
            .ok_or_else(|| actor_error!(illegal_argument, "no code for address {}", resolved))
    }

    pub fn update_channel_state(
        rt: &mut impl Runtime,
        params: UpdateChannelStateParams,
    ) -> Result<(), ActorError> {
        let st: State = rt.state()?;

        rt.validate_immediate_caller_is([st.from, st.to].iter())?;
        let signer = if rt.message().caller() == st.from { st.to } else { st.from };
        let sv = params.sv;

        // Pull signature from signed voucher
        let sig = &sv
            .signature
            .as_ref()
            .ok_or_else(|| actor_error!(illegal_argument, "voucher has no signature"))?
            .bytes;

        if st.settling_at != 0 && rt.curr_epoch() >= st.settling_at {
            return Err(ActorError::unchecked(
                ERR_CHANNEL_STATE_UPDATE_AFTER_SETTLED,
                "no vouchers can be processed after settling at epoch".to_string(),
            ));
        }

        if params.secret.len() > MAX_SECRET_SIZE {
            return Err(actor_error!(illegal_argument, "secret must be at most 256 bytes long"));
        }

        // Generate unsigned bytes
        let sv_bz = sv.signing_bytes().map_err(|e| {
            ActorError::serialization(format!("failed to serialized SignedVoucher: {}", e))
        })?;

        // Validate signature

        rt.send(
            &signer,
            ext::account::AUTHENTICATE_MESSAGE_METHOD,
            RawBytes::serialize(ext::account::AuthenticateMessageParams {
                signature: sig.to_vec(),
                message: sv_bz,
            })?,
            TokenAmount::zero(),
        )
        .map_err(|e| e.wrap("voucher sig authentication failed"))?;

        let pch_addr = rt.message().receiver();
        let svpch_id = rt.resolve_address(&sv.channel_addr).ok_or_else(|| {
            actor_error!(
                illegal_argument,
                "voucher payment channel address {} does not resolve to an ID address",
                sv.channel_addr
            )
        })?;
        if pch_addr != Address::new_id(svpch_id) {
            return Err(actor_error!(illegal_argument;
                    "voucher payment channel address {} does not match receiver {}",
                    svpch_id, pch_addr));
        }

        if rt.curr_epoch() < sv.time_lock_min {
            return Err(actor_error!(illegal_argument; "cannot use this voucher yet"));
        }

        if sv.time_lock_max != 0 && rt.curr_epoch() > sv.time_lock_max {
            return Err(actor_error!(illegal_argument; "this voucher has expired"));
        }

        if sv.amount.is_negative() {
            return Err(actor_error!(illegal_argument;
                    "voucher amount must be non-negative, was {}", sv.amount));
        }

        if !sv.secret_pre_image.is_empty() {
            let hashed_secret: &[u8] = &rt.hash_blake2b(&params.secret);
            if hashed_secret != sv.secret_pre_image.as_slice() {
                return Err(actor_error!(illegal_argument; "incorrect secret"));
            }
        }

        if let Some(extra) = &sv.extra {
            rt.send(
                &extra.actor,
                extra.method,
                Some(IpldBlock { codec: DAG_CBOR, data: extra.data.to_vec() }),
                TokenAmount::zero(),
            )
            .map_err(|e| e.wrap("spend voucher verification failed"))?;
        }

        rt.transaction(|st: &mut State, rt| {
            let mut l_states = Array::load(&st.lane_states, rt.store()).map_err(|e| {
                e.downcast_default(ExitCode::USR_ILLEGAL_STATE, "failed to load lane states")
            })?;

            // Find the voucher lane, create and insert it in sorted order if necessary.
            let lane_id = sv.lane;
            let lane_state = find_lane(&l_states, lane_id)?;

            let mut lane_state = if let Some(state) = lane_state {
                if state.nonce >= sv.nonce {
                    return Err(actor_error!(illegal_argument;
                        "voucher has an outdated nonce, existing: {}, voucher: {}, cannot redeem",
                        state.nonce, sv.nonce));
                }
                state.clone()
            } else {
                LaneState::default()
            };

            // The next section actually calculates the payment amounts to update
            // the payment channel state
            // 1. (optional) sum already redeemed value of all merging lanes
            let mut redeemed_from_others = TokenAmount::zero();
            for merge in sv.merges {
                if merge.lane == sv.lane {
                    return Err(actor_error!(illegal_argument;
                        "voucher cannot merge lanes into it's own lane"));
                }
                let mut other_ls = find_lane(&l_states, merge.lane)?
                    .ok_or_else(|| {
                        actor_error!(illegal_argument;
                        "voucher specifies invalid merge lane {}", merge.lane)
                    })?
                    .clone();

                if other_ls.nonce >= merge.nonce {
                    return Err(actor_error!(illegal_argument;
                            "merged lane in voucher has outdated nonce, cannot redeem"));
                }

                redeemed_from_others += &other_ls.redeemed;
                other_ls.nonce = merge.nonce;
                l_states.set(merge.lane, other_ls).map_err(|e| {
                    e.downcast_default(
                        ExitCode::USR_ILLEGAL_STATE,
                        format!("failed to store lane {}", merge.lane),
                    )
                })?;
            }

            // 2. To prevent double counting, remove already redeemed amounts (from
            // voucher or other lanes) from the voucher amount
            lane_state.nonce = sv.nonce;
            let balance_delta = &sv.amount - (redeemed_from_others + &lane_state.redeemed);

            // 3. set new redeemed value for merged-into lane
            lane_state.redeemed = sv.amount;

            // 4. check operation validity
            let new_send_balance = balance_delta + &st.to_send;

            if new_send_balance < TokenAmount::zero() {
                return Err(actor_error!(illegal_argument;
                    "voucher would leave channel balance negative"));
            }

            if new_send_balance > rt.current_balance() {
                return Err(actor_error!(illegal_argument;
                    "not enough funds in channel to cover voucher"));
            }

            // 5. add new redemption ToSend
            st.to_send = new_send_balance;

            // update channel settlingAt and MinSettleHeight if delayed by voucher
            if sv.min_settle_height != 0 {
                if st.settling_at != 0 && st.settling_at < sv.min_settle_height {
                    st.settling_at = sv.min_settle_height;
                }
                if st.min_settle_height < sv.min_settle_height {
                    st.min_settle_height = sv.min_settle_height;
                }
            }

            l_states.set(lane_id, lane_state).map_err(|e| {
                e.downcast_default(
                    ExitCode::USR_ILLEGAL_STATE,
                    format!("failed to store lane {}", lane_id),
                )
            })?;

            st.lane_states = l_states.flush().map_err(|e| {
                e.downcast_default(ExitCode::USR_ILLEGAL_STATE, "failed to save lanes")
            })?;
            Ok(())
        })
    }

    pub fn settle(rt: &mut impl Runtime) -> Result<(), ActorError> {
        rt.transaction(|st: &mut State, rt| {
            rt.validate_immediate_caller_is([st.from, st.to].iter())?;

            if st.settling_at != 0 {
                return Err(actor_error!(illegal_state; "channel already settling"));
            }

            st.settling_at = rt.curr_epoch() + SETTLE_DELAY;
            if st.settling_at < st.min_settle_height {
                st.settling_at = st.min_settle_height;
            }

            Ok(())
        })
    }

    pub fn collect(rt: &mut impl Runtime) -> Result<(), ActorError> {
        let st: State = rt.state()?;
        rt.validate_immediate_caller_is(&[st.from, st.to])?;

        if st.settling_at == 0 || rt.curr_epoch() < st.settling_at {
            return Err(actor_error!(forbidden; "payment channel not settling or settled"));
        }

        // send ToSend to `to`
        rt.send(&st.to, METHOD_SEND, None, st.to_send)
            .map_err(|e| e.wrap("Failed to send funds to `to` address"))?;

        // the remaining balance will be returned to "From" upon deletion.
        rt.delete_actor(&st.from)?;

        Ok(())
    }
}

#[inline]
fn find_lane<'a, BS>(
    ls: &'a Array<LaneState, BS>,
    id: u64,
) -> Result<Option<&'a LaneState>, ActorError>
where
    BS: Blockstore,
{
    if id > MAX_LANE {
        return Err(actor_error!(illegal_argument; "maximum lane ID is 2^63-1"));
    }

    ls.get(id).map_err(|e| {
        e.downcast_default(ExitCode::USR_ILLEGAL_STATE, format!("failed to load lane {}", id))
    })
}

impl ActorCode for Actor {
<<<<<<< HEAD
    fn invoke_method<RT>(
        rt: &mut RT,
        method: MethodNum,
        params: &RawBytes,
    ) -> Result<RawBytes, ActorError>
    where
        RT: Runtime,
    {
        restrict_internal_api(rt, method)?;
        match FromPrimitive::from_u64(method) {
            Some(Method::Constructor) => {
                Self::constructor(rt, cbor::deserialize_params(params)?)?;
                Ok(RawBytes::default())
            }
            Some(Method::UpdateChannelState) => {
                Self::update_channel_state(rt, cbor::deserialize_params(params)?)?;
                Ok(RawBytes::default())
            }
            Some(Method::Settle) => {
                Self::settle(rt)?;
                Ok(RawBytes::default())
            }
            Some(Method::Collect) => {
                Self::collect(rt)?;
                Ok(RawBytes::default())
            }
            _ => Err(actor_error!(unhandled_message; "Invalid method")),
        }
=======
    type Methods = Method;
    actor_dispatch! {
        Constructor => constructor,
        UpdateChannelState => update_channel_state,
        Settle => settle,
        Collect => collect,
>>>>>>> 18f89bef
    }
}<|MERGE_RESOLUTION|>--- conflicted
+++ resolved
@@ -4,12 +4,8 @@
 use fil_actors_runtime::runtime::builtins::Type;
 use fil_actors_runtime::runtime::{ActorCode, Runtime};
 use fil_actors_runtime::{
-<<<<<<< HEAD
-    actor_error, cbor, resolve_to_actor_id, restrict_internal_api, ActorDowncast, ActorError,
-    Array, AsActorError,
-=======
-    actor_dispatch, actor_error, resolve_to_actor_id, ActorDowncast, ActorError, Array,
->>>>>>> 18f89bef
+    actor_dispatch, actor_error, resolve_to_actor_id, restrict_internal_api, ActorDowncast,
+    ActorError, Array, AsActorError,
 };
 use fvm_ipld_blockstore::Blockstore;
 use fvm_ipld_encoding::{RawBytes, DAG_CBOR};
@@ -127,7 +123,7 @@
         rt.send(
             &signer,
             ext::account::AUTHENTICATE_MESSAGE_METHOD,
-            RawBytes::serialize(ext::account::AuthenticateMessageParams {
+            IpldBlock::serialize_cbor(&ext::account::AuthenticateMessageParams {
                 signature: sig.to_vec(),
                 message: sv_bz,
             })?,
@@ -332,42 +328,11 @@
 }
 
 impl ActorCode for Actor {
-<<<<<<< HEAD
-    fn invoke_method<RT>(
-        rt: &mut RT,
-        method: MethodNum,
-        params: &RawBytes,
-    ) -> Result<RawBytes, ActorError>
-    where
-        RT: Runtime,
-    {
-        restrict_internal_api(rt, method)?;
-        match FromPrimitive::from_u64(method) {
-            Some(Method::Constructor) => {
-                Self::constructor(rt, cbor::deserialize_params(params)?)?;
-                Ok(RawBytes::default())
-            }
-            Some(Method::UpdateChannelState) => {
-                Self::update_channel_state(rt, cbor::deserialize_params(params)?)?;
-                Ok(RawBytes::default())
-            }
-            Some(Method::Settle) => {
-                Self::settle(rt)?;
-                Ok(RawBytes::default())
-            }
-            Some(Method::Collect) => {
-                Self::collect(rt)?;
-                Ok(RawBytes::default())
-            }
-            _ => Err(actor_error!(unhandled_message; "Invalid method")),
-        }
-=======
     type Methods = Method;
     actor_dispatch! {
         Constructor => constructor,
         UpdateChannelState => update_channel_state,
         Settle => settle,
         Collect => collect,
->>>>>>> 18f89bef
     }
 }