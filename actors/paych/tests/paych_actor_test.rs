// Copyright 2019-2022 ChainSafe Systems
// SPDX-License-Identifier: Apache-2.0, MIT

use std::cell::RefCell;
use std::collections::HashMap;

use cid::Cid;
use derive_builder::Builder;
use fil_actor_paych::ext::account::{AuthenticateMessageParams, AUTHENTICATE_MESSAGE_METHOD};
use fil_actor_paych::testing::check_state_invariants;
use fil_actor_paych::{
    Actor as PaychActor, ConstructorParams, LaneState, Merge, Method, ModVerifyParams,
    SignedVoucher, State as PState, UpdateChannelStateParams, MAX_LANE, SETTLE_DELAY,
};

use fil_actors_runtime::runtime::builtins::Type;
use fil_actors_runtime::runtime::Runtime;
use fil_actors_runtime::test_utils::*;
use fil_actors_runtime::INIT_ACTOR_ADDR;
use fvm_ipld_amt::Amt;
use fvm_ipld_encoding::ipld_block::IpldBlock;
use fvm_ipld_encoding::RawBytes;
use fvm_shared::address::Address;
use fvm_shared::clock::ChainEpoch;
use fvm_shared::crypto::signature::Signature;
use fvm_shared::econ::TokenAmount;
use fvm_shared::error::ExitCode;
use fvm_shared::METHOD_CONSTRUCTOR;
use num_traits::Zero;

const PAYCH_ID: u64 = 100;
const PAYER_ID: u64 = 102;
const PAYEE_ID: u64 = 103;

struct LaneParams {
    epoch_num: ChainEpoch,
    from: Address,
    to: Address,
    amt: TokenAmount,
    lane: u64,
    nonce: u64,
}

fn call(rt: &mut MockRuntime, method_num: u64, ser: Option<IpldBlock>) -> RawBytes {
    rt.call::<PaychActor>(method_num, ser).unwrap()
}

fn expect_abort(rt: &mut MockRuntime, method_num: u64, ser: Option<IpldBlock>, exp: ExitCode) {
    let err = rt.call::<PaychActor>(method_num, ser).unwrap_err();
    assert_eq!(exp, err.exit_code());
}

fn construct_lane_state_amt(rt: &MockRuntime, lss: Vec<LaneState>) -> Cid {
    let mut arr = Amt::new(&rt.store);
    for (i, ls) in (0..).zip(lss.into_iter()) {
        arr.set(i, ls).unwrap();
    }
    arr.flush().unwrap()
}

fn get_lane_state(rt: &MockRuntime, cid: &Cid, lane: u64) -> LaneState {
    let arr: Amt<LaneState, _> = Amt::load(cid, &rt.store).unwrap();

    arr.get(lane).unwrap().unwrap().clone()
}

fn check_state(rt: &MockRuntime) {
    let (_, acc) = check_state_invariants(&rt.get_state(), rt.store(), &rt.get_balance());
    acc.assert_empty();
}

mod paych_constructor {
    use fil_actors_runtime::runtime::builtins::Type;
    use fvm_shared::{METHOD_CONSTRUCTOR, METHOD_SEND};

    use super::*;

    const TEST_PAYCH_ADDR: u64 = 100;
    const TEST_PAYER_ADDR: u64 = 101;
    const TEST_CALLER_ADDR: u64 = 102;

    fn construct_runtime() -> MockRuntime {
        let paych_addr = Address::new_id(TEST_PAYCH_ADDR);
        let payer_addr = Address::new_id(TEST_PAYER_ADDR);
        let caller_addr = Address::new_id(TEST_CALLER_ADDR);
        let mut actor_code_cids = HashMap::default();
        actor_code_cids.insert(payer_addr, *ACCOUNT_ACTOR_CODE_ID);

        MockRuntime {
            receiver: paych_addr,
            caller: caller_addr,
            caller_type: *INIT_ACTOR_CODE_ID,
            actor_code_cids,
            ..Default::default()
        }
    }

    #[test]
    fn create_paych_actor_test() {
        let caller_addr = Address::new_id(TEST_CALLER_ADDR);
        let mut rt = construct_runtime();
        rt.actor_code_cids.insert(caller_addr, *ACCOUNT_ACTOR_CODE_ID);
        construct_and_verify(&mut rt, Address::new_id(TEST_PAYER_ADDR), caller_addr);
        check_state(&rt);
    }

    #[test]
    fn actor_doesnt_exist_test() {
        let mut rt = construct_runtime();
        rt.set_caller(*INIT_ACTOR_CODE_ID, INIT_ACTOR_ADDR);
        rt.expect_validate_caller_type(vec![Type::Init]);
        let params = ConstructorParams {
            to: Address::new_id(TEST_PAYCH_ADDR),
            from: Address::new_secp256k1(&[2; fvm_shared::address::SECP_PUB_LEN]).unwrap(),
        };
        expect_abort(
            &mut rt,
            METHOD_CONSTRUCTOR,
            IpldBlock::serialize_cbor(&params).unwrap(),
            ExitCode::USR_ILLEGAL_ARGUMENT,
        );
    }

    #[test]
    fn create_paych_actor_after_resolving_to_id_address() {
        let payer_addr = Address::new_id(TEST_PAYER_ADDR);
        let payer_non_id = Address::new_bls(&[102; fvm_shared::address::BLS_PUB_LEN]).unwrap();
        let payee_addr = Address::new_id(103_u64);
        let payee_non_id = Address::new_bls(&[104; fvm_shared::address::BLS_PUB_LEN]).unwrap();

        let mut rt = construct_runtime();

        rt.actor_code_cids.insert(payee_addr, *ACCOUNT_ACTOR_CODE_ID);

        rt.id_addresses.insert(payer_non_id, payer_addr);
        rt.id_addresses.insert(payee_non_id, payee_addr);

        construct_and_verify(&mut rt, payer_non_id, payee_non_id);
        check_state(&rt);
    }

    #[test]
<<<<<<< HEAD
=======
    fn actor_constructor_fails() {
        let paych_addr = Address::new_id(TEST_PAYCH_ADDR);
        let payer_addr = Address::new_id(TEST_PAYER_ADDR);
        let payee_addr = Address::new_id(TEST_PAYEE_ADDR);
        let caller_addr = Address::new_id(TEST_CALLER_ADDR);

        struct TestCase {
            from_code: Cid,
            from_addr: Address,
            to_code: Cid,
            to_addr: Address,
            expected_exit_code: ExitCode,
        }

        let test_cases: Vec<TestCase> = vec![
            // fails if target (to) is not account actor
            TestCase {
                from_code: *ACCOUNT_ACTOR_CODE_ID,
                from_addr: payer_addr,
                to_code: *MULTISIG_ACTOR_CODE_ID,
                to_addr: payee_addr,
                expected_exit_code: ExitCode::USR_FORBIDDEN,
            },
            // fails if sender (from) is not account actor
            TestCase {
                from_code: *MULTISIG_ACTOR_CODE_ID,
                from_addr: payer_addr,
                to_code: *ACCOUNT_ACTOR_CODE_ID,
                to_addr: payee_addr,
                expected_exit_code: ExitCode::USR_FORBIDDEN,
            },
        ];

        for test_case in test_cases {
            let mut actor_code_cids = HashMap::default();
            actor_code_cids.insert(paych_addr, *PAYCH_ACTOR_CODE_ID);
            actor_code_cids.insert(test_case.to_addr, test_case.to_code);
            actor_code_cids.insert(test_case.from_addr, test_case.from_code);

            let mut rt = MockRuntime {
                receiver: paych_addr,
                caller: caller_addr,
                caller_type: *INIT_ACTOR_CODE_ID,
                actor_code_cids,
                ..Default::default()
            };

            rt.expect_validate_caller_type(vec![Type::Init]);
            let params = ConstructorParams { to: test_case.to_addr, from: test_case.from_addr };
            expect_abort(
                &mut rt,
                METHOD_CONSTRUCTOR,
                IpldBlock::serialize_cbor(&params).unwrap(),
                test_case.expected_exit_code,
            );
        }
    }

    #[test]
>>>>>>> 18f89bef
    fn sendr_addr_not_resolvable_to_id_addr() {
        const TO_ADDR: u64 = 101;
        let to_addr = Address::new_id(TO_ADDR);
        let paych_addr = Address::new_id(TEST_PAYCH_ADDR);
        let caller_addr = Address::new_id(TEST_CALLER_ADDR);
        let non_id_addr = Address::new_bls(&[111; fvm_shared::address::BLS_PUB_LEN]).unwrap();

        let mut actor_code_cids = HashMap::default();
        actor_code_cids.insert(to_addr, *ACCOUNT_ACTOR_CODE_ID);

        let mut rt = MockRuntime {
            receiver: paych_addr,
            caller: caller_addr,
            caller_type: *INIT_ACTOR_CODE_ID,
            actor_code_cids,
            ..Default::default()
        };

        rt.expect_send(
            non_id_addr,
            METHOD_SEND,
            Default::default(),
            TokenAmount::zero(),
            Default::default(),
            ExitCode::OK,
        );

        rt.set_caller(*INIT_ACTOR_CODE_ID, INIT_ACTOR_ADDR);
        rt.expect_validate_caller_type(vec![Type::Init]);
        let params = ConstructorParams { from: non_id_addr, to: to_addr };
        expect_abort(
            &mut rt,
            METHOD_CONSTRUCTOR,
            IpldBlock::serialize_cbor(&params).unwrap(),
            ExitCode::USR_ILLEGAL_ARGUMENT,
        );
    }

    #[test]
    fn target_addr_not_resolvable_to_id_addr() {
        let from_addr = Address::new_id(5555_u64);
        let paych_addr = Address::new_id(TEST_PAYCH_ADDR);
        let caller_addr = Address::new_id(TEST_CALLER_ADDR);
        let non_id_addr = Address::new_bls(&[111; fvm_shared::address::BLS_PUB_LEN]).unwrap();

        let mut actor_code_cids = HashMap::default();
        actor_code_cids.insert(from_addr, *ACCOUNT_ACTOR_CODE_ID);

        let mut rt = MockRuntime {
            receiver: paych_addr,
            caller: caller_addr,
            caller_type: *INIT_ACTOR_CODE_ID,
            actor_code_cids,
            ..Default::default()
        };

        rt.expect_send(
            non_id_addr,
            METHOD_SEND,
            Default::default(),
            TokenAmount::zero(),
            Default::default(),
            ExitCode::OK,
        );

        rt.set_caller(*INIT_ACTOR_CODE_ID, INIT_ACTOR_ADDR);
        rt.expect_validate_caller_type(vec![Type::Init]);
        let params = ConstructorParams { from: from_addr, to: non_id_addr };
        expect_abort(
            &mut rt,
            METHOD_CONSTRUCTOR,
            IpldBlock::serialize_cbor(&params).unwrap(),
            ExitCode::USR_ILLEGAL_ARGUMENT,
        );
    }
}

mod create_lane_tests {
    use fvm_shared::crypto::signature::Signature;

    use super::*;

    const TEST_INIT_ACTOR_ADDR: u64 = 100;
    const PAYCH_ADDR: u64 = 101;
    const PAYER_ADDR: u64 = 102;
    const PAYEE_ADDR: u64 = 103;
    const PAYCH_BALANCE: u64 = 9;

    #[derive(Builder, Debug)]
    #[builder(name = "TestCaseBuilder")]
    struct TestCase {
        #[builder(default = "Address::new_id(PAYCH_ADDR)")]
        payment_channel: Address,
        desc: String,
        #[builder(default = "ACCOUNT_ACTOR_CODE_ID.clone()")]
        target_code: Cid,
        #[builder(default = "1")]
        epoch: ChainEpoch,
        #[builder(default = "1")]
        tl_min: ChainEpoch,
        #[builder(default = "0")]
        tl_max: ChainEpoch,
        #[builder(default)]
        lane: u64,
        #[builder(default)]
        nonce: u64,
        #[builder(default = "1")]
        amt: i64,
        #[builder(default)]
        secret_preimage: Vec<u8>,
        #[builder(default)]
        sig: Option<Signature>,
        #[builder(default = "true")]
        verify_sig: bool,
        #[builder(default = "ExitCode::USR_ILLEGAL_ARGUMENT")]
        exp_exit_code: ExitCode,
    }

    impl TestCase {
        pub fn builder() -> TestCaseBuilder {
            TestCaseBuilder::default()
        }
    }

    #[test]
    fn create_lane_test() {
        let init_actor_addr = Address::new_id(TEST_INIT_ACTOR_ADDR);
        let paych_addr = Address::new_id(PAYCH_ADDR);
        let payer_addr = Address::new_id(PAYER_ADDR);
        let payee_addr = Address::new_id(PAYEE_ADDR);
        let paych_balance = TokenAmount::from_atto(PAYCH_BALANCE);
        let paych_non_id = Address::new_bls(&[201; fvm_shared::address::BLS_PUB_LEN]).unwrap();
        let sig = Option::Some(Signature::new_bls("doesn't matter".as_bytes().to_vec()));

        let test_cases: Vec<TestCase> = vec![
            TestCase::builder()
                .desc("succeeds".to_string())
                .sig(sig.clone())
                .exp_exit_code(ExitCode::OK)
                .build()
                .unwrap(),
            TestCase::builder()
                .desc(
                    "fails if channel address does not match address on the signed voucher"
                        .to_string(),
                )
                .payment_channel(Address::new_id(210))
                .sig(sig.clone())
                .build()
                .unwrap(),
            TestCase::builder()
                .desc(
                    "fails if address on the signed voucher cannot be resolved to ID address"
                        .to_string(),
                )
                .payment_channel(Address::new_bls(&[1; fvm_shared::address::BLS_PUB_LEN]).unwrap())
                .sig(sig.clone())
                .build()
                .unwrap(),
            TestCase::builder()
                .desc(
                    "succeeds if address on the signed voucher can be resolved to channel ID address"
                        .to_string(),
                )
                .payment_channel(paych_non_id)
                .exp_exit_code(ExitCode::OK)
                .sig(sig.clone())
                .build()
                .unwrap(),
            TestCase::builder()
                .desc("fails if new send balance is negative".to_string())
                .amt(-1)
                .sig(sig.clone())
                .build()
                .unwrap(),
            TestCase::builder()
                .desc("fails if balance too low".to_string())
                .amt(10)
                .sig(sig.clone())
                .build()
                .unwrap(),
            TestCase::builder()
                .desc("fails is signature is not valid".to_string())
                .sig(Option::None)
                .build()
                .unwrap(),
            TestCase::builder()
                .desc("fails if too early for a voucher".to_string())
                .tl_min(10)
                .sig(sig.clone())
                .build()
                .unwrap(),
            TestCase::builder()
                .desc("fails is beyond timelockmax".to_string())
                .epoch(10)
                .tl_max(5)
                .sig(sig.clone())
                .build()
                .unwrap(),
            TestCase::builder()
                .desc("fails if signature is not verified".to_string())
                .sig(sig)
                .verify_sig(false)
                .build()
                .unwrap(),
        ];

        for test_case in test_cases {
            println!("Test Description {}", test_case.desc);

            let mut actor_code_cids = HashMap::default();
            actor_code_cids.insert(payee_addr, *ACCOUNT_ACTOR_CODE_ID);
            actor_code_cids.insert(payer_addr, *ACCOUNT_ACTOR_CODE_ID);

            let mut rt = MockRuntime {
                receiver: paych_addr,
                caller: init_actor_addr,
                caller_type: *INIT_ACTOR_CODE_ID,
                actor_code_cids,
                epoch: test_case.epoch,
                balance: RefCell::new(paych_balance.clone()),
                ..Default::default()
            };

            rt.id_addresses.insert(paych_non_id, paych_addr);

            construct_and_verify(&mut rt, payer_addr, payee_addr);

            let sv = SignedVoucher {
                time_lock_min: test_case.tl_min,
                time_lock_max: test_case.tl_max,
                secret_pre_image: test_case.secret_preimage.clone(),
                lane: test_case.lane,
                nonce: test_case.nonce,
                amount: TokenAmount::from_atto(test_case.amt),
                signature: test_case.sig.clone(),
                channel_addr: test_case.payment_channel,
                extra: Default::default(),
                min_settle_height: Default::default(),
                merges: Default::default(),
            };

            let ucp = UpdateChannelStateParams::from(sv.clone());
            rt.set_caller(test_case.target_code, payee_addr);
            rt.expect_validate_caller_addr(vec![payer_addr, payee_addr]);

            if test_case.sig.is_some() && test_case.secret_preimage.is_empty() {
                let exp_exit_code = if !test_case.verify_sig {
                    ExitCode::USR_ILLEGAL_ARGUMENT
                } else {
                    ExitCode::OK
                };
                expect_authenticate_message(&mut rt, payer_addr, sv.clone(), exp_exit_code);
            }

            if test_case.exp_exit_code.is_success() {
                call(
                    &mut rt,
                    Method::UpdateChannelState as u64,
                    IpldBlock::serialize_cbor(&ucp).unwrap(),
                );

                let st: PState = rt.get_state();
                let l_states = Amt::<LaneState, _>::load(&st.lane_states, &rt.store).unwrap();
                assert_eq!(l_states.count(), 1);

                let ls = l_states.get(sv.lane).unwrap().unwrap();
                assert_eq!(sv.amount, ls.redeemed);
                assert_eq!(sv.nonce, ls.nonce);
                check_state(&rt);
            } else {
                expect_abort(
                    &mut rt,
                    Method::UpdateChannelState as u64,
                    IpldBlock::serialize_cbor(&ucp).unwrap(),
                    test_case.exp_exit_code,
                );
                verify_initial_state(&rt, payer_addr, payee_addr);
            }
            rt.verify();
        }
    }
}

mod update_channel_state_redeem {
    use super::*;

    #[test]
    fn redeem_voucher_one_lane() {
        let (mut rt, mut sv) = require_create_channel_with_lanes(1);
        let state: PState = rt.get_state();
        let payee_addr = Address::new_id(PAYEE_ID);

        rt.set_caller(*ACCOUNT_ACTOR_CODE_ID, payee_addr);
        rt.expect_validate_caller_addr(vec![state.from, state.to]);

        sv.amount = TokenAmount::from_atto(9);

        let payer_addr = Address::new_id(PAYER_ID);

        expect_authenticate_message(&mut rt, payer_addr, sv.clone(), ExitCode::OK);

        call(
            &mut rt,
            Method::UpdateChannelState as u64,
            IpldBlock::serialize_cbor(&UpdateChannelStateParams::from(sv)).unwrap(),
        );

        rt.verify();
        let exp_ls = LaneState { redeemed: TokenAmount::from_atto(9), nonce: 2 };
        let exp_state = PState {
            from: state.from,
            to: state.to,
            to_send: TokenAmount::from_atto(9),
            settling_at: state.settling_at,
            min_settle_height: state.min_settle_height,
            lane_states: construct_lane_state_amt(&rt, vec![exp_ls]),
        };
        verify_state(&rt, Some(1), exp_state);
    }

    #[test]
    fn redeem_voucher_correct_lane() {
        let (mut rt, mut sv) = require_create_channel_with_lanes(3);
        let state: PState = rt.get_state();
        let payee_addr = Address::new_id(PAYEE_ID);

        rt.set_caller(*ACCOUNT_ACTOR_CODE_ID, payee_addr);
        rt.expect_validate_caller_addr(vec![state.from, state.to]);

        let initial_amount = state.to_send;
        sv.amount = TokenAmount::from_atto(9);
        sv.lane = 1;

        let ls_to_update: LaneState = get_lane_state(&rt, &state.lane_states, sv.lane);
        sv.nonce = ls_to_update.nonce + 1;
        let payer_addr = Address::new_id(PAYER_ID);

        expect_authenticate_message(&mut rt, payer_addr, sv.clone(), ExitCode::OK);

        call(
            &mut rt,
            Method::UpdateChannelState as u64,
            IpldBlock::serialize_cbor(&UpdateChannelStateParams::from(sv.clone())).unwrap(),
        );

        rt.verify();

        let state: PState = rt.get_state();
        let ls_updated: LaneState = get_lane_state(&rt, &state.lane_states, sv.lane);
        let big_delta = &sv.amount - &ls_to_update.redeemed;

        let exp_send = big_delta + &initial_amount;
        assert_eq!(exp_send, state.to_send);
        assert_eq!(sv.amount, ls_updated.redeemed);
        assert_eq!(sv.nonce, ls_updated.nonce);
        check_state(&rt);
    }

    #[test]
    fn redeem_voucher_nonce_reuse() {
        let (mut rt, mut sv) = require_create_channel_with_lanes(3);
        let state: PState = rt.get_state();
        let payee_addr = Address::new_id(PAYEE_ID);

        rt.set_caller(*ACCOUNT_ACTOR_CODE_ID, payee_addr);
        rt.expect_validate_caller_addr(vec![state.from, state.to]);

        sv.amount = TokenAmount::from_atto(9);
        sv.nonce = 1;

        let payer_addr = Address::new_id(PAYER_ID);

        expect_authenticate_message(&mut rt, payer_addr, sv.clone(), ExitCode::OK);

        expect_abort(
            &mut rt,
            Method::UpdateChannelState as u64,
            IpldBlock::serialize_cbor(&UpdateChannelStateParams::from(sv)).unwrap(),
            ExitCode::USR_ILLEGAL_ARGUMENT,
        );

        rt.verify();
        check_state(&rt);
    }
}

mod merge_tests {
    use super::*;

    fn construct_runtime(num_lanes: u64) -> (MockRuntime, SignedVoucher, PState) {
        let (mut rt, sv) = require_create_channel_with_lanes(num_lanes);
        let state: PState = rt.get_state();
        rt.set_caller(*ACCOUNT_ACTOR_CODE_ID, state.from);
        rt.expect_validate_caller_addr(vec![state.from, state.to]);
        (rt, sv, state)
    }

    fn failure_end(rt: &mut MockRuntime, sv: SignedVoucher, exp_exit_code: ExitCode) {
        let payee_addr = Address::new_id(PAYEE_ID);
        expect_authenticate_message(rt, payee_addr, sv.clone(), ExitCode::OK);

        expect_abort(
            rt,
            Method::UpdateChannelState as u64,
            IpldBlock::serialize_cbor(&UpdateChannelStateParams::from(sv)).unwrap(),
            exp_exit_code,
        );
        rt.verify();
    }

    #[test]
    fn merge_success() {
        let num_lanes = 3;
        let (mut rt, mut sv, mut state) = construct_runtime(num_lanes);

        let merge_to: LaneState = get_lane_state(&rt, &state.lane_states, 0);
        let merge_from: LaneState = get_lane_state(&rt, &state.lane_states, 1);

        sv.lane = 0;
        let merge_nonce = merge_to.nonce + 10;

        sv.merges = vec![Merge { lane: 1, nonce: merge_nonce }];
        let payee_addr = Address::new_id(PAYEE_ID);
        expect_authenticate_message(&mut rt, payee_addr, sv.clone(), ExitCode::OK);

        call(
            &mut rt,
            Method::UpdateChannelState as u64,
            IpldBlock::serialize_cbor(&UpdateChannelStateParams::from(sv.clone())).unwrap(),
        );
        rt.verify();
        let exp_merge_to = LaneState { redeemed: sv.amount.clone(), nonce: sv.nonce };
        let exp_merge_from =
            LaneState { redeemed: merge_from.redeemed.clone(), nonce: merge_nonce };
        let redeemed = &merge_from.redeemed + &merge_to.redeemed;
        let exp_delta = &sv.amount - &redeemed;
        state.to_send = exp_delta + &state.to_send;

        state.lane_states = construct_lane_state_amt(
            &rt,
            vec![exp_merge_to, exp_merge_from, get_lane_state(&rt, &state.lane_states, 2)],
        );

        verify_state(&rt, Some(num_lanes), state);
    }

    #[test]
    fn merge_failure() {
        struct TestCase {
            lane: u64,
            voucher: u64,
            balance: i32,
            merge: u64,
            exit: ExitCode,
        }
        let test_cases = vec![
            TestCase {
                lane: 1,
                voucher: 10,
                balance: 0,
                merge: 1,
                exit: ExitCode::USR_ILLEGAL_ARGUMENT,
            },
            TestCase {
                lane: 1,
                voucher: 0,
                balance: 0,
                merge: 10,
                exit: ExitCode::USR_ILLEGAL_ARGUMENT,
            },
            TestCase {
                lane: 1,
                voucher: 10,
                balance: 1,
                merge: 10,
                exit: ExitCode::USR_ILLEGAL_ARGUMENT,
            },
            TestCase {
                lane: 0,
                voucher: 10,
                balance: 0,
                merge: 10,
                exit: ExitCode::USR_ILLEGAL_ARGUMENT,
            },
        ];

        for tc in test_cases {
            let num_lanes = 2;
            let (mut rt, mut sv, state) = construct_runtime(num_lanes);

            rt.set_balance(TokenAmount::from_atto(tc.balance));

            sv.lane = 0;
            sv.nonce = tc.voucher;
            sv.merges = vec![Merge { lane: tc.lane, nonce: tc.merge }];
            rt.set_caller(*ACCOUNT_ACTOR_CODE_ID, state.from);
            failure_end(&mut rt, sv, tc.exit);
        }
    }

    #[test]
    fn invalid_merge_lane_999() {
        let num_lanes = 2;
        let (mut rt, mut sv) = require_create_channel_with_lanes(num_lanes);
        let state: PState = rt.get_state();

        sv.lane = 0;
        sv.nonce = 10;
        sv.merges = vec![Merge { lane: 999, nonce: sv.nonce }];
        rt.set_caller(*ACCOUNT_ACTOR_CODE_ID, state.from);
        rt.expect_validate_caller_addr(vec![state.from, state.to]);
        failure_end(&mut rt, sv, ExitCode::USR_ILLEGAL_ARGUMENT);
    }

    #[test]
    fn lane_limit_exceeded() {
        let (mut rt, mut sv, _) = construct_runtime(1);

        sv.lane = MAX_LANE + 1;
        sv.nonce += 1;
        sv.amount = TokenAmount::from_atto(100);
        failure_end(&mut rt, sv, ExitCode::USR_ILLEGAL_ARGUMENT);
    }
}

mod update_channel_state_extra {
    use super::*;
    use fvm_ipld_encoding::DAG_CBOR;

    const OTHER_ADDR: u64 = 104;

    fn construct_runtime(exit_code: ExitCode) -> (MockRuntime, SignedVoucher) {
        let (mut rt, mut sv) = require_create_channel_with_lanes(1);
        let state: PState = rt.get_state();
        let other_addr = Address::new_id(OTHER_ADDR);
        let fake_params = RawBytes::new(vec![1, 2, 3, 4]);
        rt.set_caller(*ACCOUNT_ACTOR_CODE_ID, state.from);
        rt.expect_validate_caller_addr(vec![state.from, state.to]);

        sv.extra = Some(ModVerifyParams {
            actor: other_addr,
            method: Method::UpdateChannelState as u64,
            data: fake_params.clone(),
        });
        expect_authenticate_message(&mut rt, state.to, sv.clone(), ExitCode::OK);

        rt.expect_send(
            other_addr,
            Method::UpdateChannelState as u64,
            Some(IpldBlock { codec: DAG_CBOR, data: fake_params.to_vec() }),
            TokenAmount::zero(),
            RawBytes::default(),
            exit_code,
        );
        (rt, sv)
    }

    #[test]
    fn extra_call_succeed() {
        let (mut rt, sv) = construct_runtime(ExitCode::OK);
        call(
            &mut rt,
            Method::UpdateChannelState as u64,
            IpldBlock::serialize_cbor(&UpdateChannelStateParams::from(sv)).unwrap(),
        );
        rt.verify();
        check_state(&rt);
    }

    #[test]
    fn extra_call_fail() {
        let (mut rt, sv) = construct_runtime(ExitCode::USR_UNSPECIFIED);
        expect_abort(
            &mut rt,
            Method::UpdateChannelState as u64,
            IpldBlock::serialize_cbor(&UpdateChannelStateParams::from(sv)).unwrap(),
            ExitCode::USR_UNSPECIFIED,
        );
        rt.verify();
        check_state(&rt);
    }
}

#[test]
fn update_channel_settling() {
    let (mut rt, sv) = require_create_channel_with_lanes(1);
    rt.epoch = 10;
    let state: PState = rt.get_state();
    rt.expect_validate_caller_addr(vec![state.from, state.to]);
    rt.set_caller(*ACCOUNT_ACTOR_CODE_ID, state.from);
    call(&mut rt, Method::Settle as u64, None);

    let exp_settling_at = SETTLE_DELAY + 10;
    let state: PState = rt.get_state();
    assert_eq!(exp_settling_at, state.settling_at);
    assert_eq!(state.min_settle_height, 0);

    struct TestCase {
        min_settle: i64,
        exp_min_settle_height: i64,
        exp_settling_at: i64,
    }
    let test_cases = vec![
        TestCase {
            min_settle: 0,
            exp_min_settle_height: state.min_settle_height,
            exp_settling_at: state.settling_at,
        },
        TestCase { min_settle: 2, exp_min_settle_height: 2, exp_settling_at: state.settling_at },
        TestCase { min_settle: 12, exp_min_settle_height: 12, exp_settling_at: state.settling_at },
        TestCase {
            min_settle: state.settling_at + 1,
            exp_min_settle_height: state.settling_at + 1,
            exp_settling_at: state.settling_at + 1,
        },
    ];

    let mut ucp = UpdateChannelStateParams::from(sv);
    for tc in test_cases {
        ucp.sv.min_settle_height = tc.min_settle;
        rt.expect_validate_caller_addr(vec![state.from, state.to]);
<<<<<<< HEAD

        expect_authenticate_message(&mut rt, state.to, ucp.sv.clone(), ExitCode::OK);

        call(&mut rt, Method::UpdateChannelState as u64, &RawBytes::serialize(&ucp).unwrap());
=======
        rt.expect_verify_signature(ExpectedVerifySig {
            sig: sv.clone().signature.unwrap(),
            signer: state.to,
            plaintext: ucp.sv.signing_bytes().unwrap(),
            result: Ok(()),
        });
        call(&mut rt, Method::UpdateChannelState as u64, IpldBlock::serialize_cbor(&ucp).unwrap());
>>>>>>> 18f89bef
        let new_state: PState = rt.get_state();
        assert_eq!(tc.exp_settling_at, new_state.settling_at);
        assert_eq!(tc.exp_min_settle_height, new_state.min_settle_height);
        ucp.sv.nonce += 1;
        check_state(&rt);
    }
}

mod secret_preimage {
    use super::*;

    #[test]
    fn succeed_correct_secret() {
        let (mut rt, sv) = require_create_channel_with_lanes(1);
        let state: PState = rt.get_state();
        rt.expect_validate_caller_addr(vec![state.from, state.to]);

        let ucp = UpdateChannelStateParams::from(sv.clone());

        expect_authenticate_message(&mut rt, state.to, sv, ExitCode::OK);

        call(&mut rt, Method::UpdateChannelState as u64, IpldBlock::serialize_cbor(&ucp).unwrap());

        rt.verify();
        check_state(&rt);
    }

    #[test]
    fn incorrect_secret() {
        let (mut rt, sv) = require_create_channel_with_lanes(1);

        let state: PState = rt.get_state();

        let mut ucp = UpdateChannelStateParams { secret: b"Profesr".to_vec(), sv };
        let mut mag = b"Magneto".to_vec();
        mag.append(&mut vec![0; 25]);
        ucp.sv.secret_pre_image = mag;

        rt.expect_validate_caller_addr(vec![state.from, state.to]);

        expect_authenticate_message(&mut rt, state.to, ucp.sv.clone(), ExitCode::OK);

        expect_abort(
            &mut rt,
            Method::UpdateChannelState as u64,
            IpldBlock::serialize_cbor(&ucp).unwrap(),
            ExitCode::USR_ILLEGAL_ARGUMENT,
        );

        rt.verify();
        check_state(&rt);
    }
}

mod actor_settle {
    use super::*;

    const EP: i64 = 10;

    #[test]
    fn adjust_settling_at() {
        let (mut rt, _sv) = require_create_channel_with_lanes(1);
        rt.epoch = EP;
        let mut state: PState = rt.get_state();
        rt.set_caller(*ACCOUNT_ACTOR_CODE_ID, state.from);
        rt.expect_validate_caller_addr(vec![state.from, state.to]);

        call(&mut rt, Method::Settle as u64, None);

        let exp_settling_at = EP + SETTLE_DELAY;
        state = rt.get_state();
        assert_eq!(state.settling_at, exp_settling_at);
        assert_eq!(state.min_settle_height, 0);
        check_state(&rt);
    }

    #[test]
    fn call_twice() {
        let (mut rt, _sv) = require_create_channel_with_lanes(1);
        rt.epoch = EP;
        let state: PState = rt.get_state();
        rt.set_caller(*ACCOUNT_ACTOR_CODE_ID, state.from);
        rt.expect_validate_caller_addr(vec![state.from, state.to]);
        call(&mut rt, Method::Settle as u64, None);

        rt.expect_validate_caller_addr(vec![state.from, state.to]);
        expect_abort(&mut rt, Method::Settle as u64, None, ExitCode::USR_ILLEGAL_STATE);
    }

    #[test]
    fn settle_if_height_less() {
        let (mut rt, mut sv) = require_create_channel_with_lanes(1);
        rt.epoch = EP;
        let mut state: PState = rt.get_state();

        sv.min_settle_height = (EP + SETTLE_DELAY) + 1;
        let ucp = UpdateChannelStateParams::from(sv.clone());

        rt.expect_validate_caller_addr(vec![state.from, state.to]);
<<<<<<< HEAD
        expect_authenticate_message(&mut rt, state.to, sv, ExitCode::OK);

        call(&mut rt, Method::UpdateChannelState as u64, &RawBytes::serialize(&ucp).unwrap());
=======
        rt.expect_verify_signature(ExpectedVerifySig {
            sig: ucp.sv.signature.clone().unwrap(),
            signer: state.to,
            plaintext: sv.signing_bytes().unwrap(),
            result: Ok(()),
        });
        call(&mut rt, Method::UpdateChannelState as u64, IpldBlock::serialize_cbor(&ucp).unwrap());
>>>>>>> 18f89bef

        state = rt.get_state();
        assert_eq!(state.settling_at, 0);
        assert_eq!(state.min_settle_height, ucp.sv.min_settle_height);

        // Settle.
        rt.set_caller(*ACCOUNT_ACTOR_CODE_ID, state.from);
        rt.expect_validate_caller_addr(vec![state.from, state.to]);
        call(&mut rt, Method::Settle as u64, None);

        state = rt.get_state();
        assert_eq!(state.settling_at, ucp.sv.min_settle_height);
        check_state(&rt);
    }

    #[test]
    fn voucher_invalid_after_settling() {
        const ERR_CHANNEL_STATE_UPDATE_AFTER_SETTLED: ExitCode = ExitCode::new(32);

        let (mut rt, sv) = require_create_channel_with_lanes(1);
        rt.epoch = EP;
        let mut state: PState = rt.get_state();
        rt.set_caller(*ACCOUNT_ACTOR_CODE_ID, state.from);
        rt.expect_validate_caller_addr(vec![state.from, state.to]);

        call(&mut rt, Method::Settle as u64, None);

        state = rt.get_state();
        rt.epoch = state.settling_at + 40;
        rt.expect_validate_caller_addr(vec![state.from, state.to]);
        expect_abort(
            &mut rt,
            Method::UpdateChannelState as u64,
            IpldBlock::serialize_cbor(&UpdateChannelStateParams::from(sv)).unwrap(),
            ERR_CHANNEL_STATE_UPDATE_AFTER_SETTLED,
        );
    }
}

mod actor_collect {
    use fvm_shared::METHOD_SEND;

    use super::*;

    #[test]
    fn happy_path() {
        let (mut rt, _sv) = require_create_channel_with_lanes(1);
        let curr_epoch: ChainEpoch = 10;
        rt.epoch = curr_epoch;
        let st: PState = rt.get_state();

        // Settle.
        rt.set_caller(*ACCOUNT_ACTOR_CODE_ID, st.from);
        rt.expect_validate_caller_addr(vec![st.from, st.to]);
        call(&mut rt, Method::Settle as u64, None);

        let st: PState = rt.get_state();
        assert_eq!(st.settling_at, SETTLE_DELAY + curr_epoch);
        rt.expect_validate_caller_addr(vec![st.from, st.to]);

        // wait for settlingat epoch
        rt.epoch = st.settling_at + 1;

        rt.expect_send(
            st.to,
            METHOD_SEND,
            Default::default(),
            st.to_send.clone(),
            Default::default(),
            ExitCode::OK,
        );

        // Collect.
        rt.set_caller(*ACCOUNT_ACTOR_CODE_ID, st.to);
        rt.expect_validate_caller_addr(vec![st.from, st.to]);
        rt.expect_delete_actor(st.from);
        let res = call(&mut rt, Method::Collect as u64, None);
        assert_eq!(res, RawBytes::default());
        check_state(&rt);
    }

    #[test]
    fn actor_collect() {
        struct TestCase {
            dont_settle: bool,
            exp_send_to: ExitCode,
            exp_collect_exit: ExitCode,
        }

        let test_cases = vec![
            // fails if not settling with: payment channel not settling or settled
            TestCase {
                dont_settle: true,
                exp_send_to: ExitCode::OK,
                exp_collect_exit: ExitCode::USR_FORBIDDEN,
            },
            // fails if Failed to send funds to `To`
            TestCase {
                dont_settle: false,
                exp_send_to: ExitCode::USR_UNSPECIFIED,
                exp_collect_exit: ExitCode::USR_UNSPECIFIED,
            },
        ];

        for tc in test_cases {
            let (mut rt, _sv) = require_create_channel_with_lanes(1);
            rt.epoch = 10;
            let mut state: PState = rt.get_state();

            if !tc.dont_settle {
                rt.set_caller(*ACCOUNT_ACTOR_CODE_ID, state.from);
                rt.expect_validate_caller_addr(vec![state.from, state.to]);
                call(&mut rt, Method::Settle as u64, None);
                state = rt.get_state();
                assert_eq!(state.settling_at, SETTLE_DELAY + rt.epoch);
            }

            // "wait" for SettlingAt epoch
            rt.epoch = state.settling_at + 1;

            if !tc.dont_settle {
                rt.expect_send(
                    state.to,
                    METHOD_SEND,
                    Default::default(),
                    state.to_send.clone(),
                    Default::default(),
                    tc.exp_send_to,
                );
            }

            // Collect.
            rt.set_caller(*ACCOUNT_ACTOR_CODE_ID, state.from);
            rt.expect_validate_caller_addr(vec![state.from, state.to]);
            expect_abort(&mut rt, Method::Collect as u64, None, tc.exp_collect_exit);
            check_state(&rt);
        }
    }
}

fn require_create_channel_with_lanes(num_lanes: u64) -> (MockRuntime, SignedVoucher) {
    let paych_addr = Address::new_id(100);
    let payer_addr = Address::new_id(PAYER_ID);
    let payee_addr = Address::new_id(PAYEE_ID);
    let balance = TokenAmount::from_atto(100_000);
    let received = TokenAmount::zero();
    let curr_epoch = 2;

    let mut actor_code_cids = HashMap::default();
    actor_code_cids.insert(payee_addr, *ACCOUNT_ACTOR_CODE_ID);
    actor_code_cids.insert(payer_addr, *ACCOUNT_ACTOR_CODE_ID);

    let mut rt = MockRuntime {
        receiver: paych_addr,
        caller: INIT_ACTOR_ADDR,
        caller_type: *INIT_ACTOR_CODE_ID,
        actor_code_cids,
        value_received: received,
        balance: RefCell::new(balance),
        epoch: curr_epoch,
        ..Default::default()
    };

    construct_and_verify(&mut rt, payer_addr, payee_addr);

    let mut last_sv = None;
    for i in 0..num_lanes {
        let lane_param = LaneParams {
            epoch_num: curr_epoch,
            from: payer_addr,
            to: payee_addr,
            amt: (TokenAmount::from_atto(i + 1)),
            lane: i as u64,
            nonce: i + 1,
        };

        last_sv = Some(require_add_new_lane(&mut rt, lane_param));
    }

    (rt, last_sv.unwrap())
}

fn require_add_new_lane(rt: &mut MockRuntime, param: LaneParams) -> SignedVoucher {
    let payee_addr = Address::new_id(103_u64);
    let sig = Signature::new_bls(vec![0, 1, 2, 3, 4, 5, 6, 7]);
    let mut sv = SignedVoucher {
        time_lock_min: param.epoch_num,
        time_lock_max: i64::MAX,
        lane: param.lane,
        nonce: param.nonce,
        amount: param.amt.clone(),
        signature: Some(sig),
        secret_pre_image: Default::default(),
        channel_addr: Address::new_id(PAYCH_ID),
        extra: Default::default(),
        min_settle_height: Default::default(),
        merges: Default::default(),
    };
    rt.set_caller(*ACCOUNT_ACTOR_CODE_ID, param.from);
    rt.expect_validate_caller_addr(vec![param.from, param.to]);

    expect_authenticate_message(rt, payee_addr, sv.clone(), ExitCode::OK);

    call(
        rt,
        Method::UpdateChannelState as u64,
        IpldBlock::serialize_cbor(&UpdateChannelStateParams::from(sv.clone())).unwrap(),
    );
    rt.verify();
    sv.nonce += 1;
    sv
}

fn construct_and_verify(rt: &mut MockRuntime, sender: Address, receiver: Address) {
    let params = ConstructorParams { from: sender, to: receiver };
    rt.set_caller(*INIT_ACTOR_CODE_ID, INIT_ACTOR_ADDR);
    rt.expect_validate_caller_type(vec![Type::Init]);
    call(rt, METHOD_CONSTRUCTOR, IpldBlock::serialize_cbor(&params).unwrap());
    rt.verify();
    let sender_id = rt.id_addresses.get(&sender).unwrap_or(&sender);
    let receiver_id = rt.id_addresses.get(&receiver).unwrap_or(&receiver);
    verify_initial_state(rt, *sender_id, *receiver_id);
}

fn verify_initial_state(rt: &MockRuntime, sender: Address, receiver: Address) {
    let _state: PState = rt.get_state();
    let empt_arr_cid = Amt::<(), _>::new(&rt.store).flush().unwrap();
    let expected_state = PState::new(sender, receiver, empt_arr_cid);
    verify_state(rt, None, expected_state)
}

fn verify_state(rt: &MockRuntime, exp_lanes: Option<u64>, expected_state: PState) {
    let state: PState = rt.get_state();

    assert_eq!(expected_state.to, state.to);
    assert_eq!(expected_state.from, state.from);
    assert_eq!(expected_state.min_settle_height, state.min_settle_height);
    assert_eq!(expected_state.settling_at, state.settling_at);
    assert_eq!(expected_state.to_send, state.to_send);
    if let Some(exp_lanes) = exp_lanes {
        assert_lane_states_length(rt, &state.lane_states, exp_lanes);
        assert_eq!(expected_state.lane_states, state.lane_states);
    } else {
        assert_lane_states_length(rt, &state.lane_states, 0);
    }
    check_state(rt);
}

fn assert_lane_states_length(rt: &MockRuntime, cid: &Cid, l: u64) {
    let arr = Amt::<LaneState, _>::load(cid, &rt.store).unwrap();
    assert_eq!(arr.count(), l);
}

fn expect_authenticate_message(
    rt: &mut MockRuntime,
    payer_addr: Address,
    sv: SignedVoucher,
    exp_exit_code: ExitCode,
) {
    rt.expect_send(
        payer_addr,
        AUTHENTICATE_MESSAGE_METHOD,
        RawBytes::serialize(AuthenticateMessageParams {
            signature: sv.clone().signature.unwrap().bytes,
            message: sv.signing_bytes().unwrap(),
        })
        .unwrap(),
        TokenAmount::zero(),
        RawBytes::default(),
        exp_exit_code,
    )
}<|MERGE_RESOLUTION|>--- conflicted
+++ resolved
@@ -140,68 +140,6 @@
     }
 
     #[test]
-<<<<<<< HEAD
-=======
-    fn actor_constructor_fails() {
-        let paych_addr = Address::new_id(TEST_PAYCH_ADDR);
-        let payer_addr = Address::new_id(TEST_PAYER_ADDR);
-        let payee_addr = Address::new_id(TEST_PAYEE_ADDR);
-        let caller_addr = Address::new_id(TEST_CALLER_ADDR);
-
-        struct TestCase {
-            from_code: Cid,
-            from_addr: Address,
-            to_code: Cid,
-            to_addr: Address,
-            expected_exit_code: ExitCode,
-        }
-
-        let test_cases: Vec<TestCase> = vec![
-            // fails if target (to) is not account actor
-            TestCase {
-                from_code: *ACCOUNT_ACTOR_CODE_ID,
-                from_addr: payer_addr,
-                to_code: *MULTISIG_ACTOR_CODE_ID,
-                to_addr: payee_addr,
-                expected_exit_code: ExitCode::USR_FORBIDDEN,
-            },
-            // fails if sender (from) is not account actor
-            TestCase {
-                from_code: *MULTISIG_ACTOR_CODE_ID,
-                from_addr: payer_addr,
-                to_code: *ACCOUNT_ACTOR_CODE_ID,
-                to_addr: payee_addr,
-                expected_exit_code: ExitCode::USR_FORBIDDEN,
-            },
-        ];
-
-        for test_case in test_cases {
-            let mut actor_code_cids = HashMap::default();
-            actor_code_cids.insert(paych_addr, *PAYCH_ACTOR_CODE_ID);
-            actor_code_cids.insert(test_case.to_addr, test_case.to_code);
-            actor_code_cids.insert(test_case.from_addr, test_case.from_code);
-
-            let mut rt = MockRuntime {
-                receiver: paych_addr,
-                caller: caller_addr,
-                caller_type: *INIT_ACTOR_CODE_ID,
-                actor_code_cids,
-                ..Default::default()
-            };
-
-            rt.expect_validate_caller_type(vec![Type::Init]);
-            let params = ConstructorParams { to: test_case.to_addr, from: test_case.from_addr };
-            expect_abort(
-                &mut rt,
-                METHOD_CONSTRUCTOR,
-                IpldBlock::serialize_cbor(&params).unwrap(),
-                test_case.expected_exit_code,
-            );
-        }
-    }
-
-    #[test]
->>>>>>> 18f89bef
     fn sendr_addr_not_resolvable_to_id_addr() {
         const TO_ADDR: u64 = 101;
         let to_addr = Address::new_id(TO_ADDR);
@@ -824,20 +762,10 @@
     for tc in test_cases {
         ucp.sv.min_settle_height = tc.min_settle;
         rt.expect_validate_caller_addr(vec![state.from, state.to]);
-<<<<<<< HEAD
 
         expect_authenticate_message(&mut rt, state.to, ucp.sv.clone(), ExitCode::OK);
 
-        call(&mut rt, Method::UpdateChannelState as u64, &RawBytes::serialize(&ucp).unwrap());
-=======
-        rt.expect_verify_signature(ExpectedVerifySig {
-            sig: sv.clone().signature.unwrap(),
-            signer: state.to,
-            plaintext: ucp.sv.signing_bytes().unwrap(),
-            result: Ok(()),
-        });
         call(&mut rt, Method::UpdateChannelState as u64, IpldBlock::serialize_cbor(&ucp).unwrap());
->>>>>>> 18f89bef
         let new_state: PState = rt.get_state();
         assert_eq!(tc.exp_settling_at, new_state.settling_at);
         assert_eq!(tc.exp_min_settle_height, new_state.min_settle_height);
@@ -937,19 +865,9 @@
         let ucp = UpdateChannelStateParams::from(sv.clone());
 
         rt.expect_validate_caller_addr(vec![state.from, state.to]);
-<<<<<<< HEAD
         expect_authenticate_message(&mut rt, state.to, sv, ExitCode::OK);
 
-        call(&mut rt, Method::UpdateChannelState as u64, &RawBytes::serialize(&ucp).unwrap());
-=======
-        rt.expect_verify_signature(ExpectedVerifySig {
-            sig: ucp.sv.signature.clone().unwrap(),
-            signer: state.to,
-            plaintext: sv.signing_bytes().unwrap(),
-            result: Ok(()),
-        });
         call(&mut rt, Method::UpdateChannelState as u64, IpldBlock::serialize_cbor(&ucp).unwrap());
->>>>>>> 18f89bef
 
         state = rt.get_state();
         assert_eq!(state.settling_at, 0);
@@ -1212,7 +1130,7 @@
     rt.expect_send(
         payer_addr,
         AUTHENTICATE_MESSAGE_METHOD,
-        RawBytes::serialize(AuthenticateMessageParams {
+        IpldBlock::serialize_cbor(&AuthenticateMessageParams {
             signature: sv.clone().signature.unwrap().bytes,
             message: sv.signing_bytes().unwrap(),
         })
