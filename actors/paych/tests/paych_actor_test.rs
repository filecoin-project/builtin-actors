--- conflicted
+++ resolved
@@ -1136,11 +1136,7 @@
         })
         .unwrap(),
         TokenAmount::zero(),
-<<<<<<< HEAD
-        RawBytes::default(),
-=======
         None,
->>>>>>> 04b1d0d8
         exp_exit_code,
     )
 }