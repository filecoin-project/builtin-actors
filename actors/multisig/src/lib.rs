// Copyright 2019-2022 ChainSafe Systems
// SPDX-License-Identifier: Apache-2.0, MIT

use fvm_actor_utils::receiver::UniversalReceiverParams;
use std::collections::BTreeSet;

use fvm_ipld_blockstore::Blockstore;
use fvm_ipld_encoding::RawBytes;
use fvm_shared::address::Address;
use fvm_shared::econ::TokenAmount;
use fvm_shared::error::ExitCode;
use fvm_shared::{MethodNum, HAMT_BIT_WIDTH, METHOD_CONSTRUCTOR};
use num_derive::FromPrimitive;
use num_traits::{FromPrimitive, Zero};

use fil_actors_runtime::cbor::serialize_vec;
use fil_actors_runtime::runtime::{ActorCode, Primitives, Runtime};
use fil_actors_runtime::{
    actor_dispatch, actor_error, make_empty_map, make_map_with_root, resolve_to_actor_id,
    restrict_internal_api, ActorContext, ActorError, AsActorError, Map, INIT_ACTOR_ADDR,
};

pub use self::state::*;
pub use self::types::*;

#[cfg(feature = "fil-actor")]
fil_actors_runtime::wasm_trampoline!(Actor);

mod state;
pub mod testing;
mod types;

/// Multisig actor methods available
#[derive(FromPrimitive)]
#[repr(u64)]
pub enum Method {
    Constructor = METHOD_CONSTRUCTOR,
    Propose = 2,
    Approve = 3,
    Cancel = 4,
    AddSigner = 5,
    RemoveSigner = 6,
    SwapSigner = 7,
    ChangeNumApprovalsThreshold = 8,
    LockBalance = 9,
    // Method numbers derived from FRC-0042 standards
<<<<<<< HEAD
    ProposeExported = frc42_dispatch::method_hash!("Propose"),
    ApproveExported = frc42_dispatch::method_hash!("Approve"),
    CancelExported = frc42_dispatch::method_hash!("Cancel"),
    AddSignerExported = frc42_dispatch::method_hash!("AddSigner"),
    RemoveSignerExported = frc42_dispatch::method_hash!("RemoveSigner"),
    SwapSignerExported = frc42_dispatch::method_hash!("SwapSigner"),
    ChangeNumApprovalsThresholdExported =
        frc42_dispatch::method_hash!("ChangeNumApprovalsThreshold"),
    LockBalanceExported = frc42_dispatch::method_hash!("LockBalance"),
=======
>>>>>>> 04b1d0d8
    UniversalReceiverHook = frc42_dispatch::method_hash!("Receive"),
}

/// Multisig Actor
pub struct Actor;

impl Actor {
    /// Constructor for Multisig actor
    pub fn constructor(rt: &mut impl Runtime, params: ConstructorParams) -> Result<(), ActorError> {
        rt.validate_immediate_caller_is(std::iter::once(&INIT_ACTOR_ADDR))?;

        if params.signers.is_empty() {
            return Err(actor_error!(illegal_argument; "Must have at least one signer"));
        }

        if params.signers.len() > SIGNERS_MAX {
            return Err(actor_error!(
                illegal_argument,
                "cannot add more than {} signers",
                SIGNERS_MAX
            ));
        }

        // resolve signer addresses and do not allow duplicate signers
        let mut resolved_signers = Vec::with_capacity(params.signers.len());
        let mut dedup_signers = BTreeSet::new();
        for signer in &params.signers {
            let resolved = resolve_to_actor_id(rt, signer)?;
            if !dedup_signers.insert(resolved) {
                return Err(
                    actor_error!(illegal_argument; "duplicate signer not allowed: {}", signer),
                );
            }
            resolved_signers.push(Address::new_id(resolved));
        }

        if params.num_approvals_threshold > params.signers.len() as u64 {
            return Err(
                actor_error!(illegal_argument; "must not require more approvals than signers"),
            );
        }

        if params.num_approvals_threshold < 1 {
            return Err(actor_error!(illegal_argument; "must require at least one approval"));
        }

        if params.unlock_duration < 0 {
            return Err(actor_error!(illegal_argument; "negative unlock duration disallowed"));
        }

        let empty_root = make_empty_map::<_, ()>(rt.store(), HAMT_BIT_WIDTH)
            .flush()
            .context_code(ExitCode::USR_ILLEGAL_STATE, "failed to create empty map")?;

        let mut st: State = State {
            signers: resolved_signers,
            num_approvals_threshold: params.num_approvals_threshold,
            pending_txs: empty_root,
            initial_balance: TokenAmount::zero(),
            next_tx_id: Default::default(),
            start_epoch: Default::default(),
            unlock_duration: Default::default(),
        };

        if params.unlock_duration != 0 {
            st.set_locked(
                params.start_epoch,
                params.unlock_duration,
                rt.message().value_received(),
            );
        }
        rt.create(&st)?;

        Ok(())
    }

    /// Multisig actor propose function
    pub fn propose(
        rt: &mut impl Runtime,
        params: ProposeParams,
    ) -> Result<ProposeReturn, ActorError> {
        rt.validate_immediate_caller_accept_any()?;
        let proposer: Address = rt.message().caller();

        if params.value.is_negative() {
            return Err(actor_error!(
                illegal_argument,
                "proposed value must be non-negative, was {}",
                params.value
            ));
        }

        let (txn_id, txn) = rt.transaction(|st: &mut State, rt| {
            if !st.is_signer(&proposer) {
                return Err(actor_error!(forbidden, "{} is not a signer", proposer));
            }

            let mut ptx = make_map_with_root(&st.pending_txs, rt.store())
                .context_code(ExitCode::USR_ILLEGAL_STATE, "failed to load pending transactions")?;

            let t_id = st.next_tx_id;
            st.next_tx_id.0 += 1;

            let txn = Transaction {
                to: params.to,
                value: params.value,
                method: params.method,
                params: params.params,
                approved: Vec::new(),
            };

            ptx.set(t_id.key(), txn.clone()).context_code(
                ExitCode::USR_ILLEGAL_STATE,
                "failed to put transaction for propose",
            )?;

            st.pending_txs = ptx.flush().context_code(
                ExitCode::USR_ILLEGAL_STATE,
                "failed to flush pending transactions",
            )?;

            Ok((t_id, txn))
        })?;

        let (applied, ret, code) = Self::approve_transaction(rt, txn_id, txn)?;

        Ok(ProposeReturn { txn_id, applied, code, ret })
    }

    /// Multisig actor approve function
    pub fn approve(
        rt: &mut impl Runtime,
        params: TxnIDParams,
    ) -> Result<ApproveReturn, ActorError> {
        rt.validate_immediate_caller_accept_any()?;
        let approver: Address = rt.message().caller();

        let id = params.id;
        let (st, txn) = rt.transaction(|st: &mut State, rt| {
            if !st.is_signer(&approver) {
                return Err(actor_error!(forbidden; "{} is not a signer", approver));
            }

            let ptx = make_map_with_root(&st.pending_txs, rt.store())
                .context_code(ExitCode::USR_ILLEGAL_STATE, "failed to load pending transactions")?;

            let txn = get_transaction(rt, &ptx, params.id, params.proposal_hash)?;

            // Go implementation holds reference to state after transaction so state must be cloned
            // to match to handle possible exit code inconsistency
            Ok((st.clone(), txn.clone()))
        })?;

        let (applied, ret, code) = execute_transaction_if_approved(rt, &st, id, &txn)?;
        if !applied {
            // if the transaction hasn't already been approved, "process" the approval
            // and see if the transaction can be executed
            let (applied, ret, code) = Self::approve_transaction(rt, id, txn)?;
            Ok(ApproveReturn { applied, code, ret })
        } else {
            Ok(ApproveReturn { applied, code, ret })
        }
    }

    /// Multisig actor cancel function
    pub fn cancel(rt: &mut impl Runtime, params: TxnIDParams) -> Result<(), ActorError> {
        rt.validate_immediate_caller_accept_any()?;
        let caller_addr: Address = rt.message().caller();

        rt.transaction(|st: &mut State, rt| {
            if !st.is_signer(&caller_addr) {
                return Err(actor_error!(forbidden; "{} is not a signer", caller_addr));
            }

            let mut ptx = make_map_with_root::<_, Transaction>(&st.pending_txs, rt.store())
                .context_code(ExitCode::USR_ILLEGAL_STATE, "failed to load pending transactions")?;

            let (_, tx) = ptx
                .delete(&params.id.key())
                .with_context_code(ExitCode::USR_ILLEGAL_STATE, || {
                    format!("failed to pop transaction {:?} for cancel", params.id)
                })?
                .ok_or_else(|| {
                    actor_error!(not_found, "no such transaction {:?} to cancel", params.id)
                })?;

            // Check to make sure transaction proposer is caller address
            if tx.approved.get(0) != Some(&caller_addr) {
                return Err(actor_error!(forbidden; "Cannot cancel another signers transaction"));
            }

            let calculated_hash = compute_proposal_hash(&tx, rt)
                .with_context_code(ExitCode::USR_ILLEGAL_STATE, || {
                    format!("failed to compute proposal hash for (tx: {:?})", params.id)
                })?;

            if !params.proposal_hash.is_empty() && params.proposal_hash != calculated_hash {
                return Err(actor_error!(illegal_state, "hash does not match proposal params"));
            }

            st.pending_txs = ptx.flush().context_code(
                ExitCode::USR_ILLEGAL_STATE,
                "failed to flush pending transactions",
            )?;

            Ok(())
        })
    }

    /// Multisig actor function to add signers to multisig
    pub fn add_signer(rt: &mut impl Runtime, params: AddSignerParams) -> Result<(), ActorError> {
        let receiver = rt.message().receiver();
        rt.validate_immediate_caller_is(std::iter::once(&receiver))?;
        let resolved_new_signer = resolve_to_actor_id(rt, &params.signer)?;

        rt.transaction(|st: &mut State, _| {
            if st.signers.len() >= SIGNERS_MAX {
                return Err(actor_error!(
                    forbidden,
                    "cannot add more than {} signers",
                    SIGNERS_MAX
                ));
            }
            if st.is_signer(&Address::new_id(resolved_new_signer)) {
                return Err(actor_error!(forbidden, "{} is already a signer", resolved_new_signer));
            }

            // Add signer and increase threshold if set
            st.signers.push(Address::new_id(resolved_new_signer));
            if params.increase {
                st.num_approvals_threshold += 1;
            }

            Ok(())
        })
    }

    /// Multisig actor function to remove signers to multisig
    pub fn remove_signer(
        rt: &mut impl Runtime,
        params: RemoveSignerParams,
    ) -> Result<(), ActorError> {
        let receiver = rt.message().receiver();
        rt.validate_immediate_caller_is(std::iter::once(&receiver))?;
        let resolved_old_signer = resolve_to_actor_id(rt, &params.signer)?;

        rt.transaction(|st: &mut State, rt| {
            if !st.is_signer(&Address::new_id(resolved_old_signer)) {
                return Err(actor_error!(forbidden, "{} is not a signer", resolved_old_signer));
            }

            if st.signers.len() == 1 {
                return Err(actor_error!(forbidden; "Cannot remove only signer"));
            }

            if !params.decrease && ((st.signers.len() - 1) as u64) < st.num_approvals_threshold {
                return Err(actor_error!(
                    illegal_argument,
                    "can't reduce signers to {} below threshold {} with decrease=false",
                    st.signers.len(),
                    st.num_approvals_threshold
                ));
            }

            if params.decrease {
                if st.num_approvals_threshold < 2 {
                    return Err(actor_error!(
                        illegal_argument,
                        "can't decrease approvals from {} to {}",
                        st.num_approvals_threshold,
                        st.num_approvals_threshold - 1
                    ));
                }
                st.num_approvals_threshold -= 1;
            }

            // Remove approvals from removed signer
            st.purge_approvals(rt.store(), &Address::new_id(resolved_old_signer))
                .context("failed to purge approvals of removed signer")?;
            st.signers.retain(|s| s != &Address::new_id(resolved_old_signer));

            Ok(())
        })?;

        Ok(())
    }

    /// Multisig actor function to swap signers to multisig
    pub fn swap_signer(rt: &mut impl Runtime, params: SwapSignerParams) -> Result<(), ActorError> {
        let receiver = rt.message().receiver();
        rt.validate_immediate_caller_is(std::iter::once(&receiver))?;
        let from_resolved = resolve_to_actor_id(rt, &params.from)?;
        let to_resolved = resolve_to_actor_id(rt, &params.to)?;

        rt.transaction(|st: &mut State, rt| {
            if !st.is_signer(&Address::new_id(from_resolved)) {
                return Err(actor_error!(forbidden; "{} is not a signer", from_resolved));
            }

            if st.is_signer(&Address::new_id(to_resolved)) {
                return Err(actor_error!(illegal_argument; "{} is already a signer", to_resolved));
            }

            // Remove signer from state (retain preserves order of elements)
            st.signers.retain(|s| s != &Address::new_id(from_resolved));

            // Add new signer
            st.signers.push(Address::new_id(to_resolved));

            st.purge_approvals(rt.store(), &Address::new_id(from_resolved))?;
            Ok(())
        })?;

        Ok(())
    }

    /// Multisig actor function to change number of approvals needed
    pub fn change_num_approvals_threshold(
        rt: &mut impl Runtime,
        params: ChangeNumApprovalsThresholdParams,
    ) -> Result<(), ActorError> {
        let receiver = rt.message().receiver();
        rt.validate_immediate_caller_is(std::iter::once(&receiver))?;

        rt.transaction(|st: &mut State, _| {
            // Check if valid threshold value
            if params.new_threshold == 0 || params.new_threshold > st.signers.len() as u64 {
                return Err(actor_error!(illegal_argument; "New threshold value not supported"));
            }

            // Update threshold on state
            st.num_approvals_threshold = params.new_threshold;
            Ok(())
        })?;

        Ok(())
    }

    /// Multisig actor function to change number of approvals needed
    pub fn lock_balance(
        rt: &mut impl Runtime,
        params: LockBalanceParams,
    ) -> Result<(), ActorError> {
        let receiver = rt.message().receiver();
        rt.validate_immediate_caller_is(std::iter::once(&receiver))?;

        if params.unlock_duration <= 0 {
            return Err(actor_error!(illegal_argument, "unlock duration must be positive"));
        }

        if params.amount.is_negative() {
            return Err(actor_error!(illegal_argument, "amount to lock must be positive"));
        }

        rt.transaction(|st: &mut State, _| {
            if st.unlock_duration != 0 {
                return Err(actor_error!(forbidden, "modification of unlock disallowed"));
            }
            st.set_locked(params.start_epoch, params.unlock_duration, params.amount);
            Ok(())
        })?;

        Ok(())
    }

    fn approve_transaction(
        rt: &mut impl Runtime,
        tx_id: TxnID,
        mut txn: Transaction,
    ) -> Result<(bool, RawBytes, ExitCode), ActorError> {
        for previous_approver in &txn.approved {
            if *previous_approver == rt.message().caller() {
                return Err(actor_error!(
                    forbidden,
                    "{} already approved this message",
                    previous_approver
                ));
            }
        }

        let st = rt.transaction(|st: &mut State, rt| {
            let mut ptx = make_map_with_root(&st.pending_txs, rt.store())
                .context_code(ExitCode::USR_ILLEGAL_STATE, "failed to load pending transactions")?;

            // update approved on the transaction
            txn.approved.push(rt.message().caller());

            ptx.set(tx_id.key(), txn.clone())
                .with_context_code(ExitCode::USR_ILLEGAL_STATE, || {
                    format!("failed to put transaction {} for approval", tx_id.0)
                })?;

            st.pending_txs = ptx.flush().context_code(
                ExitCode::USR_ILLEGAL_STATE,
                "failed to flush pending transactions",
            )?;

            // Go implementation holds reference to state after transaction so this must be cloned
            // to match to handle possible exit code inconsistency
            Ok(st.clone())
        })?;

        execute_transaction_if_approved(rt, &st, tx_id, &txn)
    }

    // Always succeeds, accepting any transfers, so long as the params are valid `UniversalReceiverParams`.
    pub fn universal_receiver_hook(
        rt: &mut impl Runtime,
        _params: UniversalReceiverParams,
    ) -> Result<(), ActorError> {
        rt.validate_immediate_caller_accept_any()?;
        Ok(())
    }
}

fn execute_transaction_if_approved(
    rt: &mut impl Runtime,
    st: &State,
    txn_id: TxnID,
    txn: &Transaction,
) -> Result<(bool, RawBytes, ExitCode), ActorError> {
    let mut out = RawBytes::default();
    let mut code = ExitCode::OK;
    let mut applied = false;
    let threshold_met = txn.approved.len() as u64 >= st.num_approvals_threshold;
    if threshold_met {
        st.check_available(rt.current_balance(), &txn.value, rt.curr_epoch())?;

        match rt.send(&txn.to, txn.method, txn.params.clone().into(), txn.value.clone()) {
            Ok(Some(r)) => {
                out = RawBytes::new(r.data);
            }
            Err(e) => {
                code = e.exit_code();
            }
            _ => {}
        }
        applied = true;

        rt.transaction(|st: &mut State, rt| {
            let mut ptx = make_map_with_root::<_, Transaction>(&st.pending_txs, rt.store())
                .context_code(ExitCode::USR_ILLEGAL_STATE, "failed to load pending transactions")?;

            ptx.delete(&txn_id.key()).context_code(
                ExitCode::USR_ILLEGAL_STATE,
                "failed to delete transaction for cleanup",
            )?;

            st.pending_txs = ptx.flush().context_code(
                ExitCode::USR_ILLEGAL_STATE,
                "failed to flush pending transactions",
            )?;
            Ok(())
        })?;
    }

    Ok((applied, out, code))
}

fn get_transaction<'bs, 'm, BS, RT>(
    rt: &RT,
    ptx: &'m Map<'bs, BS, Transaction>,
    txn_id: TxnID,
    proposal_hash: Vec<u8>,
) -> Result<&'m Transaction, ActorError>
where
    BS: Blockstore,
    RT: Runtime,
{
    let txn = ptx
        .get(&txn_id.key())
        .with_context_code(ExitCode::USR_ILLEGAL_STATE, || {
            format!("failed to load transaction {:?} for approval", txn_id)
        })?
        .ok_or_else(|| actor_error!(not_found, "no such transaction {:?} for approval", txn_id))?;

    if !proposal_hash.is_empty() {
        let calculated_hash = compute_proposal_hash(txn, rt)
            .with_context_code(ExitCode::USR_ILLEGAL_STATE, || {
                format!("failed to compute proposal hash for (tx: {:?})", txn_id)
            })?;

        if proposal_hash != calculated_hash {
            return Err(actor_error!(
                illegal_argument,
                "hash does not match proposal params (ensure requester is an ID address)"
            ));
        }
    }

    Ok(txn)
}

/// Computes a digest of a proposed transaction. This digest is used to confirm identity
/// of the transaction associated with an ID, which might change under chain re-orgs.
pub fn compute_proposal_hash(txn: &Transaction, sys: &dyn Primitives) -> anyhow::Result<[u8; 32]> {
    let proposal_hash = ProposalHashData {
        requester: txn.approved.get(0),
        to: &txn.to,
        value: &txn.value,
        method: &txn.method,
        params: &txn.params,
    };
    let data = serialize_vec(&proposal_hash, "proposal hash")?;
    Ok(sys.hash_blake2b(&data))
}

impl ActorCode for Actor {
    type Methods = Method;
    actor_dispatch! {
<<<<<<< HEAD
          Constructor => constructor,
          Propose => propose,
               ProposeExported => propose,
     Approve => approve,
            ApproveExported => approve,
        Cancel => cancel,
               CancelExported => cancel,
     AddSigner => add_signer,
            AddSignerExported => add_signer,
        RemoveSigner => remove_signer,
                RemoveSignerExported => remove_signer,
    SwapSigner => swap_signer,
               SwapSignerExported => swap_signer,
     ChangeNumApprovalsThreshold => change_num_approvals_threshold,
              ChangeNumApprovalsThresholdExported => change_num_approvals_threshold,
      LockBalance => lock_balance,
          LockBalanceExported => lock_balance,
          UniversalReceiverHook => universal_receiver_hook,
      }
=======
      Constructor => constructor,
      Propose => propose,
      Approve => approve,
      Cancel => cancel,
      AddSigner => add_signer,
      RemoveSigner => remove_signer,
      SwapSigner => swap_signer,
      ChangeNumApprovalsThreshold => change_num_approvals_threshold,
      LockBalance => lock_balance,
      UniversalReceiverHook => universal_receiver_hook,
    }
>>>>>>> 04b1d0d8
}<|MERGE_RESOLUTION|>--- conflicted
+++ resolved
@@ -44,18 +44,6 @@
     ChangeNumApprovalsThreshold = 8,
     LockBalance = 9,
     // Method numbers derived from FRC-0042 standards
-<<<<<<< HEAD
-    ProposeExported = frc42_dispatch::method_hash!("Propose"),
-    ApproveExported = frc42_dispatch::method_hash!("Approve"),
-    CancelExported = frc42_dispatch::method_hash!("Cancel"),
-    AddSignerExported = frc42_dispatch::method_hash!("AddSigner"),
-    RemoveSignerExported = frc42_dispatch::method_hash!("RemoveSigner"),
-    SwapSignerExported = frc42_dispatch::method_hash!("SwapSigner"),
-    ChangeNumApprovalsThresholdExported =
-        frc42_dispatch::method_hash!("ChangeNumApprovalsThreshold"),
-    LockBalanceExported = frc42_dispatch::method_hash!("LockBalance"),
-=======
->>>>>>> 04b1d0d8
     UniversalReceiverHook = frc42_dispatch::method_hash!("Receive"),
 }
 
@@ -566,27 +554,6 @@
 impl ActorCode for Actor {
     type Methods = Method;
     actor_dispatch! {
-<<<<<<< HEAD
-          Constructor => constructor,
-          Propose => propose,
-               ProposeExported => propose,
-     Approve => approve,
-            ApproveExported => approve,
-        Cancel => cancel,
-               CancelExported => cancel,
-     AddSigner => add_signer,
-            AddSignerExported => add_signer,
-        RemoveSigner => remove_signer,
-                RemoveSignerExported => remove_signer,
-    SwapSigner => swap_signer,
-               SwapSignerExported => swap_signer,
-     ChangeNumApprovalsThreshold => change_num_approvals_threshold,
-              ChangeNumApprovalsThresholdExported => change_num_approvals_threshold,
-      LockBalance => lock_balance,
-          LockBalanceExported => lock_balance,
-          UniversalReceiverHook => universal_receiver_hook,
-      }
-=======
       Constructor => constructor,
       Propose => propose,
       Approve => approve,
@@ -598,5 +565,4 @@
       LockBalance => lock_balance,
       UniversalReceiverHook => universal_receiver_hook,
     }
->>>>>>> 04b1d0d8
 }