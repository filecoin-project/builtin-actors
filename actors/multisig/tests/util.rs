--- conflicted
+++ resolved
@@ -128,11 +128,7 @@
         value: TokenAmount,
         method: MethodNum,
         params: RawBytes,
-<<<<<<< HEAD
-    ) -> Result<RawBytes, ActorError> {
-=======
-    ) -> Result<Option<IpldBlock>, ActorError> {
->>>>>>> 04b1d0d8
+    ) -> Result<Option<IpldBlock>, ActorError> {
         rt.expect_validate_caller_any();
         let propose_params = ProposeParams { to, value, method, params };
         let ret = rt.call::<Actor>(
@@ -148,11 +144,7 @@
         rt: &mut MockRuntime,
         txn_id: TxnID,
         proposal_hash: [u8; 32],
-<<<<<<< HEAD
-    ) -> Result<RawBytes, ActorError> {
-=======
-    ) -> Result<Option<IpldBlock>, ActorError> {
->>>>>>> 04b1d0d8
+    ) -> Result<Option<IpldBlock>, ActorError> {
         rt.expect_validate_caller_any();
         let approve_params =
             TxnIDParams { id: txn_id, proposal_hash: Vec::<u8>::from(proposal_hash) };
@@ -169,11 +161,7 @@
         rt: &mut MockRuntime,
         txn_id: TxnID,
         proposal_hash: [u8; 32],
-<<<<<<< HEAD
-    ) -> Result<RawBytes, ActorError> {
-=======
-    ) -> Result<Option<IpldBlock>, ActorError> {
->>>>>>> 04b1d0d8
+    ) -> Result<Option<IpldBlock>, ActorError> {
         rt.expect_validate_caller_any();
         let cancel_params =
             TxnIDParams { id: txn_id, proposal_hash: Vec::<u8>::from(proposal_hash) };
