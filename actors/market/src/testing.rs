--- conflicted
+++ resolved
@@ -16,19 +16,13 @@
     deal::DealID,
     econ::TokenAmount,
 };
-<<<<<<< HEAD
-=======
 use integer_encoding::VarInt;
->>>>>>> 931f7daf
 use num_traits::Zero;
 
 use crate::{
     balance_table::BalanceTable, deal_cid, DealArray, DealMetaArray, State, PROPOSALS_AMT_BITWIDTH,
 };
-<<<<<<< HEAD
-=======
 use crate::{ext::verifreg::AllocationID, NO_ALLOCATION_ID};
->>>>>>> 931f7daf
 
 #[derive(Clone)]
 pub struct DealSummary {
