// Copyright 2019-2022 ChainSafe Systems
// SPDX-License-Identifier: Apache-2.0, MIT

use std::cmp::min;
use std::collections::{BTreeMap, BTreeSet};

use cid::multihash::{Code, MultihashDigest, MultihashGeneric};
use cid::Cid;
<<<<<<< HEAD
use frc46_token::token::types::{BalanceReturn, TransferFromParams, TransferFromReturn};
=======
use fil_actors_runtime::{restrict_internal_api, FIRST_ACTOR_SPECIFIC_EXIT_CODE};
use frc46_token::token::types::{TransferFromParams, TransferFromReturn};
>>>>>>> fe802af8
use fvm_ipld_bitfield::BitField;
use fvm_ipld_blockstore::Blockstore;
use fvm_ipld_hamt::BytesKey;
use fvm_shared::address::Address;
use fvm_shared::bigint::BigInt;
use fvm_shared::clock::{ChainEpoch, QuantSpec, EPOCH_UNDEFINED};
use fvm_shared::deal::DealID;
use fvm_shared::econ::TokenAmount;
use fvm_shared::error::ExitCode;
use fvm_shared::piece::PieceInfo;
use fvm_shared::reward::ThisEpochRewardReturn;
use fvm_shared::sector::{RegisteredSealProof, SectorSize, StoragePower};
use fvm_shared::{ActorID, MethodNum, METHOD_CONSTRUCTOR, METHOD_SEND};
use integer_encoding::VarInt;
use log::info;
use num_derive::FromPrimitive;
use num_traits::{FromPrimitive, Zero};

use crate::balance_table::BalanceTable;
use fil_actors_runtime::cbor::{deserialize, serialize};
use fil_actors_runtime::runtime::builtins::Type;
use fil_actors_runtime::runtime::{ActorCode, Policy, Runtime};
use fil_actors_runtime::{
    actor_dispatch, actor_error, deserialize_block, ActorContext, ActorDowncast, ActorError,
    AsActorError, BURNT_FUNDS_ACTOR_ADDR, CRON_ACTOR_ADDR, DATACAP_TOKEN_ACTOR_ADDR,
    REWARD_ACTOR_ADDR, STORAGE_POWER_ACTOR_ADDR, SYSTEM_ACTOR_ADDR, VERIFIED_REGISTRY_ACTOR_ADDR,
};
use fvm_ipld_encoding::ipld_block::IpldBlock;
use fvm_ipld_encoding::RawBytes;

use crate::ext::verifreg::{AllocationID, AllocationRequest};

pub use self::deal::*;
use self::policy::*;
pub use self::state::*;
pub use self::types::*;

// exports for testing
pub mod balance_table;
#[doc(hidden)]
pub mod ext;
pub mod policy;
pub mod testing;

mod deal;
mod state;
mod types;

#[cfg(feature = "fil-actor")]
fil_actors_runtime::wasm_trampoline!(Actor);

pub const NO_ALLOCATION_ID: u64 = 0;

// An exit code indicating that information about a past deal is no longer available.
pub const EX_DEAL_EXPIRED: ExitCode = ExitCode::new(FIRST_ACTOR_SPECIFIC_EXIT_CODE);

/// Market actor methods available
#[derive(FromPrimitive)]
#[repr(u64)]
pub enum Method {
    Constructor = METHOD_CONSTRUCTOR,
    AddBalance = 2,
    WithdrawBalance = 3,
    PublishStorageDeals = 4,
    VerifyDealsForActivation = 5,
    ActivateDeals = 6,
    OnMinerSectorsTerminate = 7,
    ComputeDataCommitment = 8,
    CronTick = 9,
    // Method numbers derived from FRC-0042 standards
    AddBalanceExported = frc42_dispatch::method_hash!("AddBalance"),
    WithdrawBalanceExported = frc42_dispatch::method_hash!("WithdrawBalance"),
    PublishStorageDealsExported = frc42_dispatch::method_hash!("PublishStorageDeals"),
    GetBalanceExported = frc42_dispatch::method_hash!("GetBalance"),
    GetDealDataCommitmentExported = frc42_dispatch::method_hash!("GetDealDataCommitment"),
    GetDealClientExported = frc42_dispatch::method_hash!("GetDealClient"),
    GetDealProviderExported = frc42_dispatch::method_hash!("GetDealProvider"),
    GetDealLabelExported = frc42_dispatch::method_hash!("GetDealLabel"),
    GetDealTermExported = frc42_dispatch::method_hash!("GetDealTerm"),
    GetDealTotalPriceExported = frc42_dispatch::method_hash!("GetDealTotalPrice"),
    GetDealClientCollateralExported = frc42_dispatch::method_hash!("GetDealClientCollateral"),
    GetDealProviderCollateralExported = frc42_dispatch::method_hash!("GetDealProviderCollateral"),
    GetDealVerifiedExported = frc42_dispatch::method_hash!("GetDealVerified"),
    GetDealActivationExported = frc42_dispatch::method_hash!("GetDealActivation"),
}

/// Market Actor
pub struct Actor;

impl Actor {
    pub fn constructor(rt: &mut impl Runtime) -> Result<(), ActorError> {
        rt.validate_immediate_caller_is(std::iter::once(&SYSTEM_ACTOR_ADDR))?;

        let st = State::new(rt.store())?;
        rt.create(&st)?;
        Ok(())
    }

    /// Deposits the received value into the balance held in escrow.
    fn add_balance(rt: &mut impl Runtime, provider_or_client: Address) -> Result<(), ActorError> {
        let msg_value = rt.message().value_received();

        if msg_value <= TokenAmount::zero() {
            return Err(actor_error!(
                illegal_argument,
                "balance to add must be greater than zero was: {}",
                msg_value
            ));
        }

        rt.validate_immediate_caller_accept_any()?;

        let (nominal, _, _) = escrow_address(rt, &provider_or_client)?;

        rt.transaction(|st: &mut State, rt| {
            st.add_balance_to_escrow_table(rt.store(), &nominal, &msg_value)?;
            Ok(())
        })?;

        Ok(())
    }

    /// Attempt to withdraw the specified amount from the balance held in escrow.
    /// If less than the specified amount is available, yields the entire available balance.
    fn withdraw_balance(
        rt: &mut impl Runtime,
        params: WithdrawBalanceParams,
    ) -> Result<WithdrawBalanceReturn, ActorError> {
        if params.amount < TokenAmount::zero() {
            return Err(actor_error!(illegal_argument, "negative amount: {}", params.amount));
        }

        let (nominal, recipient, approved) = escrow_address(rt, &params.provider_or_client)?;
        // for providers -> only corresponding owner or worker can withdraw
        // for clients -> only the client i.e the recipient can withdraw
        rt.validate_immediate_caller_is(&approved)?;

        let amount_extracted = rt.transaction(|st: &mut State, rt| {
            let ex = st.withdraw_balance_from_escrow_table(rt.store(), &nominal, &params.amount)?;

            Ok(ex)
        })?;

        rt.send(&recipient, METHOD_SEND, None, amount_extracted.clone())?;

        Ok(WithdrawBalanceReturn { amount_withdrawn: amount_extracted })
    }

    /// Returns the escrow balance and locked amount for an address.
    fn get_balance(
        rt: &mut impl Runtime,
        account: Address,
    ) -> Result<GetBalanceReturn, ActorError> {
        rt.validate_immediate_caller_accept_any()?;
        let nominal = rt.resolve_address(&account).ok_or_else(|| {
            actor_error!(illegal_argument, "failed to resolve address {}", account)
        })?;
        let account = Address::new_id(nominal);

        let store = rt.store();
        let st: State = rt.state()?;
        let balances = BalanceTable::from_root(store, &st.escrow_table)
            .context_code(ExitCode::USR_ILLEGAL_STATE, "failed to load escrow table")?;
        let locks = BalanceTable::from_root(store, &st.locked_table)
            .context_code(ExitCode::USR_ILLEGAL_STATE, "failed to load locked table")?;
        let balance = balances
            .get(&account)
            .context_code(ExitCode::USR_ILLEGAL_STATE, "failed to get escrow balance")?;
        let locked = locks
            .get(&account)
            .context_code(ExitCode::USR_ILLEGAL_STATE, "failed to get locked balance")?;

        Ok(GetBalanceReturn { balance, locked })
    }

    /// Publish a new set of storage deals (not yet included in a sector).
    fn publish_storage_deals(
        rt: &mut impl Runtime,
        params: PublishStorageDealsParams,
    ) -> Result<PublishStorageDealsReturn, ActorError> {
        rt.validate_immediate_caller_accept_any()?;
        if params.deals.is_empty() {
            return Err(actor_error!(illegal_argument, "Empty deals parameter"));
        }

        // All deals should have the same provider so get worker once
        let provider_raw = params.deals[0].proposal.provider;
        let provider_id = rt.resolve_address(&provider_raw).ok_or_else(|| {
            actor_error!(not_found, "failed to resolve provider address {}", provider_raw)
        })?;

        let code_id = rt
            .get_actor_code_cid(&provider_id)
            .ok_or_else(|| actor_error!(not_found, "no code ID for address {}", provider_id))?;

        if rt.resolve_builtin_actor_type(&code_id) != Some(Type::Miner) {
            return Err(actor_error!(
                illegal_argument,
                "deal provider is not a storage miner actor"
            ));
        }

        let (_, worker, controllers) = request_miner_control_addrs(rt, provider_id)?;
        let caller = rt.message().caller();
        let mut caller_ok = caller == worker;
        for controller in controllers.iter() {
            if caller_ok {
                break;
            }
            caller_ok = caller == *controller;
        }
        if !caller_ok {
            return Err(actor_error!(
                forbidden,
                "caller {} is not worker or control address of provider {}",
                caller,
                provider_id
            ));
        }

        let baseline_power = request_current_baseline_power(rt)?;
        let (network_raw_power, _) = request_current_network_power(rt)?;

        struct ValidDeal {
            proposal: DealProposal,
            serialized_proposal: RawBytes,
            cid: Cid,
        }
        // Deals that passed validation.
        let mut valid_deals: Vec<ValidDeal> = Vec::with_capacity(params.deals.len());
        // CIDs of valid proposals.
        let mut proposal_cid_lookup = BTreeSet::new();
        let mut total_client_lockup: BTreeMap<ActorID, TokenAmount> = BTreeMap::new();
        // Client datacap balance remaining after allocations for deals processed so far.
        let mut client_datacap_remaining: BTreeMap<ActorID, TokenAmount> = BTreeMap::new();
        // Verified allocation requests to make for each client, paired with the proposal CID.
        let mut client_alloc_reqs: BTreeMap<ActorID, Vec<(Cid, AllocationRequest)>> =
            BTreeMap::new();
        let mut total_provider_lockup = TokenAmount::zero();

        let mut valid_input_bf = BitField::default();
        let curr_epoch = rt.curr_epoch();

        let state: State = rt.state()?;

        for (di, mut deal) in params.deals.into_iter().enumerate() {
            if let Err(e) = validate_deal(rt, &deal, &network_raw_power, &baseline_power) {
                info!("invalid deal {}: {}", di, e);
                continue;
            }

            if deal.proposal.provider != Address::new_id(provider_id)
                && deal.proposal.provider != provider_raw
            {
                info!(
                    "invalid deal {}: cannot publish deals from multiple providers in one batch",
                    di
                );
                continue;
            }
            let client_id = match rt.resolve_address(&deal.proposal.client) {
                Some(client) => client,
                _ => {
                    info!(
                        "invalid deal {}: failed to resolve proposal.client address {} for deal",
                        di, deal.proposal.client
                    );
                    continue;
                }
            };

            // drop deals with insufficient lock up to cover costs
            let mut client_lockup =
                total_client_lockup.get(&client_id).cloned().unwrap_or_default();
            client_lockup += deal.proposal.client_balance_requirement();

            let client_balance_ok =
                state.balance_covered(rt.store(), Address::new_id(client_id), &client_lockup)?;

            if !client_balance_ok {
                info!("invalid deal: {}: insufficient client funds to cover proposal cost", di);
                continue;
            }

            let mut provider_lockup = total_provider_lockup.clone();
            provider_lockup += &deal.proposal.provider_collateral;
            let provider_balance_ok = state.balance_covered(
                rt.store(),
                Address::new_id(provider_id),
                &provider_lockup,
            )?;

            if !provider_balance_ok {
                info!("invalid deal: {}: insufficient provider funds to cover proposal cost", di);
                continue;
            }

            // drop duplicate deals
            // Normalise provider and client addresses in the proposal stored on chain.
            // Must happen after signature verification and before taking cid.
            deal.proposal.provider = Address::new_id(provider_id);
            deal.proposal.client = Address::new_id(client_id);
<<<<<<< HEAD
            let pcid = rt_deal_cid(rt, &deal.proposal)
                .with_context_code(ExitCode::USR_ILLEGAL_ARGUMENT, || {
                    format!("failed take CID of proposal {}", di)
                })?;
=======
            let serialized_proposal = serialize(&deal.proposal, "normalized deal proposal")
                .context_code(ExitCode::USR_SERIALIZATION, "failed to serialize")?;
            let pcid = rt_serialized_deal_cid(rt, &serialized_proposal).map_err(
                |e| actor_error!(illegal_argument; "failed to take cid of proposal {}: {}", di, e),
            )?;
>>>>>>> fe802af8

            // check proposalCids for duplication within message batch
            // check state PendingProposals for duplication across messages
            let duplicate_in_state = state.has_pending_deal(rt.store(), pcid)?;

            let duplicate_in_message = proposal_cid_lookup.contains(&pcid);
            if duplicate_in_state || duplicate_in_message {
                info!("invalid deal {}: cannot publish duplicate deal proposal", di);
                continue;
            }

            // Fetch each client's datacap balance and calculate the amount of datacap required for
            // each client's verified deals.
            // Drop any verified deals for which the client has insufficient datacap.
            if deal.proposal.verified_deal {
                let remaining_datacap = match client_datacap_remaining.get(&client_id).cloned() {
                    None => balance_of(rt, &Address::new_id(client_id))
                        .with_context_code(ExitCode::USR_NOT_FOUND, || {
                            format!("failed to get datacap balance for client {}", client_id)
                        })?,
                    Some(client_data) => client_data,
                };
                let piece_datacap_required =
                    TokenAmount::from_whole(deal.proposal.piece_size.0 as i64);
                if remaining_datacap < piece_datacap_required {
                    continue; // Drop the deal
                }
                client_datacap_remaining
                    .insert(client_id, remaining_datacap - piece_datacap_required);
                client_alloc_reqs
                    .entry(client_id)
                    .or_default()
                    .push((pcid, alloc_request_for_deal(&deal, rt.policy(), curr_epoch)));
            }

            total_provider_lockup = provider_lockup;
            total_client_lockup.insert(client_id, client_lockup);
            proposal_cid_lookup.insert(pcid);
<<<<<<< HEAD
            valid_deals.push(ValidDeal { proposal: deal.proposal, cid: pcid });
=======
            valid_deals.push(ValidDeal {
                proposal: deal.proposal,
                serialized_proposal,
                cid: pcid,
                allocation: allocation_id,
            });
>>>>>>> fe802af8
            valid_input_bf.set(di as u64)
        }

        // Make datacap allocation requests by transferring datacap tokens, once per client.
        // Record the allocation ID for each deal proposal CID.
        let mut deal_allocation_ids: BTreeMap<Cid, AllocationID> = BTreeMap::new();
        for (client_id, cids_and_reqs) in client_alloc_reqs.iter() {
            let reqs: Vec<AllocationRequest> =
                cids_and_reqs.iter().map(|(_, req)| req.clone()).collect();
            let params = datacap_transfer_request(&Address::new_id(*client_id), reqs)?;
            // A datacap transfer is all-or-nothing.
            // We expect it to succeed because we checked the client's balance earlier.
            let alloc_ids = transfer_from(rt, params)
                .with_context_code(ExitCode::USR_ILLEGAL_STATE, || {
                    format!("failed to transfer datacap from client {}", *client_id)
                })?;
            if alloc_ids.len() != cids_and_reqs.len() {
                return Err(
                    actor_error!(illegal_state; "datacap transfer returned {} allocation IDs for {} requests",
                        alloc_ids.len(), cids_and_reqs.len()),
                );
            }
            for ((cid, _), alloc_id) in cids_and_reqs.iter().zip(alloc_ids.iter()) {
                deal_allocation_ids.insert(*cid, *alloc_id);
            }
        }

        let valid_deal_count = valid_input_bf.len();
        if valid_deal_count != valid_deals.len() as u64 {
            return Err(actor_error!(
                illegal_state,
                "{} valid deals but valid_deal_count {}",
                valid_deals.len(),
                valid_deal_count
            ));
        }
        if valid_deal_count == 0 {
            return Err(actor_error!(illegal_argument, "All deal proposals invalid"));
        }

        let mut new_deal_ids = Vec::with_capacity(valid_deals.len());
        rt.transaction(|st: &mut State, rt| {
            let mut pending_deals: Vec<Cid> = vec![];
            let mut deal_proposals: Vec<(DealID, DealProposal)> = vec![];
            let mut deals_by_epoch: Vec<(ChainEpoch, DealID)> = vec![];
            let mut pending_deal_allocation_ids: Vec<(BytesKey, AllocationID)> = vec![];

            // All storage dealProposals will be added in an atomic transaction; this operation will be unrolled if any of them fails.
            // This should only fail on programmer error because all expected invalid conditions should be filtered in the first set of checks.
            for valid_deal in valid_deals.iter() {
                st.lock_client_and_provider_balances(rt.store(), &valid_deal.proposal)?;

                // Store the proposal CID in pending deals set.
                pending_deals.push(valid_deal.cid);

                // Allocate a deal ID and store the proposal in the proposals AMT.
                let deal_id = st.generate_storage_deal_id();
                deal_proposals.push((deal_id, valid_deal.proposal.clone()));

                // Store verified allocation (if any) in the pending allocation IDs map.
                // It will be removed when the deal is activated or expires.
                if let Some(alloc_id) = deal_allocation_ids.get(&valid_deal.cid) {
                    pending_deal_allocation_ids.push((deal_id_key(deal_id), *alloc_id));
                }

                // Randomize the first epoch for when the deal will be processed so an attacker isn't able to
                // schedule too many deals for the same tick.
                deals_by_epoch.push((
                    gen_rand_next_epoch(rt.policy(), valid_deal.proposal.start_epoch, deal_id),
                    deal_id,
                ));

                new_deal_ids.push(deal_id);
            }

            st.put_pending_deals(rt.store(), &pending_deals)?;
            st.put_deal_proposals(rt.store(), &deal_proposals)?;
            st.put_pending_deal_allocation_ids(rt.store(), &pending_deal_allocation_ids)?;
            st.put_deals_by_epoch(rt.store(), &deals_by_epoch)?;
            Ok(())
        })?;

        // notify clients ignoring any errors
        for (i, valid_deal) in valid_deals.iter().enumerate() {
            _ = rt.send(
                &valid_deal.proposal.client,
                MARKET_NOTIFY_DEAL_METHOD,
                IpldBlock::serialize_cbor(&MarketNotifyDealParams {
                    proposal: valid_deal.serialized_proposal.to_vec(),
                    deal_id: new_deal_ids[i],
                })?,
                TokenAmount::zero(),
            );
        }

        Ok(PublishStorageDealsReturn { ids: new_deal_ids, valid_deals: valid_input_bf })
    }

    /// Verify that a given set of storage deals is valid for a sector currently being PreCommitted
    /// and return UnsealedCID for the set of deals.
    fn verify_deals_for_activation(
        rt: &mut impl Runtime,
        params: VerifyDealsForActivationParams,
    ) -> Result<VerifyDealsForActivationReturn, ActorError> {
        rt.validate_immediate_caller_type(std::iter::once(&Type::Miner))?;
        let miner_addr = rt.message().caller();
        let curr_epoch = rt.curr_epoch();

        let st: State = rt.state()?;
        let proposals = st.get_proposal_array(rt.store())?;

        let mut sectors_data = Vec::with_capacity(params.sectors.len());
        for sector in params.sectors.iter() {
            let sector_size = sector
                .sector_type
                .sector_size()
                .map_err(|e| actor_error!(illegal_argument, "sector size unknown: {}", e))?;
            validate_and_return_deal_space(
                &proposals,
                &sector.deal_ids,
                &miner_addr,
                sector.sector_expiry,
                curr_epoch,
                Some(sector_size),
            )
            .context("failed to validate deal proposals for activation")?;

            let commd = if sector.deal_ids.is_empty() {
                None
            } else {
                Some(compute_data_commitment(rt, &proposals, sector.sector_type, &sector.deal_ids)?)
            };

            sectors_data.push(SectorDealData { commd });
        }

        Ok(VerifyDealsForActivationReturn { sectors: sectors_data })
    }
    /// Activate a set of deals, returning the combined deal space and extra info for verified deals.
    fn activate_deals(
        rt: &mut impl Runtime,
        params: ActivateDealsParams,
    ) -> Result<ActivateDealsResult, ActorError> {
        rt.validate_immediate_caller_type(std::iter::once(&Type::Miner))?;
        let miner_addr = rt.message().caller();
        let curr_epoch = rt.curr_epoch();

        let st: State = rt.state()?;
        let proposals = st.get_proposal_array(rt.store())?;

        let deal_spaces = {
            validate_and_return_deal_space(
                &proposals,
                &params.deal_ids,
                &miner_addr,
                params.sector_expiry,
                curr_epoch,
                None,
            )
            .context("failed to validate deal proposals for activation")?
        };

        // Update deal states
        let mut verified_infos = Vec::new();
        rt.transaction(|st: &mut State, rt| {
            let mut deal_states: Vec<(DealID, DealState)> = vec![];

            for deal_id in params.deal_ids {
                // This construction could be replaced with a single "update deal state"
                // state method, possibly batched over all deal ids at once.
                let s = st.find_deal_state(rt.store(), deal_id)?;

                if s.is_some() {
                    return Err(actor_error!(
                        illegal_argument,
                        "deal {} already activated",
                        deal_id
                    ));
                }

                let proposal = st
                    .find_proposal(rt.store(), deal_id)?
                    .ok_or_else(|| actor_error!(not_found, "no such deal_id: {}", deal_id))?;

                let propc = rt_deal_cid(rt, &proposal)?;

                // Confirm the deal is in the pending proposals queue.
                // It will be removed from this queue later, during cron.
                let has = st.has_pending_deal(rt.store(), propc)?;

                if !has {
                    return Err(actor_error!(
                        illegal_state,
                        "tried to activate deal that was not in the pending set ({})",
                        propc
                    ));
                }

                // Extract and remove any verified allocation ID for the pending deal.
                let allocation = st
                    .remove_pending_deal_allocation_id(rt.store(), &deal_id_key(deal_id))?
                    .unwrap_or((BytesKey(vec![]), NO_ALLOCATION_ID))
                    .1;

                if allocation != NO_ALLOCATION_ID {
                    verified_infos.push(VerifiedDealInfo {
                        client: proposal.client.id().unwrap(),
                        allocation_id: allocation,
                        data: proposal.piece_cid,
                        size: proposal.piece_size,
                    })
                }

                deal_states.push((
                    deal_id,
                    DealState {
                        sector_start_epoch: curr_epoch,
                        last_updated_epoch: EPOCH_UNDEFINED,
                        slash_epoch: EPOCH_UNDEFINED,
                        verified_claim: allocation,
                    },
                ));
            }

            st.put_deal_states(rt.store(), &deal_states)?;

            Ok(())
        })?;

        Ok(ActivateDealsResult { nonverified_deal_space: deal_spaces.deal_space, verified_infos })
    }

    /// Terminate a set of deals in response to their containing sector being terminated.
    /// Slash provider collateral, refund client collateral, and refund partial unpaid escrow
    /// amount to client.
    fn on_miner_sectors_terminate(
        rt: &mut impl Runtime,
        params: OnMinerSectorsTerminateParams,
    ) -> Result<(), ActorError> {
        rt.validate_immediate_caller_type(std::iter::once(&Type::Miner))?;
        let miner_addr = rt.message().caller();

        rt.transaction(|st: &mut State, rt| {
            let mut deal_states: Vec<(DealID, DealState)> = vec![];

            for id in params.deal_ids {
                let deal = st.find_proposal(rt.store(), id)?;

                // The deal may have expired and been deleted before the sector is terminated.
                // Nothing to do, but continue execution for the other deals.
                if deal.is_none() {
                    info!("couldn't find deal {}", id);
                    continue;
                }
                let deal = deal.unwrap();

                if deal.provider != miner_addr {
                    return Err(actor_error!(
                        illegal_state,
                        "caller {} is not the provider {} of deal {}",
                        miner_addr,
                        deal.provider,
                        id
                    ));
                }

                // do not slash expired deals
                if deal.end_epoch <= params.epoch {
                    info!("deal {} expired, not slashing", id);
                    continue;
                }

                let mut state: DealState = st
                    .find_deal_state(rt.store(), id)?
                    // A deal with a proposal but no state is not activated, but then it should not be
                    // part of a sector that is terminating.
                    .ok_or_else(|| actor_error!(illegal_argument, "no state for deal {}", id))?;

                // If a deal is already slashed, don't need to do anything
                if state.slash_epoch != EPOCH_UNDEFINED {
                    info!("deal {}, already slashed", id);
                    continue;
                }

                // mark the deal for slashing here. Actual releasing of locked funds for the client
                // and slashing of provider collateral happens in cron_tick.
                state.slash_epoch = params.epoch;

                deal_states.push((id, state));
            }

            st.put_deal_states(rt.store(), &deal_states)?;
            Ok(())
        })?;
        Ok(())
    }

    fn compute_data_commitment(
        rt: &mut impl Runtime,
        params: ComputeDataCommitmentParams,
    ) -> Result<ComputeDataCommitmentReturn, ActorError> {
        rt.validate_immediate_caller_type(std::iter::once(&Type::Miner))?;

        let st: State = rt.state()?;
        let proposals = st.get_proposal_array(rt.store())?;

        let mut commds = Vec::with_capacity(params.inputs.len());
        for comm_input in params.inputs.iter() {
            commds.push(compute_data_commitment(
                rt,
                &proposals,
                comm_input.sector_type,
                &comm_input.deal_ids,
            )?);
        }

        Ok(ComputeDataCommitmentReturn { commds })
    }

    fn cron_tick(rt: &mut impl Runtime) -> Result<(), ActorError> {
        rt.validate_immediate_caller_is(std::iter::once(&CRON_ACTOR_ADDR))?;

        let mut amount_slashed = TokenAmount::zero();
        let curr_epoch = rt.curr_epoch();

        rt.transaction(|st: &mut State, rt| {
            let last_cron = st.last_cron;
            let mut updates_needed: BTreeMap<ChainEpoch, Vec<DealID>> = BTreeMap::new();
            let mut rm_cron_id: Vec<ChainEpoch> = vec![];

            for i in (last_cron + 1)..=rt.curr_epoch() {
                let deal_ids = st.get_deals_for_epoch(rt.store(), i)?;

                for deal_id in deal_ids {
                    let deal = st.find_proposal(rt.store(), deal_id)?.ok_or_else(|| {
                        actor_error!(not_found, "proposal doesn't exist ({})", deal_id)
                    })?;

                    let dcid = rt_deal_cid(rt, &deal)?;

                    let state = st.find_deal_state(rt.store(), deal_id)?;

                    // deal has been published but not activated yet -> terminate it
                    // as it has timed out
                    if state.is_none() {
                        // Not yet appeared in proven sector; check for timeout.
                        if curr_epoch < deal.start_epoch {
                            return Err(actor_error!(
                                illegal_state,
                                "deal {} processed before start epoch {}",
                                deal_id,
                                deal.start_epoch
                            ));
                        }

                        let slashed = st.process_deal_init_timed_out(rt.store(), &deal)?;
                        if !slashed.is_zero() {
                            amount_slashed += slashed;
                        }

                        // Delete the proposal (but not state, which doesn't exist).
                        let deleted = st.remove_proposal(rt.store(), deal_id)?;

                        if deleted.is_none() {
                            return Err(actor_error!(
                                illegal_state,
                                format!(
                                    "failed to delete deal {} proposal {}: does not exist",
                                    deal_id, dcid
                                )
                            ));
                        }

                        // Delete pending deal CID
                        st.remove_pending_deal(rt.store(), dcid)?.ok_or_else(|| {
                            actor_error!(
                                illegal_state,
                                "failed to delete pending deals: does not exist"
                            )
                        })?;

                        // Delete pending deal allocation id (if present).
                        st.remove_pending_deal_allocation_id(rt.store(), &deal_id_key(deal_id))?;

                        continue;
                    }
                    let mut state = state.unwrap();

                    if state.last_updated_epoch == EPOCH_UNDEFINED {
                        st.remove_pending_deal(rt.store(), dcid)?.ok_or_else(|| {
                            actor_error!(
                                illegal_state,
                                "failed to delete pending proposal: does not exist"
                            )
                        })?;
                    }

                    let (slash_amount, next_epoch, remove_deal) = st.put_pending_deal_state(
                        rt.store(),
                        rt.policy(),
                        &state,
                        &deal,
                        curr_epoch,
                    )?;

                    if slash_amount.is_negative() {
                        return Err(actor_error!(
                            illegal_state,
                            format!(
                                "computed negative slash amount {} for deal {}",
                                slash_amount, deal_id
                            )
                        ));
                    }

                    if remove_deal {
                        if next_epoch != EPOCH_UNDEFINED {
                            return Err(actor_error!(
                                illegal_state,
                                format!(
                                    "removed deal {} should have no scheduled epoch (got {})",
                                    deal_id, next_epoch
                                )
                            ));
                        }

                        amount_slashed += slash_amount;

                        // Delete proposal and state simultaneously.
                        let deleted = st.remove_deal_state(rt.store(), deal_id)?;

                        if deleted.is_none() {
                            return Err(actor_error!(
                                illegal_state,
                                "failed to delete deal state: does not exist"
                            ));
                        }

                        let deleted = st.remove_proposal(rt.store(), deal_id)?;

                        if deleted.is_none() {
                            return Err(actor_error!(
                                illegal_state,
                                "failed to delete deal proposal: does not exist"
                            ));
                        }
                    } else {
                        if next_epoch <= rt.curr_epoch() {
                            return Err(actor_error!(
                                illegal_state,
                                "continuing deal {} next epoch {} should be in the future",
                                deal_id,
                                next_epoch
                            ));
                        }
                        if !slash_amount.is_zero() {
                            return Err(actor_error!(
                                illegal_state,
                                "continuing deal {} should not be slashed",
                                deal_id
                            ));
                        }

                        state.last_updated_epoch = curr_epoch;
                        st.put_deal_states(rt.store(), &[(deal_id, state)])?;

                        if let Some(ev) = updates_needed.get_mut(&next_epoch) {
                            ev.push(deal_id);
                        } else {
                            updates_needed.insert(next_epoch, vec![deal_id]);
                        }
                    }
                }
                rm_cron_id.push(i);
            }

            st.remove_deals_by_epoch(rt.store(), &rm_cron_id)?;

            // updates_needed is already sorted by epoch.
            st.put_batch_deals_by_epoch(rt.store(), &updates_needed)?;

            st.last_cron = rt.curr_epoch();

            Ok(())
        })?;

        if !amount_slashed.is_zero() {
            rt.send(&BURNT_FUNDS_ACTOR_ADDR, METHOD_SEND, None, amount_slashed)?;
        }
        Ok(())
    }

    /// Returns the data commitment and size of a deal proposal.
    /// This will be available after the deal is published (whether or not is is activated)
    /// and up until some undefined period after it is terminated.
    fn get_deal_data_commitment(
        rt: &mut impl Runtime,
        params: GetDealDataCommitmentParams,
    ) -> Result<GetDealDataCommitmentReturn, ActorError> {
        rt.validate_immediate_caller_accept_any()?;
        let found = rt.state::<State>()?.get_proposal(rt.store(), params.id)?;
        Ok(GetDealDataCommitmentReturn { data: found.piece_cid, size: found.piece_size })
    }

    /// Returns the client of a deal proposal.
    fn get_deal_client(
        rt: &mut impl Runtime,
        params: GetDealClientParams,
    ) -> Result<GetDealClientReturn, ActorError> {
        rt.validate_immediate_caller_accept_any()?;
        let found = rt.state::<State>()?.get_proposal(rt.store(), params.id)?;
        Ok(GetDealClientReturn { client: found.client.id().unwrap() })
    }

    /// Returns the provider of a deal proposal.
    fn get_deal_provider(
        rt: &mut impl Runtime,
        params: GetDealProviderParams,
    ) -> Result<GetDealProviderReturn, ActorError> {
        rt.validate_immediate_caller_accept_any()?;
        let found = rt.state::<State>()?.get_proposal(rt.store(), params.id)?;
        Ok(GetDealProviderReturn { provider: found.provider.id().unwrap() })
    }

    /// Returns the label of a deal proposal.
    fn get_deal_label(
        rt: &mut impl Runtime,
        params: GetDealLabelParams,
    ) -> Result<GetDealLabelReturn, ActorError> {
        rt.validate_immediate_caller_accept_any()?;
        let found = rt.state::<State>()?.get_proposal(rt.store(), params.id)?;
        Ok(GetDealLabelReturn { label: found.label })
    }

    /// Returns the start epoch and duration (in epochs) of a deal proposal.
    fn get_deal_term(
        rt: &mut impl Runtime,
        params: GetDealTermParams,
    ) -> Result<GetDealTermReturn, ActorError> {
        rt.validate_immediate_caller_accept_any()?;
        let found = rt.state::<State>()?.get_proposal(rt.store(), params.id)?;
        Ok(GetDealTermReturn { start: found.start_epoch, duration: found.duration() })
    }

    /// Returns the total price that will be paid from the client to the provider for this deal.
    fn get_deal_total_price(
        rt: &mut impl Runtime,
        params: GetDealTotalPriceParams,
    ) -> Result<GetDealTotalPriceReturn, ActorError> {
        rt.validate_immediate_caller_accept_any()?;
        let found = rt.state::<State>()?.get_proposal(rt.store(), params.id)?;
        Ok(GetDealTotalPriceReturn { total_price: found.total_storage_fee() })
    }

    /// Returns the client collateral requirement for a deal proposal.
    fn get_deal_client_collateral(
        rt: &mut impl Runtime,
        params: GetDealClientCollateralParams,
    ) -> Result<GetDealClientCollateralReturn, ActorError> {
        rt.validate_immediate_caller_accept_any()?;
        let found = rt.state::<State>()?.get_proposal(rt.store(), params.id)?;
        Ok(GetDealClientCollateralReturn { collateral: found.client_collateral })
    }

    /// Returns the provider collateral requirement for a deal proposal.
    fn get_deal_provider_collateral(
        rt: &mut impl Runtime,
        params: GetDealProviderCollateralParams,
    ) -> Result<GetDealProviderCollateralReturn, ActorError> {
        rt.validate_immediate_caller_accept_any()?;
        let found = rt.state::<State>()?.get_proposal(rt.store(), params.id)?;
        Ok(GetDealProviderCollateralReturn { collateral: found.provider_collateral })
    }

    /// Returns the verified flag for a deal proposal.
    /// Note that the source of truth for verified allocations and claims is
    /// the verified registry actor.
    fn get_deal_verified(
        rt: &mut impl Runtime,
        params: GetDealVerifiedParams,
    ) -> Result<GetDealVerifiedReturn, ActorError> {
        rt.validate_immediate_caller_accept_any()?;
        let found = rt.state::<State>()?.get_proposal(rt.store(), params.id)?;
        Ok(GetDealVerifiedReturn { verified: found.verified_deal })
    }

    /// Fetches activation state for a deal.
    /// This will be available from when the proposal is published until an undefined period after
    /// the deal finishes (either normally or by termination).
    /// Returns USR_NOT_FOUND if the deal doesn't exist (yet), or EX_DEAL_EXPIRED if the deal
    /// has been removed from state.
    fn get_deal_activation(
        rt: &mut impl Runtime,
        params: GetDealActivationParams,
    ) -> Result<GetDealActivationReturn, ActorError> {
        rt.validate_immediate_caller_accept_any()?;
        let st = rt.state::<State>()?;
        let found = st.find_deal_state(rt.store(), params.id)?;
        match found {
            Some(state) => Ok(GetDealActivationReturn {
                // If we have state, the deal has been activated.
                // It may also have completed normally, or been terminated,
                // but not yet been cleaned up.
                activated: state.sector_start_epoch,
                terminated: state.slash_epoch,
            }),
            None => {
                // State::get_proposal will fail with USR_NOT_FOUND in either case.
                let maybe_proposal = st.find_proposal(rt.store(), params.id)?;
                match maybe_proposal {
                    Some(_) => Ok(GetDealActivationReturn {
                        // The proposal has been published, but not activated.
                        activated: EPOCH_UNDEFINED,
                        terminated: EPOCH_UNDEFINED,
                    }),
                    None => {
                        if params.id < st.next_id {
                            // If the deal ID has been used, it must have been cleaned up.
                            Err(ActorError::unchecked(
                                EX_DEAL_EXPIRED,
                                format!("deal {} expired", params.id),
                            ))
                        } else {
                            // We can't distinguish between failing to activate, or having been
                            // cleaned up after completion/termination.
                            Err(ActorError::not_found(format!("no such deal {}", params.id)))
                        }
                    }
                }
            }
        }
    }
}

fn compute_data_commitment<BS: Blockstore>(
    rt: &impl Runtime,
    proposals: &DealArray<BS>,
    sector_type: RegisteredSealProof,
    deal_ids: &[DealID],
) -> Result<Cid, ActorError> {
    let mut pieces = Vec::with_capacity(deal_ids.len());

    for deal_id in deal_ids {
        let deal = proposals
            .get(*deal_id)
            .map_err(|e| {
                e.downcast_default(
                    ExitCode::USR_ILLEGAL_STATE,
                    format!("failed to get deal_id ({})", deal_id),
                )
            })?
            .ok_or_else(|| actor_error!(not_found, "proposal doesn't exist ({})", deal_id))?;

        pieces.push(PieceInfo { cid: deal.piece_cid, size: deal.piece_size });
    }
    rt.compute_unsealed_sector_cid(sector_type, &pieces).map_err(|e| {
        e.downcast_default(ExitCode::USR_ILLEGAL_ARGUMENT, "failed to compute unsealed sector CID")
    })
}

pub fn validate_and_return_deal_space<BS: Blockstore>(
    proposals: &DealArray<BS>,
    deal_ids: &[DealID],
    miner_addr: &Address,
    sector_expiry: ChainEpoch,
    sector_activation: ChainEpoch,
    sector_size: Option<SectorSize>,
) -> Result<DealSpaces, ActorError> {
    let mut seen_deal_ids = BTreeSet::new();
    let mut deal_space = BigInt::zero();
    let mut verified_deal_space = BigInt::zero();

    for deal_id in deal_ids {
        if !seen_deal_ids.insert(deal_id) {
            return Err(actor_error!(
                illegal_argument,
                "deal id {} present multiple times",
                deal_id
            ));
        }

        let proposal = proposals
            .get(*deal_id)
            .context_code(ExitCode::USR_ILLEGAL_STATE, "failed to load deal")?
            .ok_or_else(|| actor_error!(not_found, "no such deal {}", deal_id))?;

        validate_deal_can_activate(proposal, miner_addr, sector_expiry, sector_activation)
            .with_context(|| format!("cannot activate deal {}", deal_id))?;

        if proposal.verified_deal {
            verified_deal_space += proposal.piece_size.0;
        } else {
            deal_space += proposal.piece_size.0;
        }
    }
    if let Some(sector_size) = sector_size {
        let total_deal_space = deal_space.clone() + verified_deal_space.clone();
        if total_deal_space > BigInt::from(sector_size as u64) {
            return Err(actor_error!(
                illegal_argument,
                "deals too large to fit in sector {} > {}",
                total_deal_space,
                sector_size
            ));
        }
    }

    Ok(DealSpaces { deal_space, verified_deal_space })
}

fn alloc_request_for_deal(
    // Deal proposal must have ID addresses
    deal: &ClientDealProposal,
    policy: &Policy,
    curr_epoch: ChainEpoch,
) -> ext::verifreg::AllocationRequest {
    let alloc_term_min = deal.proposal.end_epoch - deal.proposal.start_epoch;
    let alloc_term_max = min(
        alloc_term_min + policy.market_default_allocation_term_buffer,
        policy.maximum_verified_allocation_term,
    );
    let alloc_expiration =
        min(deal.proposal.start_epoch, curr_epoch + policy.maximum_verified_allocation_expiration);
    ext::verifreg::AllocationRequest {
        provider: deal.proposal.provider.id().unwrap(),
        data: deal.proposal.piece_cid,
        size: deal.proposal.piece_size,
        term_min: alloc_term_min,
        term_max: alloc_term_max,
        expiration: alloc_expiration,
    }
}

// Builds TransferFromParams for a transfer of datacap for specified allocations.
fn datacap_transfer_request(
    client: &Address,
    alloc_reqs: Vec<AllocationRequest>,
) -> Result<TransferFromParams, ActorError> {
    let datacap_required: u64 = alloc_reqs.iter().map(|it| it.size.0).sum();
    Ok(TransferFromParams {
        from: *client,
        to: VERIFIED_REGISTRY_ACTOR_ADDR,
        amount: TokenAmount::from_whole(datacap_required),
        operator_data: serialize(
            &ext::verifreg::AllocationRequests { allocations: alloc_reqs, extensions: vec![] },
            "allocation requests",
        )?,
    })
}

// Invokes transfer_from on the data cap token actor.
fn transfer_from(
    rt: &mut impl Runtime,
    params: TransferFromParams,
) -> Result<Vec<AllocationID>, ActorError> {
    let ret = rt
        .send(
            &DATACAP_TOKEN_ACTOR_ADDR,
            ext::datacap::TRANSFER_FROM_METHOD as u64,
            IpldBlock::serialize_cbor(&params)?,
            TokenAmount::zero(),
        )
        .context(format!("failed to send transfer to datacap {:?}", params))?;
    let ret: TransferFromReturn = ret
        .with_context_code(ExitCode::USR_ASSERTION_FAILED, || "return expected".to_string())?
        .deserialize()?;
    let allocs: ext::verifreg::AllocationsResponse =
        deserialize(&ret.recipient_data, "allocations response")?;
    Ok(allocs.new_allocations)
}

// Invokes BalanceOf on the data cap token actor.
fn balance_of(rt: &mut impl Runtime, owner: &Address) -> Result<TokenAmount, ActorError> {
    let params = IpldBlock::serialize_cbor(owner)?;
    let ret = rt
        .send(
            &DATACAP_TOKEN_ACTOR_ADDR,
            ext::datacap::BALANCE_OF_METHOD as u64,
            params,
            TokenAmount::zero(),
        )
        .context(format!("failed to query datacap balance of {}", owner))?;
    let ret: BalanceReturn = ret
        .with_context_code(ExitCode::USR_ASSERTION_FAILED, || "return expected".to_string())?
        .deserialize()?;
    Ok(ret)
}

pub fn gen_rand_next_epoch(
    policy: &Policy,
    start_epoch: ChainEpoch,
    deal_id: DealID,
) -> ChainEpoch {
    let offset = deal_id as i64 % policy.deal_updates_interval;
    let q = QuantSpec { unit: policy.deal_updates_interval, offset: 0 };
    let prev_day = q.quantize_down(start_epoch);
    if prev_day + offset >= start_epoch {
        return prev_day + offset;
    }
    let next_day = q.quantize_up(start_epoch);
    next_day + offset
}

////////////////////////////////////////////////////////////////////////////////
// Checks
////////////////////////////////////////////////////////////////////////////////
fn validate_deal_can_activate(
    proposal: &DealProposal,
    miner_addr: &Address,
    sector_expiration: ChainEpoch,
    curr_epoch: ChainEpoch,
) -> Result<(), ActorError> {
    if &proposal.provider != miner_addr {
        return Err(actor_error!(
            forbidden,
            "proposal has provider {}, must be {}",
            proposal.provider,
            miner_addr
        ));
    };

    if curr_epoch > proposal.start_epoch {
        return Err(actor_error!(
            illegal_argument,
            "proposal start epoch {} has already elapsed at {}",
            proposal.start_epoch,
            curr_epoch
        ));
    };

    if proposal.end_epoch > sector_expiration {
        return Err(actor_error!(
            illegal_argument,
            "proposal expiration {} exceeds sector expiration {}",
            proposal.end_epoch,
            sector_expiration
        ));
    };

    Ok(())
}

fn validate_deal(
    rt: &impl Runtime,
    deal: &ClientDealProposal,
    network_raw_power: &StoragePower,
    baseline_power: &StoragePower,
) -> Result<(), ActorError> {
    deal_proposal_is_internally_valid(rt, deal)?;

    let proposal = &deal.proposal;

    if proposal.label.len() > detail::DEAL_MAX_LABEL_SIZE {
        return Err(actor_error!(
            illegal_argument,
            "deal label can be at most {} bytes, is {}",
            detail::DEAL_MAX_LABEL_SIZE,
            proposal.label.len()
        ));
    }

    proposal
        .piece_size
        .validate()
        .map_err(|e| actor_error!(illegal_argument, "proposal piece size is invalid: {}", e))?;

    // * we are skipping the check for if Cid is defined, but this shouldn't be possible

    if !is_piece_cid(&proposal.piece_cid) {
        return Err(actor_error!(illegal_argument, "proposal PieceCID undefined"));
    }

    if proposal.end_epoch <= proposal.start_epoch {
        return Err(actor_error!(illegal_argument, "proposal end before proposal start"));
    }

    if rt.curr_epoch() > proposal.start_epoch {
        return Err(actor_error!(illegal_argument, "Deal start epoch has already elapsed."));
    };

    let (min_dur, max_dur) = deal_duration_bounds(proposal.piece_size);
    if proposal.duration() < min_dur || proposal.duration() > max_dur {
        return Err(actor_error!(illegal_argument, "Deal duration out of bounds."));
    };

    let (min_price, max_price) =
        deal_price_per_epoch_bounds(proposal.piece_size, proposal.duration());
    if proposal.storage_price_per_epoch < min_price || &proposal.storage_price_per_epoch > max_price
    {
        return Err(actor_error!(illegal_argument, "Storage price out of bounds."));
    };

    let (min_provider_collateral, max_provider_collateral) = deal_provider_collateral_bounds(
        rt.policy(),
        proposal.piece_size,
        network_raw_power,
        baseline_power,
        &rt.total_fil_circ_supply(),
    );
    if proposal.provider_collateral < min_provider_collateral
        || proposal.provider_collateral > max_provider_collateral
    {
        return Err(actor_error!(illegal_argument, "Provider collateral out of bounds."));
    };

    let (min_client_collateral, max_client_collateral) =
        deal_client_collateral_bounds(proposal.piece_size, proposal.duration());
    if proposal.client_collateral < min_client_collateral
        || proposal.client_collateral > max_client_collateral
    {
        return Err(actor_error!(illegal_argument, "Client collateral out of bounds."));
    };

    Ok(())
}

fn deal_proposal_is_internally_valid(
    rt: &impl Runtime,
    proposal: &ClientDealProposal,
) -> Result<(), ActorError> {
    let signature_bytes = proposal.client_signature.bytes.clone();
    // Generate unsigned bytes
    let proposal_bytes = serialize(&proposal.proposal, "deal proposal")?;

    rt.send(
        &proposal.proposal.client,
        ext::account::AUTHENTICATE_MESSAGE_METHOD,
        IpldBlock::serialize_cbor(&ext::account::AuthenticateMessageParams {
            signature: signature_bytes,
            message: proposal_bytes.to_vec(),
        })?,
        TokenAmount::zero(),
    )
    .map_err(|e| e.wrap("proposal authentication failed"))?;
    Ok(())
}

pub const DAG_CBOR: u64 = 0x71; // TODO is there a better place to get this?

/// Compute a deal CID using the runtime.
pub(crate) fn rt_deal_cid(rt: &impl Runtime, proposal: &DealProposal) -> Result<Cid, ActorError> {
    let data = serialize(proposal, "deal proposal")?;
    rt_serialized_deal_cid(rt, data.bytes())
}

/// Compute a deal CID from serialized proposal using the runtime
pub(crate) fn rt_serialized_deal_cid(rt: &impl Runtime, data: &[u8]) -> Result<Cid, ActorError> {
    const DIGEST_SIZE: u32 = 32;
    let hash = MultihashGeneric::wrap(Code::Blake2b256.into(), &rt.hash_blake2b(data))
        .map_err(|e| actor_error!(illegal_argument; "failed to take cid of proposal {}", e))?;
    debug_assert_eq!(u32::from(hash.size()), DIGEST_SIZE, "expected 32byte digest");
    Ok(Cid::new_v1(DAG_CBOR, hash))
}

/// Compute a deal CID directly.
pub(crate) fn deal_cid(proposal: &DealProposal) -> Result<Cid, ActorError> {
    const DIGEST_SIZE: u32 = 32;
    let data = serialize(proposal, "deal proposal")?;
    let hash = Code::Blake2b256.digest(data.bytes());
    debug_assert_eq!(u32::from(hash.size()), DIGEST_SIZE, "expected 32byte digest");
    Ok(Cid::new_v1(DAG_CBOR, hash))
}

fn request_miner_control_addrs(
    rt: &mut impl Runtime,
    miner_id: ActorID,
) -> Result<(Address, Address, Vec<Address>), ActorError> {
    let addrs: ext::miner::GetControlAddressesReturnParams = deserialize_block(rt.send(
        &Address::new_id(miner_id),
        ext::miner::CONTROL_ADDRESSES_METHOD,
        None,
        TokenAmount::zero(),
    )?)?;

    Ok((addrs.owner, addrs.worker, addrs.control_addresses))
}

/// Resolves a provider or client address to the canonical form against which a balance should be held, and
/// the designated recipient address of withdrawals (which is the same, for simple account parties).
fn escrow_address(
    rt: &mut impl Runtime,
    addr: &Address,
) -> Result<(Address, Address, Vec<Address>), ActorError> {
    // Resolve the provided address to the canonical form against which the balance is held.
    let nominal = rt
        .resolve_address(addr)
        .ok_or_else(|| actor_error!(illegal_argument, "failed to resolve address {}", addr))?;

    let code_id = rt
        .get_actor_code_cid(&nominal)
        .ok_or_else(|| actor_error!(illegal_argument, "no code for address {}", nominal))?;

    let nominal_addr = Address::new_id(nominal);

    if rt.resolve_builtin_actor_type(&code_id) == Some(Type::Miner) {
        // Storage miner actor entry; implied funds recipient is the associated owner address.
        let (owner_addr, worker_addr, _) = request_miner_control_addrs(rt, nominal)?;
        return Ok((nominal_addr, owner_addr, vec![owner_addr, worker_addr]));
    }

    Ok((nominal_addr, nominal_addr, vec![nominal_addr]))
}

/// Requests the current epoch target block reward from the reward actor.
fn request_current_baseline_power(rt: &mut impl Runtime) -> Result<StoragePower, ActorError> {
    let ret: ThisEpochRewardReturn = deserialize_block(rt.send(
        &REWARD_ACTOR_ADDR,
        ext::reward::THIS_EPOCH_REWARD_METHOD,
        None,
        TokenAmount::zero(),
    )?)?;
    Ok(ret.this_epoch_baseline_power)
}

/// Requests the current network total power and pledge from the power actor.
/// Returns a tuple of (raw_power, qa_power).
fn request_current_network_power(
    rt: &mut impl Runtime,
) -> Result<(StoragePower, StoragePower), ActorError> {
    let ret: ext::power::CurrentTotalPowerReturnParams = deserialize_block(rt.send(
        &STORAGE_POWER_ACTOR_ADDR,
        ext::power::CURRENT_TOTAL_POWER_METHOD,
        None,
        TokenAmount::zero(),
    )?)?;
    Ok((ret.raw_byte_power, ret.quality_adj_power))
}

pub fn deal_id_key(k: DealID) -> BytesKey {
    let bz = k.encode_var_vec();
    bz.into()
}

impl ActorCode for Actor {
    type Methods = Method;
    actor_dispatch! {
        Constructor => constructor,
        AddBalance => add_balance,
        AddBalanceExported => add_balance,
        WithdrawBalance => withdraw_balance,
        WithdrawBalanceExported => withdraw_balance,
        PublishStorageDeals => publish_storage_deals,
        PublishStorageDealsExported => publish_storage_deals,
        VerifyDealsForActivation => verify_deals_for_activation,
        ActivateDeals => activate_deals,
        OnMinerSectorsTerminate => on_miner_sectors_terminate,
        ComputeDataCommitment => compute_data_commitment,
        CronTick => cron_tick,
        GetBalanceExported => get_balance,
        GetDealDataCommitmentExported => get_deal_data_commitment,
        GetDealClientExported => get_deal_client,
        GetDealProviderExported => get_deal_provider,
        GetDealLabelExported => get_deal_label,
        GetDealTermExported => get_deal_term,
        GetDealTotalPriceExported => get_deal_total_price,
        GetDealClientCollateralExported => get_deal_client_collateral,
        GetDealProviderCollateralExported => get_deal_provider_collateral,
        GetDealVerifiedExported => get_deal_verified,
        GetDealActivationExported => get_deal_activation,
    }
}<|MERGE_RESOLUTION|>--- conflicted
+++ resolved
@@ -6,12 +6,8 @@
 
 use cid::multihash::{Code, MultihashDigest, MultihashGeneric};
 use cid::Cid;
-<<<<<<< HEAD
+use fil_actors_runtime::{restrict_internal_api, FIRST_ACTOR_SPECIFIC_EXIT_CODE};
 use frc46_token::token::types::{BalanceReturn, TransferFromParams, TransferFromReturn};
-=======
-use fil_actors_runtime::{restrict_internal_api, FIRST_ACTOR_SPECIFIC_EXIT_CODE};
-use frc46_token::token::types::{TransferFromParams, TransferFromReturn};
->>>>>>> fe802af8
 use fvm_ipld_bitfield::BitField;
 use fvm_ipld_blockstore::Blockstore;
 use fvm_ipld_hamt::BytesKey;
@@ -314,18 +310,12 @@
             // Must happen after signature verification and before taking cid.
             deal.proposal.provider = Address::new_id(provider_id);
             deal.proposal.client = Address::new_id(client_id);
-<<<<<<< HEAD
-            let pcid = rt_deal_cid(rt, &deal.proposal)
-                .with_context_code(ExitCode::USR_ILLEGAL_ARGUMENT, || {
-                    format!("failed take CID of proposal {}", di)
-                })?;
-=======
+
             let serialized_proposal = serialize(&deal.proposal, "normalized deal proposal")
                 .context_code(ExitCode::USR_SERIALIZATION, "failed to serialize")?;
             let pcid = rt_serialized_deal_cid(rt, &serialized_proposal).map_err(
                 |e| actor_error!(illegal_argument; "failed to take cid of proposal {}: {}", di, e),
             )?;
->>>>>>> fe802af8
 
             // check proposalCids for duplication within message batch
             // check state PendingProposals for duplication across messages
@@ -364,16 +354,7 @@
             total_provider_lockup = provider_lockup;
             total_client_lockup.insert(client_id, client_lockup);
             proposal_cid_lookup.insert(pcid);
-<<<<<<< HEAD
-            valid_deals.push(ValidDeal { proposal: deal.proposal, cid: pcid });
-=======
-            valid_deals.push(ValidDeal {
-                proposal: deal.proposal,
-                serialized_proposal,
-                cid: pcid,
-                allocation: allocation_id,
-            });
->>>>>>> fe802af8
+            valid_deals.push(ValidDeal { proposal: deal.proposal, serialized_proposal, cid: pcid });
             valid_input_bf.set(di as u64)
         }
 
