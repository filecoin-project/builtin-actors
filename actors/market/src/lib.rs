// Copyright 2019-2022 ChainSafe Systems
// SPDX-License-Identifier: Apache-2.0, MIT

use cid::multihash::{Code, MultihashGeneric};
use cid::Cid;
use std::collections::{BTreeMap, BTreeSet};

use fvm_ipld_bitfield::BitField;
use fvm_ipld_blockstore::Blockstore;
use fvm_ipld_encoding::{Cbor, RawBytes};
use fvm_shared::address::Address;
use fvm_shared::bigint::BigInt;
use fvm_shared::clock::{ChainEpoch, QuantSpec, EPOCH_UNDEFINED};
use fvm_shared::deal::DealID;
use fvm_shared::econ::TokenAmount;
use fvm_shared::error::ExitCode;
use fvm_shared::piece::PieceInfo;
use fvm_shared::reward::ThisEpochRewardReturn;
use fvm_shared::sector::{RegisteredSealProof, SectorSize, StoragePower};
use fvm_shared::{ActorID, MethodNum, METHOD_CONSTRUCTOR, METHOD_SEND};
use log::info;
use num_derive::FromPrimitive;
use num_traits::{FromPrimitive, Signed, Zero};

use fil_actors_runtime::cbor::serialize_vec;
use fil_actors_runtime::runtime::builtins::Type;
use fil_actors_runtime::runtime::{ActorCode, Policy, Runtime};
use fil_actors_runtime::{
    actor_error, cbor, ActorDowncast, ActorError, BURNT_FUNDS_ACTOR_ADDR, CALLER_TYPES_SIGNABLE,
    CRON_ACTOR_ADDR, REWARD_ACTOR_ADDR, STORAGE_POWER_ACTOR_ADDR, SYSTEM_ACTOR_ADDR,
    VERIFIED_REGISTRY_ACTOR_ADDR,
};

use crate::ext::verifreg::UseBytesParams;

pub use self::deal::*;
use self::policy::*;
pub use self::state::*;
pub use self::types::*;

// exports for testing
pub mod balance_table;
#[doc(hidden)]
pub mod ext;
pub mod policy;
pub mod testing;

mod deal;
mod state;
mod types;

#[cfg(feature = "fil-actor")]
fil_actors_runtime::wasm_trampoline!(Actor);

fn request_miner_control_addrs<BS, RT>(
    rt: &mut RT,
    miner_id: ActorID,
) -> Result<(Address, Address, Vec<Address>), ActorError>
where
    BS: Blockstore,
    RT: Runtime<BS>,
{
    let ret = rt.send(
        Address::new_id(miner_id),
        ext::miner::CONTROL_ADDRESSES_METHOD,
        RawBytes::default(),
        TokenAmount::zero(),
    )?;
    let addrs: ext::miner::GetControlAddressesReturnParams = ret.deserialize()?;

    Ok((addrs.owner, addrs.worker, addrs.control_addresses))
}

// * Updated to specs-actors commit: e195950ba98adb8ce362030356bf4a3809b7ec77 (v2.3.2)

/// Market actor methods available
#[derive(FromPrimitive)]
#[repr(u64)]
pub enum Method {
    Constructor = METHOD_CONSTRUCTOR,
    AddBalance = 2,
    WithdrawBalance = 3,
    PublishStorageDeals = 4,
    VerifyDealsForActivation = 5,
    ActivateDeals = 6,
    OnMinerSectorsTerminate = 7,
    ComputeDataCommitment = 8,
    CronTick = 9,
}

/// Market Actor
pub struct Actor;

impl Actor {
    pub fn constructor<BS, RT>(rt: &mut RT) -> Result<(), ActorError>
    where
        BS: Blockstore,
        RT: Runtime<BS>,
    {
        rt.validate_immediate_caller_is(std::iter::once(&*SYSTEM_ACTOR_ADDR))?;

        let st = State::new(rt.store()).map_err(|e| {
            e.downcast_default(ExitCode::USR_ILLEGAL_STATE, "Failed to create market state")
        })?;
        rt.create(&st)?;
        Ok(())
    }

    /// Deposits the received value into the balance held in escrow.
    fn add_balance<BS, RT>(rt: &mut RT, provider_or_client: Address) -> Result<(), ActorError>
    where
        BS: Blockstore,
        RT: Runtime<BS>,
    {
        let msg_value = rt.message().value_received();

        if msg_value <= TokenAmount::from(0) {
            return Err(actor_error!(
                illegal_argument,
                "balance to add must be greater than zero was: {}",
                msg_value
            ));
        }

        // only signing parties can add balance for client AND provider.
        rt.validate_immediate_caller_type(CALLER_TYPES_SIGNABLE.iter())?;

        let (nominal, _, _) = escrow_address(rt, &provider_or_client)?;

        rt.transaction(|st: &mut State, rt| {
            let mut msm = st.mutator(rt.store());
            msm.with_escrow_table(Permission::Write)
                .with_locked_table(Permission::Write)
                .build()
                .map_err(|e| {
                    e.downcast_default(ExitCode::USR_ILLEGAL_STATE, "failed to load state")
                })?;

            msm.escrow_table.as_mut().unwrap().add(&nominal, &msg_value).map_err(|e| {
                e.downcast_default(
                    ExitCode::USR_ILLEGAL_STATE,
                    "failed to add balance to escrow table",
                )
            })?;

            msm.commit_state().map_err(|e| {
                e.downcast_default(ExitCode::USR_ILLEGAL_STATE, "failed to flush state")
            })?;

            Ok(())
        })?;

        Ok(())
    }

    /// Attempt to withdraw the specified amount from the balance held in escrow.
    /// If less than the specified amount is available, yields the entire available balance.
    fn withdraw_balance<BS, RT>(
        rt: &mut RT,
        params: WithdrawBalanceParams,
    ) -> Result<WithdrawBalanceReturn, ActorError>
    where
        BS: Blockstore,
        RT: Runtime<BS>,
    {
        if params.amount < TokenAmount::from(0) {
            return Err(actor_error!(illegal_argument, "negative amount: {}", params.amount));
        }

        let (nominal, recipient, approved) = escrow_address(rt, &params.provider_or_client)?;
        // for providers -> only corresponding owner or worker can withdraw
        // for clients -> only the client i.e the recipient can withdraw
        rt.validate_immediate_caller_is(&approved)?;

        let amount_extracted = rt.transaction(|st: &mut State, rt| {
            let mut msm = st.mutator(rt.store());
            msm.with_escrow_table(Permission::Write)
                .with_locked_table(Permission::Write)
                .build()
                .map_err(|e| {
                    e.downcast_default(ExitCode::USR_ILLEGAL_STATE, "failed to load state")
                })?;

            // The withdrawable amount might be slightly less than nominal
            // depending on whether or not all relevant entries have been processed
            // by cron
            let min_balance = msm.locked_table.as_ref().unwrap().get(&nominal).map_err(|e| {
                e.downcast_default(ExitCode::USR_ILLEGAL_STATE, "failed to get locked balance")
            })?;

            let ex = msm
                .escrow_table
                .as_mut()
                .unwrap()
                .subtract_with_minimum(&nominal, &params.amount, &min_balance)
                .map_err(|e| {
                    e.downcast_default(
                        ExitCode::USR_ILLEGAL_STATE,
                        "failed to subtract from escrow table",
                    )
                })?;

            msm.commit_state().map_err(|e| {
                e.downcast_default(ExitCode::USR_ILLEGAL_STATE, "failed to flush state")
            })?;

            Ok(ex)
        })?;

        rt.send(recipient, METHOD_SEND, RawBytes::default(), amount_extracted.clone())?;

        Ok(WithdrawBalanceReturn { amount_withdrawn: amount_extracted })
    }

    /// Publish a new set of storage deals (not yet included in a sector).
    fn publish_storage_deals<BS, RT>(
        rt: &mut RT,
        params: PublishStorageDealsParams,
    ) -> Result<PublishStorageDealsReturn, ActorError>
    where
        BS: Blockstore,
        RT: Runtime<BS>,
    {
        // Deal message must have a From field identical to the provider of all the deals.
        // This allows us to retain and verify only the client's signature in each deal proposal itself.
        rt.validate_immediate_caller_type(CALLER_TYPES_SIGNABLE.iter())?;
        if params.deals.is_empty() {
            return Err(actor_error!(illegal_argument, "Empty deals parameter"));
        }

        // All deals should have the same provider so get worker once
        let provider_raw = params.deals[0].proposal.provider;
        let provider_id = rt.resolve_address(&provider_raw).ok_or_else(|| {
            actor_error!(not_found, "failed to resolve provider address {}", provider_raw)
        })?;

        let code_id = rt
            .get_actor_code_cid(&provider_id)
            .ok_or_else(|| actor_error!(not_found, "no code ID for address {}", provider_id))?;

        if rt.resolve_builtin_actor_type(&code_id) != Some(Type::Miner) {
            return Err(actor_error!(
                illegal_argument,
                "deal provider is not a storage miner actor"
            ));
        }

        let (_, worker, controllers) = request_miner_control_addrs(rt, provider_id)?;
        let caller = rt.message().caller();
        let mut caller_ok = caller == worker;
        for controller in controllers.iter() {
            if caller_ok {
                break;
            }
            caller_ok = caller == *controller;
        }
        if !caller_ok {
            return Err(actor_error!(
                forbidden,
                "caller {} is not worker or control address of provider {}",
                caller,
                provider_id
            ));
        }

        let baseline_power = request_current_baseline_power(rt)?;
        let (network_raw_power, _) = request_current_network_power(rt)?;

        // Drop invalid deals
        let mut proposal_cid_lookup = BTreeSet::new();
        let mut valid_proposal_cids = Vec::new();
        let mut valid_deals = Vec::with_capacity(params.deals.len());
        let mut total_client_lockup: BTreeMap<ActorID, TokenAmount> = BTreeMap::new();
        let mut total_provider_lockup = TokenAmount::zero();

        let mut valid_input_bf = BitField::default();
        let mut state: State = rt.state::<State>()?;

        let store = rt.store();
        let mut msm = state.mutator(store);
        msm.with_pending_proposals(Permission::ReadOnly)
            .with_escrow_table(Permission::ReadOnly)
            .with_locked_table(Permission::ReadOnly)
            .build()
            .map_err(|e| e.downcast_default(ExitCode::USR_ILLEGAL_STATE, "failed to load msm"))?;

        for (di, mut deal) in params.deals.into_iter().enumerate() {
            // drop malformed deals
            if let Err(e) = validate_deal(rt, &deal, &network_raw_power, &baseline_power) {
                info!("invalid deal {}: {}", di, e);
                continue;
            }

            if deal.proposal.provider != Address::new_id(provider_id)
                && deal.proposal.provider != provider_raw
            {
                info!(
                    "invalid deal {}: cannot publish deals from multiple providers in one batch",
                    di
                );
                continue;
            }
            let client_id = match rt.resolve_address(&deal.proposal.client) {
                Some(client) => client,
                _ => {
                    info!(
                        "invalid deal {}: failed to resolve proposal.client address {} for deal",
                        di, deal.proposal.client
                    );
                    continue;
                }
            };

            // drop deals with insufficient lock up to cover costs
            let mut client_lockup =
                total_client_lockup.get(&client_id).cloned().unwrap_or_default();
            client_lockup += deal.proposal.client_balance_requirement();

            let client_balance_ok =
                msm.balance_covered(deal.proposal.client, &client_lockup).map_err(|e| {
                    e.downcast_default(
                        ExitCode::USR_ILLEGAL_STATE,
                        "failed to check client balance coverage",
                    )
                })?;

            if !client_balance_ok {
                info!("invalid deal: {}: insufficient client funds to cover proposal cost", di);
                continue;
            }

            let mut provider_lockup = total_provider_lockup.clone();
            provider_lockup += &deal.proposal.provider_collateral;
            let provider_balance_ok =
                msm.balance_covered(provider_raw, &provider_lockup).map_err(|e| {
                    e.downcast_default(
                        ExitCode::USR_ILLEGAL_STATE,
                        "failed to check provider balance coverage",
                    )
                })?;

            if !provider_balance_ok {
                info!("invalid deal: {}: insufficient provider funds to cover proposal cost", di);
                continue;
            }

            // drop duplicate deals
            // Normalise provider and client addresses in the proposal stored on chain.
            // Must happen after signature verification and before taking cid.

<<<<<<< HEAD
            deal.proposal.provider = Address::new_id(provider_id);
            deal.proposal.client = Address::new_id(client_id);
            let pcid = deal.proposal.cid().map_err(
                |e| actor_error!(illegal_argument; "failed to take cid of proposal {}: {}", di, e),
            )?;
=======
            deal.proposal.provider = provider;
            deal.proposal.client = client;
            let pcid = cid(rt, &deal.proposal)?;
>>>>>>> 56333568

            // check proposalCids for duplication within message batch
            // check state PendingProposals for duplication across messages
            let duplicate_in_state =
                msm.pending_deals.as_ref().unwrap().has(&pcid.to_bytes()).map_err(|e| {
                    e.downcast_default(
                        ExitCode::USR_ILLEGAL_STATE,
                        "failed to check for existence of deal proposal",
                    )
                })?;
            let duplicate_in_message = proposal_cid_lookup.contains(&pcid);
            if duplicate_in_state || duplicate_in_message {
                info!("invalid deal {}: cannot publish duplicate deal proposal", di);
                continue;
            }

            // check VerifiedClient allowed cap and deduct PieceSize from cap
            // drop deals with a DealSize that cannot be fully covered by VerifiedClient's available DataCap
            if deal.proposal.verified_deal {
                if let Err(e) = rt.send(
                    *VERIFIED_REGISTRY_ACTOR_ADDR,
                    crate::ext::verifreg::USE_BYTES_METHOD as u64,
                    RawBytes::serialize(UseBytesParams {
                        address: Address::new_id(client_id),
                        deal_size: BigInt::from(deal.proposal.piece_size.0),
                    })?,
                    TokenAmount::zero(),
                ) {
                    info!("invalid deal {}: failed to acquire datacap exitcode: {}", di, e);
                    continue;
                }
            }

            total_provider_lockup = provider_lockup;
            total_client_lockup.insert(client_id, client_lockup);
            proposal_cid_lookup.insert(pcid);
            valid_proposal_cids.push(pcid);
            valid_deals.push(deal);
            valid_input_bf.set(di as u64)
        }

        let valid_deal_count = valid_input_bf.len();
        if valid_deals.len() != valid_proposal_cids.len() {
            return Err(actor_error!(
                illegal_state,
                "{} valid deals but {} valid proposal cids",
                valid_deals.len(),
                valid_proposal_cids.len()
            ));
        }
        if valid_deal_count != valid_deals.len() as u64 {
            return Err(actor_error!(
                illegal_state,
                "{} valid deals but valid_deal_count {}",
                valid_deals.len(),
                valid_deal_count
            ));
        }
        if valid_deal_count == 0 {
            return Err(actor_error!(illegal_argument, "All deal proposals invalid"));
        }

        let mut new_deal_ids = Vec::with_capacity(valid_deals.len());
        rt.transaction(|st: &mut State, rt| {
            let mut msm = st.mutator(rt.store());
            msm.with_pending_proposals(Permission::Write)
                .with_deal_proposals(Permission::Write)
                .with_deals_by_epoch(Permission::Write)
                .with_escrow_table(Permission::Write)
                .with_locked_table(Permission::Write)
                .build()
                .map_err(|e| {
                    e.downcast_default(ExitCode::USR_ILLEGAL_STATE, "failed to load state")
                })?;
            // All storage dealProposals will be added in an atomic transaction; this operation will be unrolled if any of them fails.
            // This should only fail on programmer error because all expected invalid conditions should be filtered in the first set of checks.
            for (vid, valid_deal) in valid_deals.iter().enumerate() {
                msm.lock_client_and_provider_balances(&valid_deal.proposal)?;

                let id = msm.generate_storage_deal_id();

                let pcid = valid_proposal_cids[vid];

                msm.pending_deals.as_mut().unwrap().put(pcid.to_bytes().into()).map_err(|e| {
                    e.downcast_default(ExitCode::USR_ILLEGAL_STATE, "failed to set pending deal")
                })?;
                msm.deal_proposals.as_mut().unwrap().set(id, valid_deal.proposal.clone()).map_err(
                    |e| e.downcast_default(ExitCode::USR_ILLEGAL_STATE, "failed to set deal"),
                )?;

                // We randomize the first epoch for when the deal will be processed so an attacker isn't able to
                // schedule too many deals for the same tick.
                let process_epoch =
                    gen_rand_next_epoch(rt.policy(), valid_deal.proposal.start_epoch, id);

                msm.deals_by_epoch.as_mut().unwrap().put(process_epoch, id).map_err(|e| {
                    e.downcast_default(
                        ExitCode::USR_ILLEGAL_STATE,
                        "failed to set deal ops by epoch",
                    )
                })?;

                new_deal_ids.push(id);
            }

            msm.commit_state().map_err(|e| {
                e.downcast_default(ExitCode::USR_ILLEGAL_STATE, "failed to flush state")
            })?;
            Ok(())
        })?;

        Ok(PublishStorageDealsReturn { ids: new_deal_ids, valid_deals: valid_input_bf })
    }

    /// Verify that a given set of storage deals is valid for a sector currently being PreCommitted
    /// and return UnsealedCID for the set of deals.
    fn verify_deals_for_activation<BS, RT>(
        rt: &mut RT,
        params: VerifyDealsForActivationParams,
    ) -> Result<VerifyDealsForActivationReturn, ActorError>
    where
        BS: Blockstore,
        RT: Runtime<BS>,
    {
        rt.validate_immediate_caller_type(std::iter::once(&Type::Miner))?;
        let miner_addr = rt.message().caller();
        let curr_epoch = rt.curr_epoch();

        let st: State = rt.state()?;
        let proposals = DealArray::load(&st.proposals, rt.store()).map_err(|e| {
            e.downcast_default(ExitCode::USR_ILLEGAL_STATE, "failed to load deal proposals")
        })?;

        let mut sectors_data = Vec::with_capacity(params.sectors.len());
        for sector in params.sectors.iter() {
            let sector_size = sector
                .sector_type
                .sector_size()
                .map_err(|e| actor_error!(illegal_argument, "sector size unknown: {}", e))?;
            validate_and_compute_deal_weight(
                &proposals,
                &sector.deal_ids,
                &miner_addr,
                sector.sector_expiry,
                curr_epoch,
                Some(sector_size),
            )
            .map_err(|e| {
                e.downcast_default(
                    ExitCode::USR_ILLEGAL_STATE,
                    "failed to validate deal proposals for activation",
                )
            })?;

            let commd = if sector.deal_ids.is_empty() {
                None
            } else {
                Some(compute_data_commitment(rt, &proposals, sector.sector_type, &sector.deal_ids)?)
            };

            sectors_data.push(SectorDealData { commd });
        }

        Ok(VerifyDealsForActivationReturn { sectors: sectors_data })
    }
    /// Activate a set of deals, returning the combined deal weights.
    /// The weight is defined as the sum, over all deals in the set, of the product of deal size
    /// and duration.
    fn activate_deals<BS, RT>(
        rt: &mut RT,
        params: ActivateDealsParams,
    ) -> Result<ActivateDealsResult, ActorError>
    where
        BS: Blockstore,
        RT: Runtime<BS>,
    {
        rt.validate_immediate_caller_type(std::iter::once(&Type::Miner))?;
        let miner_addr = rt.message().caller();
        let curr_epoch = rt.curr_epoch();

        let deal_weights = {
            let st: State = rt.state()?;
            let proposals = DealArray::load(&st.proposals, rt.store()).map_err(|e| {
                e.downcast_default(ExitCode::USR_ILLEGAL_STATE, "failed to load deal proposals")
            })?;

            validate_and_compute_deal_weight(
                &proposals,
                &params.deal_ids,
                &miner_addr,
                params.sector_expiry,
                curr_epoch,
                None,
            )
            .map_err(|e| {
                e.downcast_default(
                    ExitCode::USR_ILLEGAL_STATE,
                    "failed to validate deal proposals for activation",
                )
            })?
        };

        // Update deal states
        rt.transaction(|st: &mut State, rt| {
            let mut msm = st.mutator(rt.store());
            msm.with_deal_states(Permission::Write)
                .with_pending_proposals(Permission::ReadOnly)
                .with_deal_proposals(Permission::ReadOnly)
                .build()
                .map_err(|e| {
                    e.downcast_default(ExitCode::USR_ILLEGAL_STATE, "failed to load state")
                })?;

            for deal_id in params.deal_ids {
                // This construction could be replaced with a single "update deal state"
                // state method, possibly batched over all deal ids at once.
                let s = msm.deal_states.as_ref().unwrap().get(deal_id).map_err(|e| {
                    e.downcast_default(
                        ExitCode::USR_ILLEGAL_STATE,
                        format!("failed to get state for deal_id ({})", deal_id),
                    )
                })?;
                if s.is_some() {
                    return Err(actor_error!(
                        illegal_argument,
                        "deal {} already included in another sector",
                        deal_id
                    ));
                }

                let proposal = msm
                    .deal_proposals
                    .as_ref()
                    .unwrap()
                    .get(deal_id)
                    .map_err(|e| {
                        e.downcast_default(
                            ExitCode::USR_ILLEGAL_STATE,
                            format!("failed to get deal_id ({})", deal_id),
                        )
                    })?
                    .ok_or_else(|| actor_error!(not_found, "no such deal_id: {}", deal_id))?;

                let propc = cid(rt, proposal)?;

                let has =
                    msm.pending_deals.as_ref().unwrap().has(&propc.to_bytes()).map_err(|e| {
                        e.downcast_default(
                            ExitCode::USR_ILLEGAL_STATE,
                            format!("failed to get pending proposal ({})", propc),
                        )
                    })?;

                if !has {
                    return Err(actor_error!(
                        illegal_state,
                        "tried to activate deal that was not in the pending set ({})",
                        propc
                    ));
                }

                msm.deal_states
                    .as_mut()
                    .unwrap()
                    .set(
                        deal_id,
                        DealState {
                            sector_start_epoch: curr_epoch,
                            last_updated_epoch: EPOCH_UNDEFINED,
                            slash_epoch: EPOCH_UNDEFINED,
                        },
                    )
                    .map_err(|e| {
                        e.downcast_default(
                            ExitCode::USR_ILLEGAL_STATE,
                            format!("failed to set deal state {}", deal_id),
                        )
                    })?;
            }

            msm.commit_state().map_err(|e| {
                e.downcast_default(ExitCode::USR_ILLEGAL_STATE, "failed to flush state")
            })?;

            Ok(())
        })?;

        Ok(ActivateDealsResult { weights: deal_weights })
    }

    /// Terminate a set of deals in response to their containing sector being terminated.
    /// Slash provider collateral, refund client collateral, and refund partial unpaid escrow
    /// amount to client.
    fn on_miner_sectors_terminate<BS, RT>(
        rt: &mut RT,
        params: OnMinerSectorsTerminateParams,
    ) -> Result<(), ActorError>
    where
        BS: Blockstore,
        RT: Runtime<BS>,
    {
        rt.validate_immediate_caller_type(std::iter::once(&Type::Miner))?;
        let miner_addr = rt.message().caller();

        rt.transaction(|st: &mut State, rt| {
            let mut msm = st.mutator(rt.store());
            msm.with_deal_states(Permission::Write)
                .with_deal_proposals(Permission::ReadOnly)
                .build()
                .map_err(|e| {
                    e.downcast_default(ExitCode::USR_ILLEGAL_STATE, "failed to load state")
                })?;

            for id in params.deal_ids {
                let deal = msm.deal_proposals.as_ref().unwrap().get(id).map_err(|e| {
                    e.downcast_default(ExitCode::USR_ILLEGAL_STATE, "failed to get deal proposal")
                })?;
                // The deal may have expired and been deleted before the sector is terminated.
                // Nothing to do, but continue execution for the other deals.
                if deal.is_none() {
                    info!("couldn't find deal {}", id);
                    continue;
                }
                let deal = deal.unwrap();

                if deal.provider != miner_addr {
                    return Err(actor_error!(
                        illegal_state,
                        "caller {} is not the provider {} of deal {}",
                        miner_addr,
                        deal.provider,
                        id
                    ));
                }

                // do not slash expired deals
                if deal.end_epoch <= params.epoch {
                    info!("deal {} expired, not slashing", id);
                    continue;
                }

                let mut state: DealState = *msm
                    .deal_states
                    .as_ref()
                    .unwrap()
                    .get(id)
                    .map_err(|e| {
                        e.downcast_default(ExitCode::USR_ILLEGAL_STATE, "failed to get deal state")
                    })?
                    // A deal with a proposal but no state is not activated, but then it should not be
                    // part of a sector that is terminating.
                    .ok_or_else(|| actor_error!(illegal_argument, "no state for deal {}", id))?;

                // If a deal is already slashed, don't need to do anything
                if state.slash_epoch != EPOCH_UNDEFINED {
                    info!("deal {}, already slashed", id);
                    continue;
                }

                // mark the deal for slashing here. Actual releasing of locked funds for the client
                // and slashing of provider collateral happens in cron_tick.
                state.slash_epoch = params.epoch;

                msm.deal_states.as_mut().unwrap().set(id, state).map_err(|e| {
                    e.downcast_default(
                        ExitCode::USR_ILLEGAL_STATE,
                        format!("failed to set deal state ({})", id),
                    )
                })?;
            }

            msm.commit_state().map_err(|e| {
                e.downcast_default(ExitCode::USR_ILLEGAL_STATE, "failed to flush state")
            })?;
            Ok(())
        })?;
        Ok(())
    }

    fn compute_data_commitment<BS, RT>(
        rt: &mut RT,
        params: ComputeDataCommitmentParams,
    ) -> Result<ComputeDataCommitmentReturn, ActorError>
    where
        BS: Blockstore,
        RT: Runtime<BS>,
    {
        rt.validate_immediate_caller_type(std::iter::once(&Type::Miner))?;

        let st: State = rt.state()?;

        let proposals = DealArray::load(&st.proposals, rt.store()).map_err(|e| {
            e.downcast_default(ExitCode::USR_ILLEGAL_STATE, "failed to load deal proposals")
        })?;
        let mut commds = Vec::with_capacity(params.inputs.len());
        for comm_input in params.inputs.iter() {
            commds.push(compute_data_commitment(
                rt,
                &proposals,
                comm_input.sector_type,
                &comm_input.deal_ids,
            )?);
        }

        Ok(ComputeDataCommitmentReturn { commds })
    }

    fn cron_tick<BS, RT>(rt: &mut RT) -> Result<(), ActorError>
    where
        BS: Blockstore,
        RT: Runtime<BS>,
    {
        rt.validate_immediate_caller_is(std::iter::once(&*CRON_ACTOR_ADDR))?;

        let mut amount_slashed = BigInt::zero();
        let curr_epoch = rt.curr_epoch();
        let mut timed_out_verified_deals: Vec<DealProposal> = Vec::new();

        rt.transaction(|st: &mut State, rt| {
            let last_cron = st.last_cron;
            let mut updates_needed: BTreeMap<ChainEpoch, Vec<DealID>> = BTreeMap::new();
            let mut msm = st.mutator(rt.store());
            msm.with_deal_states(Permission::Write)
                .with_locked_table(Permission::Write)
                .with_escrow_table(Permission::Write)
                .with_deals_by_epoch(Permission::Write)
                .with_deal_proposals(Permission::Write)
                .with_pending_proposals(Permission::Write)
                .build()
                .map_err(|e| {
                    e.downcast_default(ExitCode::USR_ILLEGAL_STATE, "failed to load state")
                })?;

            for i in (last_cron + 1)..=rt.curr_epoch() {
                // TODO specs-actors modifies msm as it's iterated through, which is memory unsafe
                // for now the deal ids are being collected and then iterated on, which could
                // cause a potential inconsistency in exit code returned if a deal_id fails
                // to be pulled from storage where it wouldn't be triggered otherwise.
                // Workaround a better solution (seperating msm or fixing go impl)
                let mut deal_ids = Vec::new();
                msm.deals_by_epoch
                    .as_ref()
                    .unwrap()
                    .for_each(i, |deal_id| {
                        deal_ids.push(deal_id);
                        Ok(())
                    })
                    .map_err(|e| {
                        e.downcast_default(ExitCode::USR_ILLEGAL_STATE, "failed to set deal state")
                    })?;

                for deal_id in deal_ids {
                    let deal = msm
                        .deal_proposals
                        .as_ref()
                        .unwrap()
                        .get(deal_id)
                        .map_err(|e| {
                            e.downcast_default(
                                ExitCode::USR_ILLEGAL_STATE,
                                format!("failed to get deal_id ({})", deal_id),
                            )
                        })?
                        .ok_or_else(|| {
                            actor_error!(not_found, "proposal doesn't exist ({})", deal_id)
                        })?
                        .clone();

                    let dcid = cid(rt, &deal)?;

                    let state = msm
                        .deal_states
                        .as_ref()
                        .unwrap()
                        .get(deal_id)
                        .map_err(|e| {
                            e.downcast_default(
                                ExitCode::USR_ILLEGAL_STATE,
                                "failed to get deal state",
                            )
                        })?
                        .cloned();

                    // deal has been published but not activated yet -> terminate it
                    // as it has timed out
                    if state.is_none() {
                        // Not yet appeared in proven sector; check for timeout.
                        if curr_epoch < deal.start_epoch {
                            return Err(actor_error!(
                                illegal_state,
                                "deal {} processed before start epoch {}",
                                deal_id,
                                deal.start_epoch
                            ));
                        }

                        let slashed = msm.process_deal_init_timed_out(&deal)?;
                        if !slashed.is_zero() {
                            amount_slashed += slashed;
                        }
                        if deal.verified_deal {
                            timed_out_verified_deals.push(deal);
                        }

                        // Delete the proposal (but not state, which doesn't exist).
                        let deleted =
                            msm.deal_proposals.as_mut().unwrap().delete(deal_id).map_err(|e| {
                                e.downcast_default(
                                    ExitCode::USR_ILLEGAL_STATE,
                                    format!("failed to delete deal proposal {}", deal_id),
                                )
                            })?;
                        if deleted.is_none() {
                            return Err(actor_error!(
                                illegal_state,
                                format!(
                                    "failed to delete deal {} proposal {}: does not exist",
                                    deal_id, dcid
                                )
                            ));
                        }
                        msm.pending_deals
                            .as_mut()
                            .unwrap()
                            .delete(&dcid.to_bytes())
                            .map_err(|e| {
                                e.downcast_default(
                                    ExitCode::USR_ILLEGAL_STATE,
                                    format!("failed to delete pending proposal {}", deal_id),
                                )
                            })?
                            .ok_or_else(|| {
                                actor_error!(
                                    illegal_state,
                                    "failed to delete pending proposal: does not exist"
                                )
                            })?;

                        continue;
                    }
                    let mut state = state.unwrap();

                    if state.last_updated_epoch == EPOCH_UNDEFINED {
                        msm.pending_deals
                            .as_mut()
                            .unwrap()
                            .delete(&dcid.to_bytes())
                            .map_err(|e| {
                                e.downcast_default(
                                    ExitCode::USR_ILLEGAL_STATE,
                                    format!("failed to delete pending proposal {}", dcid),
                                )
                            })?
                            .ok_or_else(|| {
                                actor_error!(
                                    illegal_state,
                                    "failed to delete pending proposal: does not exist"
                                )
                            })?;
                    }

                    let (slash_amount, next_epoch, remove_deal) =
                        msm.update_pending_deal_state(rt.policy(), &state, &deal, curr_epoch)?;
                    if slash_amount.is_negative() {
                        return Err(actor_error!(
                            illegal_state,
                            format!(
                                "computed negative slash amount {} for deal {}",
                                slash_amount, deal_id
                            )
                        ));
                    }

                    if remove_deal {
                        if next_epoch != EPOCH_UNDEFINED {
                            return Err(actor_error!(
                                illegal_state,
                                format!(
                                    "removed deal {} should have no scheduled epoch (got {})",
                                    deal_id, next_epoch
                                )
                            ));
                        }

                        amount_slashed += slash_amount;

                        // Delete proposal and state simultaneously.
                        let deleted =
                            msm.deal_states.as_mut().unwrap().delete(deal_id).map_err(|e| {
                                e.downcast_default(
                                    ExitCode::USR_ILLEGAL_STATE,
                                    "failed to delete deal state",
                                )
                            })?;
                        if deleted.is_none() {
                            return Err(actor_error!(
                                illegal_state,
                                "failed to delete deal state: does not exist"
                            ));
                        }

                        let deleted =
                            msm.deal_proposals.as_mut().unwrap().delete(deal_id).map_err(|e| {
                                e.downcast_default(
                                    ExitCode::USR_ILLEGAL_STATE,
                                    "failed to delete deal proposal",
                                )
                            })?;
                        if deleted.is_none() {
                            return Err(actor_error!(
                                illegal_state,
                                "failed to delete deal proposal: does not exist"
                            ));
                        }
                    } else {
                        if next_epoch <= rt.curr_epoch() {
                            return Err(actor_error!(
                                illegal_state,
                                "continuing deal {} next epoch {} should be in the future",
                                deal_id,
                                next_epoch
                            ));
                        }
                        if !slash_amount.is_zero() {
                            return Err(actor_error!(
                                illegal_state,
                                "continuing deal {} should not be slashed",
                                deal_id
                            ));
                        }

                        state.last_updated_epoch = curr_epoch;
                        msm.deal_states.as_mut().unwrap().set(deal_id, state).map_err(|e| {
                            e.downcast_default(
                                ExitCode::USR_ILLEGAL_STATE,
                                "failed to set deal state",
                            )
                        })?;

                        if let Some(ev) = updates_needed.get_mut(&next_epoch) {
                            ev.push(deal_id);
                        } else {
                            updates_needed.insert(next_epoch, vec![deal_id]);
                        }
                    }
                }
                msm.deals_by_epoch.as_mut().unwrap().remove_all(i).map_err(|e| {
                    e.downcast_default(
                        ExitCode::USR_ILLEGAL_STATE,
                        format!("failed to delete deal ops for epoch {}", i),
                    )
                })?;
            }

            // updates_needed is already sorted by epoch.
            for (epoch, deals) in updates_needed {
                msm.deals_by_epoch.as_mut().unwrap().put_many(epoch, &deals).map_err(|e| {
                    e.downcast_default(
                        ExitCode::USR_ILLEGAL_STATE,
                        format!("failed to reinsert deal IDs for epoch {}", epoch),
                    )
                })?;
            }

            msm.st.last_cron = rt.curr_epoch();

            msm.commit_state().map_err(|e| {
                e.downcast_default(ExitCode::USR_ILLEGAL_STATE, "failed to flush state")
            })?;
            Ok(())
        })?;

        for d in timed_out_verified_deals {
            let res = rt.send(
                *VERIFIED_REGISTRY_ACTOR_ADDR,
                ext::verifreg::RESTORE_BYTES_METHOD,
                RawBytes::serialize(ext::verifreg::RestoreBytesParams {
                    address: d.client,
                    deal_size: BigInt::from(d.piece_size.0),
                })?,
                TokenAmount::zero(),
            );
            if let Err(e) = res {
                log::error!(
                    "failed to send RestoreBytes call to the verifreg actor for timed \
                    out verified deal, client: {}, deal_size: {}, provider: {}, got code: {:?}. {}",
                    d.client,
                    d.piece_size.0,
                    d.provider,
                    e.exit_code(),
                    e.msg()
                );
            }
        }

        if !amount_slashed.is_zero() {
            rt.send(*BURNT_FUNDS_ACTOR_ADDR, METHOD_SEND, RawBytes::default(), amount_slashed)?;
        }
        Ok(())
    }
}

fn compute_data_commitment<BS, RT>(
    rt: &RT,
    proposals: &DealArray<BS>,
    sector_type: RegisteredSealProof,
    deal_ids: &[DealID],
) -> Result<Cid, ActorError>
where
    BS: Blockstore,
    RT: Runtime<BS>,
{
    let mut pieces = Vec::with_capacity(deal_ids.len());
    for deal_id in deal_ids {
        let deal = proposals
            .get(*deal_id)
            .map_err(|e| {
                e.downcast_default(
                    ExitCode::USR_ILLEGAL_STATE,
                    format!("failed to get deal_id ({})", deal_id),
                )
            })?
            .ok_or_else(|| actor_error!(not_found, "proposal doesn't exist ({})", deal_id))?;
        pieces.push(PieceInfo { cid: deal.piece_cid, size: deal.piece_size });
    }
    rt.compute_unsealed_sector_cid(sector_type, &pieces).map_err(|e| {
        e.downcast_default(ExitCode::USR_ILLEGAL_ARGUMENT, "failed to compute unsealed sector CID")
    })
}

pub fn validate_and_compute_deal_weight<BS>(
    proposals: &DealArray<BS>,
    deal_ids: &[DealID],
    miner_addr: &Address,
    sector_expiry: ChainEpoch,
    sector_activation: ChainEpoch,
    sector_size: Option<SectorSize>,
) -> anyhow::Result<DealWeights>
where
    BS: Blockstore,
{
    let mut seen_deal_ids = BTreeSet::new();
    let mut total_deal_size = 0;
    let mut total_deal_space_time = BigInt::zero();
    let mut total_verified_space_time = BigInt::zero();
    for deal_id in deal_ids {
        if !seen_deal_ids.insert(deal_id) {
            return Err(actor_error!(
                illegal_argument,
                "deal id {} present multiple times",
                deal_id
            )
            .into());
        }
        let proposal = proposals
            .get(*deal_id)?
            .ok_or_else(|| actor_error!(not_found, "no such deal {}", deal_id))?;

        validate_deal_can_activate(proposal, miner_addr, sector_expiry, sector_activation)
            .map_err(|e| e.wrap(&format!("cannot activate deal {}", deal_id)))?;

        total_deal_size += proposal.piece_size.0;
        let deal_space_time = detail::deal_weight(proposal);
        if proposal.verified_deal {
            total_verified_space_time += deal_space_time;
        } else {
            total_deal_space_time += deal_space_time;
        }
    }
    if let Some(sector_size) = sector_size {
        if total_deal_size > sector_size as u64 {
            return Err(actor_error!(
                illegal_argument,
                "deals too large to fit in sector {} > {}",
                total_deal_size,
                sector_size
            )
            .into());
        }
    }

    Ok(DealWeights {
        deal_space: total_deal_size,
        deal_weight: total_deal_space_time,
        verified_deal_weight: total_verified_space_time,
    })
}

pub fn gen_rand_next_epoch(
    policy: &Policy,
    start_epoch: ChainEpoch,
    deal_id: DealID,
) -> ChainEpoch {
    let offset = deal_id as i64 % policy.deal_updates_interval;
    let q = QuantSpec { unit: policy.deal_updates_interval, offset: 0 };
    let prev_day = q.quantize_down(start_epoch);
    if prev_day + offset >= start_epoch {
        return prev_day + offset;
    }
    let next_day = q.quantize_up(start_epoch);
    next_day + offset
}

////////////////////////////////////////////////////////////////////////////////
// Checks
////////////////////////////////////////////////////////////////////////////////
fn validate_deal_can_activate(
    proposal: &DealProposal,
    miner_addr: &Address,
    sector_expiration: ChainEpoch,
    curr_epoch: ChainEpoch,
) -> Result<(), ActorError> {
    if &proposal.provider != miner_addr {
        return Err(actor_error!(
            forbidden,
            "proposal has provider {}, must be {}",
            proposal.provider,
            miner_addr
        ));
    };

    if curr_epoch > proposal.start_epoch {
        return Err(actor_error!(
            illegal_argument,
            "proposal start epoch {} has already elapsed at {}",
            proposal.start_epoch,
            curr_epoch
        ));
    };

    if proposal.end_epoch > sector_expiration {
        return Err(actor_error!(
            illegal_argument,
            "proposal expiration {} exceeds sector expiration {}",
            proposal.end_epoch,
            sector_expiration
        ));
    };

    Ok(())
}

fn validate_deal<BS, RT>(
    rt: &RT,
    deal: &ClientDealProposal,
    network_raw_power: &StoragePower,
    baseline_power: &StoragePower,
) -> Result<(), ActorError>
where
    BS: Blockstore,
    RT: Runtime<BS>,
{
    deal_proposal_is_internally_valid(rt, deal)?;

    let proposal = &deal.proposal;

    if proposal.label.len() > detail::DEAL_MAX_LABEL_SIZE {
        return Err(actor_error!(
            illegal_argument,
            "deal label can be at most {} bytes, is {}",
            detail::DEAL_MAX_LABEL_SIZE,
            proposal.label.len()
        ));
    }

    proposal
        .piece_size
        .validate()
        .map_err(|e| actor_error!(illegal_argument, "proposal piece size is invalid: {}", e))?;

    // * we are skipping the check for if Cid is defined, but this shouldn't be possible

    if !is_piece_cid(&proposal.piece_cid) {
        return Err(actor_error!(illegal_argument, "proposal PieceCID undefined"));
    }

    if proposal.end_epoch <= proposal.start_epoch {
        return Err(actor_error!(illegal_argument, "proposal end before proposal start"));
    }

    if rt.curr_epoch() > proposal.start_epoch {
        return Err(actor_error!(illegal_argument, "Deal start epoch has already elapsed."));
    };

    let (min_dur, max_dur) = deal_duration_bounds(proposal.piece_size);
    if proposal.duration() < min_dur || proposal.duration() > max_dur {
        return Err(actor_error!(illegal_argument, "Deal duration out of bounds."));
    };

    let (min_price, max_price) =
        deal_price_per_epoch_bounds(proposal.piece_size, proposal.duration());
    if proposal.storage_price_per_epoch < min_price || &proposal.storage_price_per_epoch > max_price
    {
        return Err(actor_error!(illegal_argument, "Storage price out of bounds."));
    };

    let (min_provider_collateral, max_provider_collateral) = deal_provider_collateral_bounds(
        rt.policy(),
        proposal.piece_size,
        network_raw_power,
        baseline_power,
        &rt.total_fil_circ_supply(),
    );
    if proposal.provider_collateral < min_provider_collateral
        || proposal.provider_collateral > max_provider_collateral
    {
        return Err(actor_error!(illegal_argument, "Provider collateral out of bounds."));
    };

    let (min_client_collateral, max_client_collateral) =
        deal_client_collateral_bounds(proposal.piece_size, proposal.duration());
    if proposal.client_collateral < min_client_collateral
        || proposal.client_collateral > max_client_collateral
    {
        return Err(actor_error!(illegal_argument, "Client collateral out of bounds."));
    };

    Ok(())
}

fn deal_proposal_is_internally_valid<BS, RT>(
    rt: &RT,
    proposal: &ClientDealProposal,
) -> Result<(), ActorError>
where
    BS: Blockstore,
    RT: Runtime<BS>,
{
    // Generate unsigned bytes
    let sv_bz = serialize_vec(&proposal.proposal, "deal proposal")?;
    rt.verify_signature(&proposal.client_signature, &proposal.proposal.client, &sv_bz).map_err(
        |e| e.downcast_default(ExitCode::USR_ILLEGAL_ARGUMENT, "signature proposal invalid"),
    )?;

    Ok(())
}

pub const DAG_CBOR: u64 = 0x71; // TODO is there a better place to get this?

fn cid<BS, RT>(rt: &RT, proposal: &DealProposal) -> Result<Cid, ActorError>
where
    BS: Blockstore,
    RT: Runtime<BS>,
{
    const DIGEST_SIZE: u32 = 32;
    let data = &proposal.marshal_cbor()?;
    let hash = MultihashGeneric::wrap(Code::Blake2b256.into(), &rt.hash_blake2b(data))
        .map_err(|e| actor_error!(illegal_argument; "failed to take cid of proposal {}", e))?;
    debug_assert_eq!(u32::from(hash.size()), DIGEST_SIZE, "expected 32byte digest");
    Ok(Cid::new_v1(DAG_CBOR, hash))
}

/// Resolves a provider or client address to the canonical form against which a balance should be held, and
/// the designated recipient address of withdrawals (which is the same, for simple account parties).
fn escrow_address<BS, RT>(
    rt: &mut RT,
    addr: &Address,
) -> Result<(Address, Address, Vec<Address>), ActorError>
where
    BS: Blockstore,
    RT: Runtime<BS>,
{
    // Resolve the provided address to the canonical form against which the balance is held.
    let nominal = rt
        .resolve_address(addr)
        .ok_or_else(|| actor_error!(illegal_argument, "failed to resolve address {}", addr))?;

    let code_id = rt
        .get_actor_code_cid(&nominal)
        .ok_or_else(|| actor_error!(illegal_argument, "no code for address {}", nominal))?;

    let nominal_addr = Address::new_id(nominal);

    if rt.resolve_builtin_actor_type(&code_id) == Some(Type::Miner) {
        // Storage miner actor entry; implied funds recipient is the associated owner address.
        let (owner_addr, worker_addr, _) = request_miner_control_addrs(rt, nominal)?;
        return Ok((nominal_addr, owner_addr, vec![owner_addr, worker_addr]));
    }

    Ok((nominal_addr, nominal_addr, vec![nominal_addr]))
}

/// Requests the current epoch target block reward from the reward actor.
fn request_current_baseline_power<BS, RT>(rt: &mut RT) -> Result<StoragePower, ActorError>
where
    BS: Blockstore,
    RT: Runtime<BS>,
{
    let rwret = rt.send(
        *REWARD_ACTOR_ADDR,
        ext::reward::THIS_EPOCH_REWARD_METHOD,
        RawBytes::default(),
        0.into(),
    )?;
    let ret: ThisEpochRewardReturn = rwret.deserialize()?;
    Ok(ret.this_epoch_baseline_power)
}

/// Requests the current network total power and pledge from the power actor.
/// Returns a tuple of (raw_power, qa_power).
fn request_current_network_power<BS, RT>(
    rt: &mut RT,
) -> Result<(StoragePower, StoragePower), ActorError>
where
    BS: Blockstore,
    RT: Runtime<BS>,
{
    let rwret = rt.send(
        *STORAGE_POWER_ACTOR_ADDR,
        ext::power::CURRENT_TOTAL_POWER_METHOD,
        RawBytes::default(),
        0.into(),
    )?;
    let ret: ext::power::CurrentTotalPowerReturnParams = rwret.deserialize()?;
    Ok((ret.raw_byte_power, ret.quality_adj_power))
}

impl ActorCode for Actor {
    fn invoke_method<BS, RT>(
        rt: &mut RT,
        method: MethodNum,
        params: &RawBytes,
    ) -> Result<RawBytes, ActorError>
    where
        BS: Blockstore,
        RT: Runtime<BS>,
    {
        match FromPrimitive::from_u64(method) {
            Some(Method::Constructor) => {
                Self::constructor(rt)?;
                Ok(RawBytes::default())
            }
            Some(Method::AddBalance) => {
                Self::add_balance(rt, cbor::deserialize_params(params)?)?;
                Ok(RawBytes::default())
            }
            Some(Method::WithdrawBalance) => {
                let res = Self::withdraw_balance(rt, cbor::deserialize_params(params)?)?;
                Ok(RawBytes::serialize(res)?)
            }
            Some(Method::PublishStorageDeals) => {
                let res = Self::publish_storage_deals(rt, cbor::deserialize_params(params)?)?;
                Ok(RawBytes::serialize(res)?)
            }
            Some(Method::VerifyDealsForActivation) => {
                let res = Self::verify_deals_for_activation(rt, cbor::deserialize_params(params)?)?;
                Ok(RawBytes::serialize(res)?)
            }
            Some(Method::ActivateDeals) => {
                let res = Self::activate_deals(rt, cbor::deserialize_params(params)?)?;
                Ok(RawBytes::serialize(res)?)
            }
            Some(Method::OnMinerSectorsTerminate) => {
                Self::on_miner_sectors_terminate(rt, cbor::deserialize_params(params)?)?;
                Ok(RawBytes::default())
            }
            Some(Method::ComputeDataCommitment) => {
                let res = Self::compute_data_commitment(rt, cbor::deserialize_params(params)?)?;
                Ok(RawBytes::serialize(res)?)
            }
            Some(Method::CronTick) => {
                Self::cron_tick(rt)?;
                Ok(RawBytes::default())
            }
            None => Err(actor_error!(unhandled_message, "Invalid method")),
        }
    }
}<|MERGE_RESOLUTION|>--- conflicted
+++ resolved
@@ -348,17 +348,11 @@
             // Normalise provider and client addresses in the proposal stored on chain.
             // Must happen after signature verification and before taking cid.
 
-<<<<<<< HEAD
             deal.proposal.provider = Address::new_id(provider_id);
             deal.proposal.client = Address::new_id(client_id);
             let pcid = deal.proposal.cid().map_err(
                 |e| actor_error!(illegal_argument; "failed to take cid of proposal {}: {}", di, e),
             )?;
-=======
-            deal.proposal.provider = provider;
-            deal.proposal.client = client;
-            let pcid = cid(rt, &deal.proposal)?;
->>>>>>> 56333568
 
             // check proposalCids for duplication within message batch
             // check state PendingProposals for duplication across messages
