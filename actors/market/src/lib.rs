--- conflicted
+++ resolved
@@ -363,7 +363,6 @@
 
                 // Store verified allocation (if any) in the pending allocation IDs map.
                 // It will be removed when the deal is activated or expires.
-<<<<<<< HEAD
                 if valid_deal.proposal.verified_deal {
                     msm.pending_deal_allocation_ids
                         .as_mut()
@@ -379,10 +378,6 @@
                             ExitCode::USR_ILLEGAL_STATE,
                             "failed to set deal allocation",
                         )?;
-=======
-                if valid_deal.allocation != NO_ALLOCATION_ID {
-                    pending_deal_allocation_ids.push((deal_id_key(deal_id), valid_deal.allocation));
->>>>>>> dc8077c3
                 }
 
                 // Randomize the first epoch for when the deal will be processed so an attacker isn't able to
