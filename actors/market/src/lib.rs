--- conflicted
+++ resolved
@@ -30,9 +30,9 @@
 use fil_actors_runtime::runtime::builtins::Type;
 use fil_actors_runtime::runtime::{ActorCode, Policy, Runtime};
 use fil_actors_runtime::{
-    actor_error, cbor, ActorContext, ActorDowncast, ActorError, BURNT_FUNDS_ACTOR_ADDR,
-    CALLER_TYPES_SIGNABLE, CRON_ACTOR_ADDR, DATACAP_TOKEN_ACTOR_ADDR, REWARD_ACTOR_ADDR,
-    STORAGE_POWER_ACTOR_ADDR, SYSTEM_ACTOR_ADDR, VERIFIED_REGISTRY_ACTOR_ADDR,
+    actor_error, cbor, ActorContext, ActorDowncast, ActorError, AsActorError,
+    BURNT_FUNDS_ACTOR_ADDR, CALLER_TYPES_SIGNABLE, CRON_ACTOR_ADDR, DATACAP_TOKEN_ACTOR_ADDR,
+    REWARD_ACTOR_ADDR, STORAGE_POWER_ACTOR_ADDR, SYSTEM_ACTOR_ADDR, VERIFIED_REGISTRY_ACTOR_ADDR,
 };
 
 use crate::ext::verifreg::{AllocationID, AllocationRequest};
@@ -80,9 +80,7 @@
     pub fn constructor(rt: &mut impl Runtime) -> Result<(), ActorError> {
         rt.validate_immediate_caller_is(std::iter::once(&SYSTEM_ACTOR_ADDR))?;
 
-        let st = State::new(rt.store()).map_err(|e| {
-            e.downcast_default(ExitCode::USR_ILLEGAL_STATE, "Failed to create market state")
-        })?;
+        let st = State::new(rt.store())?;
         rt.create(&st)?;
         Ok(())
     }
@@ -105,12 +103,7 @@
         let (nominal, _, _) = escrow_address(rt, &provider_or_client)?;
 
         rt.transaction(|st: &mut State, rt| {
-            st.escrow_table_add_balance(rt.store(), &nominal, &msg_value).map_err(|e| {
-                e.downcast_default(
-                    ExitCode::USR_ILLEGAL_STATE,
-                    "failed to add balance to escrow table",
-                )
-            })?;
+            st.add_balance_to_escrow_table(rt.store(), &nominal, &msg_value)?;
             Ok(())
         })?;
 
@@ -133,14 +126,7 @@
         rt.validate_immediate_caller_is(&approved)?;
 
         let amount_extracted = rt.transaction(|st: &mut State, rt| {
-            let ex = st
-                .escrow_table_withdraw_balance(rt.store(), &nominal, &params.amount)
-                .map_err(|e| {
-                    e.downcast_default(
-                        ExitCode::USR_ILLEGAL_STATE,
-                        "failed to subtract from escrow table",
-                    )
-                })?;
+            let ex = st.withdraw_balance_from_escrow_table(rt.store(), &nominal, &params.amount)?;
 
             Ok(ex)
         })?;
@@ -250,14 +236,8 @@
                 total_client_lockup.get(&client_id).cloned().unwrap_or_default();
             client_lockup += deal.proposal.client_balance_requirement();
 
-            let client_balance_ok = state
-                .balance_covered(rt.store(), Address::new_id(client_id), &client_lockup)
-                .map_err(|e| {
-                    e.downcast_default(
-                        ExitCode::USR_ILLEGAL_STATE,
-                        "failed to check client balance coverage",
-                    )
-                })?;
+            let client_balance_ok =
+                state.balance_covered(rt.store(), Address::new_id(client_id), &client_lockup)?;
 
             if !client_balance_ok {
                 info!("invalid deal: {}: insufficient client funds to cover proposal cost", di);
@@ -266,14 +246,11 @@
 
             let mut provider_lockup = total_provider_lockup.clone();
             provider_lockup += &deal.proposal.provider_collateral;
-            let provider_balance_ok = state
-                .balance_covered(rt.store(), Address::new_id(provider_id), &provider_lockup)
-                .map_err(|e| {
-                    e.downcast_default(
-                        ExitCode::USR_ILLEGAL_STATE,
-                        "failed to check provider balance coverage",
-                    )
-                })?;
+            let provider_balance_ok = state.balance_covered(
+                rt.store(),
+                Address::new_id(provider_id),
+                &provider_lockup,
+            )?;
 
             if !provider_balance_ok {
                 info!("invalid deal: {}: insufficient provider funds to cover proposal cost", di);
@@ -291,12 +268,7 @@
 
             // check proposalCids for duplication within message batch
             // check state PendingProposals for duplication across messages
-            let duplicate_in_state = state.pending_deals_has(rt.store(), pcid).map_err(|e| {
-                e.downcast_default(
-                    ExitCode::USR_ILLEGAL_STATE,
-                    "failed to check for existence of deal proposal",
-                )
-            })?;
+            let duplicate_in_state = state.is_key_in_pending_deals(rt.store(), pcid)?;
 
             let duplicate_in_message = proposal_cid_lookup.contains(&pcid);
             if duplicate_in_state || duplicate_in_message {
@@ -384,22 +356,13 @@
             // All storage dealProposals will be added in an atomic transaction; this operation will be unrolled if any of them fails.
             // This should only fail on programmer error because all expected invalid conditions should be filtered in the first set of checks.
             for valid_deal in valid_deals.iter() {
-                st.lock_client_and_provider_balances(rt.store(), &valid_deal.proposal).map_err(
-                    |e| {
-                        e.downcast_default(
-                            ExitCode::USR_ILLEGAL_STATE,
-                            "failed to check for existence of deal proposal",
-                        )
-                    },
-                )?;
+                st.lock_client_and_provider_balances(rt.store(), &valid_deal.proposal)?;
+
+                // Store the proposal CID in pending deals set.
+                pending_deals.push(valid_deal.cid);
 
                 // Allocate a deal ID and store the proposal in the proposals AMT.
                 let deal_id = st.generate_storage_deal_id();
-
-                // Store the proposal CID in pending deals set.
-                pending_deals.push(valid_deal.cid);
-
-                // Allocate a deal ID and store the proposal in the proposals AMT.
                 deal_proposals.push((deal_id, valid_deal.proposal.clone()));
 
                 // Store verified allocation (if any) in the pending allocation IDs map.
@@ -418,34 +381,13 @@
                 new_deal_ids.push(deal_id);
             }
 
-            st.pending_deals_update(rt.store(), &pending_deals).map_err(|e| {
-                e.downcast_default(
-                    ExitCode::USR_ILLEGAL_STATE,
-                    "failed to flush pending deals state",
-                )
-            })?;
-
-            st.deal_proposals_update(rt.store(), &deal_proposals).map_err(|e| {
-                e.downcast_default(
-                    ExitCode::USR_ILLEGAL_STATE,
-                    "failed to flush deal proposals state",
-                )
-            })?;
-
-            st.pending_deal_allocation_ids_update(rt.store(), &pending_deal_allocation_ids)
-                .map_err(|e| {
-                    e.downcast_default(
-                        ExitCode::USR_ILLEGAL_STATE,
-                        "failed to set pending deal allocation ids",
-                    )
-                })?;
-
-            st.deals_by_epoch_update(rt.store(), &deals_by_epoch).map_err(|e| {
-                e.downcast_default(
-                    ExitCode::USR_ILLEGAL_STATE,
-                    "failed to flush deals by epoch state",
-                )
-            })?;
+            st.put_pending_deals(rt.store(), &pending_deals)?;
+
+            st.put_deal_proposals(rt.store(), &deal_proposals)?;
+
+            st.put_pending_deal_allocation_ids(rt.store(), &pending_deal_allocation_ids)?;
+
+            st.put_deals_by_epoch(rt.store(), &deals_by_epoch)?;
 
             Ok(())
         })?;
@@ -463,6 +405,9 @@
         let miner_addr = rt.message().caller();
         let curr_epoch = rt.curr_epoch();
 
+        let st: State = rt.state()?;
+        let proposals = st.get_deal_proposals_array(rt.store())?;
+
         let mut sectors_data = Vec::with_capacity(params.sectors.len());
         for sector in params.sectors.iter() {
             let sector_size = sector
@@ -470,7 +415,7 @@
                 .sector_size()
                 .map_err(|e| actor_error!(illegal_argument, "sector size unknown: {}", e))?;
             validate_and_return_deal_space(
-                rt,
+                &proposals,
                 &sector.deal_ids,
                 &miner_addr,
                 sector.sector_expiry,
@@ -482,7 +427,7 @@
             let commd = if sector.deal_ids.is_empty() {
                 None
             } else {
-                Some(compute_data_commitment(rt, sector.sector_type, &sector.deal_ids)?)
+                Some(compute_data_commitment(rt, &proposals, sector.sector_type, &sector.deal_ids)?)
             };
 
             sectors_data.push(SectorDealData { commd });
@@ -499,9 +444,12 @@
         let miner_addr = rt.message().caller();
         let curr_epoch = rt.curr_epoch();
 
+        let st: State = rt.state()?;
+        let proposals = st.get_deal_proposals_array(rt.store())?;
+
         let deal_spaces = {
             validate_and_return_deal_space(
-                rt,
+                &proposals,
                 &params.deal_ids,
                 &miner_addr,
                 params.sector_expiry,
@@ -519,12 +467,7 @@
             for deal_id in params.deal_ids {
                 // This construction could be replaced with a single "update deal state"
                 // state method, possibly batched over all deal ids at once.
-                let s = st.deal_states_get(rt.store(), deal_id).map_err(|e| {
-                    e.downcast_default(
-                        ExitCode::USR_ILLEGAL_STATE,
-                        format!("failed to get state for deal_id ({})", deal_id),
-                    )
-                })?;
+                let s = st.find_deal_states(rt.store(), deal_id)?;
 
                 if s.is_some() {
                     return Err(actor_error!(
@@ -535,25 +478,14 @@
                 }
 
                 let proposal = st
-                    .deal_proposals_get(rt.store(), deal_id)
-                    .map_err(|e| {
-                        e.downcast_default(
-                            ExitCode::USR_ILLEGAL_STATE,
-                            format!("failed to get deal_id ({})", deal_id),
-                        )
-                    })?
+                    .find_deal_proposals(rt.store(), deal_id)?
                     .ok_or_else(|| actor_error!(not_found, "no such deal_id: {}", deal_id))?;
 
                 let propc = rt_deal_cid(rt, &proposal)?;
 
                 // Confirm the deal is in the pending proposals queue.
                 // It will be removed from this queue later, during cron.
-                let has = st.pending_deals_has(rt.store(), propc).map_err(|e| {
-                    e.downcast_default(
-                        ExitCode::USR_ILLEGAL_STATE,
-                        format!("failed to get pending proposal ({})", propc),
-                    )
-                })?;
+                let has = st.is_key_in_pending_deals(rt.store(), propc)?;
 
                 if !has {
                     return Err(actor_error!(
@@ -565,13 +497,7 @@
 
                 // Extract and remove any verified allocation ID for the pending deal.
                 let allocation = st
-                    .pending_deal_allocation_ids_delete(rt.store(), &deal_id_key(deal_id))
-                    .map_err(|e| {
-                        e.downcast_default(
-                            ExitCode::USR_ILLEGAL_STATE,
-                            format!("failed to remove allocation id for deal ({})", deal_id),
-                        )
-                    })?
+                    .remove_pending_deal_allocation_ids(rt.store(), &deal_id_key(deal_id))?
                     .unwrap_or((BytesKey(vec![]), NO_ALLOCATION_ID))
                     .1;
 
@@ -595,9 +521,7 @@
                 ));
             }
 
-            st.deal_states_update(rt.store(), &deal_states).map_err(|e| {
-                e.downcast_default(ExitCode::USR_ILLEGAL_STATE, "failed to set deal states")
-            })?;
+            st.put_deal_states(rt.store(), &deal_states)?;
 
             Ok(())
         })?;
@@ -619,9 +543,7 @@
             let mut deal_states: Vec<(DealID, DealState)> = vec![];
 
             for id in params.deal_ids {
-                let deal = st.deal_proposals_get(rt.store(), id).map_err(|e| {
-                    e.downcast_default(ExitCode::USR_ILLEGAL_STATE, "failed to get deal proposal")
-                })?;
+                let deal = st.find_deal_proposals(rt.store(), id)?;
 
                 // The deal may have expired and been deleted before the sector is terminated.
                 // Nothing to do, but continue execution for the other deals.
@@ -648,10 +570,7 @@
                 }
 
                 let mut state: DealState = st
-                    .deal_states_get(rt.store(), id)
-                    .map_err(|e| {
-                        e.downcast_default(ExitCode::USR_ILLEGAL_STATE, "failed to get deal state")
-                    })?
+                    .find_deal_states(rt.store(), id)?
                     // A deal with a proposal but no state is not activated, but then it should not be
                     // part of a sector that is terminating.
                     .ok_or_else(|| actor_error!(illegal_argument, "no state for deal {}", id))?;
@@ -669,9 +588,7 @@
                 deal_states.push((id, state));
             }
 
-            st.deal_states_update(rt.store(), &deal_states).map_err(|e| {
-                e.downcast_default(ExitCode::USR_ILLEGAL_STATE, "failed to flush state")
-            })?;
+            st.put_deal_states(rt.store(), &deal_states)?;
             Ok(())
         })?;
         Ok(())
@@ -683,9 +600,17 @@
     ) -> Result<ComputeDataCommitmentReturn, ActorError> {
         rt.validate_immediate_caller_type(std::iter::once(&Type::Miner))?;
 
+        let st: State = rt.state()?;
+        let proposals = st.get_deal_proposals_array(rt.store())?;
+
         let mut commds = Vec::with_capacity(params.inputs.len());
         for comm_input in params.inputs.iter() {
-            commds.push(compute_data_commitment(rt, comm_input.sector_type, &comm_input.deal_ids)?);
+            commds.push(compute_data_commitment(
+                rt,
+                &proposals,
+                comm_input.sector_type,
+                &comm_input.deal_ids,
+            )?);
         }
 
         Ok(ComputeDataCommitmentReturn { commds })
@@ -708,28 +633,16 @@
                 // cause a potential inconsistency in exit code returned if a deal_id fails
                 // to be pulled from storage where it wouldn't be triggered otherwise.
                 // Workaround a better solution (seperating msm or fixing go impl)
-                let deal_ids = st.deals_for_epoch_get(rt.store(), i).map_err(|e| {
-                    e.downcast_default(ExitCode::USR_ILLEGAL_STATE, "failed to get deal_ids")
-                })?;
+                let deal_ids = st.get_deals_for_epoch(rt.store(), i)?;
 
                 for deal_id in deal_ids {
-                    let deal = st
-                        .deal_proposals_get(rt.store(), deal_id)
-                        .map_err(|e| {
-                            e.downcast_default(
-                                ExitCode::USR_ILLEGAL_STATE,
-                                format!("failed to get deal_id ({})", deal_id),
-                            )
-                        })?
-                        .ok_or_else(|| {
-                            actor_error!(not_found, "proposal doesn't exist ({})", deal_id)
-                        })?;
+                    let deal = st.find_deal_proposals(rt.store(), deal_id)?.ok_or_else(|| {
+                        actor_error!(not_found, "proposal doesn't exist ({})", deal_id)
+                    })?;
 
                     let dcid = rt_deal_cid(rt, &deal)?;
 
-                    let state = st.deal_states_get(rt.store(), deal_id).map_err(|e| {
-                        e.downcast_default(ExitCode::USR_ILLEGAL_STATE, "failed to get deal state")
-                    })?;
+                    let state = st.find_deal_states(rt.store(), deal_id)?;
 
                     // deal has been published but not activated yet -> terminate it
                     // as it has timed out
@@ -750,13 +663,7 @@
                         }
 
                         // Delete the proposal (but not state, which doesn't exist).
-                        let deleted =
-                            st.deal_proposals_delete(rt.store(), deal_id).map_err(|e| {
-                                e.downcast_default(
-                                    ExitCode::USR_ILLEGAL_STATE,
-                                    format!("failed to delete deal proposal {}", deal_id),
-                                )
-                            })?;
+                        let deleted = st.remove_deal_proposals(rt.store(), deal_id)?;
 
                         if deleted.is_none() {
                             return Err(actor_error!(
@@ -769,53 +676,30 @@
                         }
 
                         // Delete pending deal CID
-                        st.pending_deals_delete(rt.store(), dcid)
-                            .map_err(|e| {
-                                e.downcast_default(
-                                    ExitCode::USR_ILLEGAL_STATE,
-                                    format!("failed to delete pending deals {}", dcid),
-                                )
-                            })?
-                            .ok_or_else(|| {
-                                actor_error!(
-                                    illegal_state,
-                                    "failed to delete pending deals: does not exist"
-                                )
-                            })?;
+                        st.remove_pending_deals(rt.store(), dcid)?.ok_or_else(|| {
+                            actor_error!(
+                                illegal_state,
+                                "failed to delete pending deals: does not exist"
+                            )
+                        })?;
 
                         // Delete pending deal allocation id (if present).
-                        st.pending_deal_allocation_ids_delete(rt.store(), &deal_id_key(deal_id))
-                            .map_err(|e| {
-                                e.downcast_default(
-                                    ExitCode::USR_ILLEGAL_STATE,
-                                    format!(
-                                        "failed to delete pending proposal allocation id for {}",
-                                        deal_id
-                                    ),
-                                )
-                            })?;
+                        st.remove_pending_deal_allocation_ids(rt.store(), &deal_id_key(deal_id))?;
 
                         continue;
                     }
                     let mut state = state.unwrap();
 
                     if state.last_updated_epoch == EPOCH_UNDEFINED {
-                        st.pending_deals_delete(rt.store(), dcid)
-                            .map_err(|e| {
-                                e.downcast_default(
-                                    ExitCode::USR_ILLEGAL_STATE,
-                                    format!("failed to delete pending proposal {}", dcid),
-                                )
-                            })?
-                            .ok_or_else(|| {
-                                actor_error!(
-                                    illegal_state,
-                                    "failed to delete pending proposal: does not exist"
-                                )
-                            })?;
+                        st.remove_pending_deals(rt.store(), dcid)?.ok_or_else(|| {
+                            actor_error!(
+                                illegal_state,
+                                "failed to delete pending proposal: does not exist"
+                            )
+                        })?;
                     }
 
-                    let (slash_amount, next_epoch, remove_deal) = st.update_pending_deal_state(
+                    let (slash_amount, next_epoch, remove_deal) = st.put_pending_deal_state(
                         rt.store(),
                         rt.policy(),
                         &state,
@@ -847,12 +731,7 @@
                         amount_slashed += slash_amount;
 
                         // Delete proposal and state simultaneously.
-                        let deleted = st.deal_states_delete(rt.store(), deal_id).map_err(|e| {
-                            e.downcast_default(
-                                ExitCode::USR_ILLEGAL_STATE,
-                                "failed to delete deal state",
-                            )
-                        })?;
+                        let deleted = st.remove_deal_states(rt.store(), deal_id)?;
 
                         if deleted.is_none() {
                             return Err(actor_error!(
@@ -861,13 +740,7 @@
                             ));
                         }
 
-                        let deleted =
-                            st.deal_proposals_delete(rt.store(), deal_id).map_err(|e| {
-                                e.downcast_default(
-                                    ExitCode::USR_ILLEGAL_STATE,
-                                    "failed to delete deal proposal",
-                                )
-                            })?;
+                        let deleted = st.remove_deal_proposals(rt.store(), deal_id)?;
 
                         if deleted.is_none() {
                             return Err(actor_error!(
@@ -893,12 +766,7 @@
                         }
 
                         state.last_updated_epoch = curr_epoch;
-                        st.deal_states_update(rt.store(), &[(deal_id, state)]).map_err(|e| {
-                            e.downcast_default(
-                                ExitCode::USR_ILLEGAL_STATE,
-                                "failed to set deal state",
-                            )
-                        })?;
+                        st.put_deal_states(rt.store(), &[(deal_id, state)])?;
 
                         if let Some(ev) = updates_needed.get_mut(&next_epoch) {
                             ev.push(deal_id);
@@ -910,14 +778,10 @@
                 rm_cron_id.push(i);
             }
 
-            st.deals_by_epoch_delete(rt.store(), &rm_cron_id).map_err(|e| {
-                e.downcast_default(ExitCode::USR_ILLEGAL_STATE, "failed to delete deal ops")
-            })?;
+            st.remove_deals_by_epoch(rt.store(), &rm_cron_id)?;
 
             // updates_needed is already sorted by epoch.
-            st.deals_by_epoch_update_many(rt.store(), &updates_needed).map_err(|e| {
-                e.downcast_default(ExitCode::USR_ILLEGAL_STATE, "failed to reinsert deal IDs")
-            })?;
+            st.put_batch_deals_by_epoch(rt.store(), &updates_needed)?;
 
             st.last_cron = rt.curr_epoch();
 
@@ -931,31 +795,24 @@
     }
 }
 
-<<<<<<< HEAD
-fn compute_data_commitment<BS, RT>(
-    rt: &RT,
-=======
 fn compute_data_commitment<BS: Blockstore>(
     rt: &impl Runtime,
     proposals: &DealArray<BS>,
->>>>>>> 6c081a9b
     sector_type: RegisteredSealProof,
     deal_ids: &[DealID],
 ) -> Result<Cid, ActorError> {
     let mut pieces = Vec::with_capacity(deal_ids.len());
 
-    let st: State = rt.state()?;
-
     for deal_id in deal_ids {
-        let deal = st
-            .deal_proposals_get(rt.store(), *deal_id)
+        let deal = proposals
+            .get(*deal_id)
             .map_err(|e| {
                 e.downcast_default(
                     ExitCode::USR_ILLEGAL_STATE,
                     format!("failed to get deal_id ({})", deal_id),
                 )
             })?
-            .ok_or_else(|| actor_error!(not_found, "proposal doesn't exist {}", deal_id))?;
+            .ok_or_else(|| actor_error!(not_found, "proposal doesn't exist ({})", deal_id))?;
 
         pieces.push(PieceInfo { cid: deal.piece_cid, size: deal.piece_size });
     }
@@ -964,32 +821,17 @@
     })
 }
 
-<<<<<<< HEAD
-pub fn validate_and_return_deal_space<BS, RT>(
-    rt: &RT,
-=======
 pub fn validate_and_return_deal_space<BS: Blockstore>(
     proposals: &DealArray<BS>,
->>>>>>> 6c081a9b
     deal_ids: &[DealID],
     miner_addr: &Address,
     sector_expiry: ChainEpoch,
     sector_activation: ChainEpoch,
     sector_size: Option<SectorSize>,
-<<<<<<< HEAD
-) -> Result<DealSpaces, ActorError>
-where
-    BS: Blockstore,
-    RT: Runtime<BS>,
-{
-=======
 ) -> Result<DealSpaces, ActorError> {
->>>>>>> 6c081a9b
     let mut seen_deal_ids = BTreeSet::new();
     let mut deal_space = BigInt::zero();
     let mut verified_deal_space = BigInt::zero();
-
-    let st: State = rt.state()?;
 
     for deal_id in deal_ids {
         if !seen_deal_ids.insert(deal_id) {
@@ -999,17 +841,13 @@
                 deal_id
             ));
         }
-        let proposal = st
-            .deal_proposals_get(rt.store(), *deal_id)
-            .map_err(|e| {
-                e.downcast_default(
-                    ExitCode::USR_ILLEGAL_STATE,
-                    format!("failed to load deal for deal_id ({})", deal_id),
-                )
-            })?
-            .ok_or_else(|| actor_error!(not_found, "no proposal for deal_id {}", deal_id))?;
-
-        validate_deal_can_activate(&proposal, miner_addr, sector_expiry, sector_activation)
+
+        let proposal = proposals
+            .get(*deal_id)
+            .context_code(ExitCode::USR_ILLEGAL_STATE, "failed to load deal")?
+            .ok_or_else(|| actor_error!(not_found, "no such deal {}", deal_id))?;
+
+        validate_deal_can_activate(proposal, miner_addr, sector_expiry, sector_activation)
             .with_context(|| format!("cannot activate deal {}", deal_id))?;
 
         if proposal.verified_deal {
