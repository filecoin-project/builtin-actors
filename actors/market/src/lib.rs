// Copyright 2019-2022 ChainSafe Systems
// SPDX-License-Identifier: Apache-2.0, MIT

use std::cmp::min;
use std::collections::{BTreeMap, BTreeSet};

use cid::multihash::{Code, MultihashDigest, MultihashGeneric};
use cid::Cid;
use frc46_token::token::types::{BalanceReturn, TransferFromParams, TransferFromReturn};
use fvm_ipld_bitfield::BitField;
use fvm_ipld_blockstore::Blockstore;
use fvm_ipld_encoding::{Cbor, RawBytes};
use fvm_ipld_hamt::BytesKey;
use fvm_shared::address::Address;
use fvm_shared::bigint::BigInt;
use fvm_shared::clock::{ChainEpoch, QuantSpec, EPOCH_UNDEFINED};
use fvm_shared::deal::DealID;
use fvm_shared::econ::TokenAmount;
use fvm_shared::error::ExitCode;
use fvm_shared::piece::PieceInfo;
use fvm_shared::reward::ThisEpochRewardReturn;
use fvm_shared::sector::{RegisteredSealProof, SectorSize, StoragePower};
use fvm_shared::{ActorID, MethodNum, METHOD_CONSTRUCTOR, METHOD_SEND};
use integer_encoding::VarInt;
use log::info;
use num_derive::FromPrimitive;
use num_traits::{FromPrimitive, Zero};

use fil_actors_runtime::cbor::{deserialize, serialize, serialize_vec};
use fil_actors_runtime::runtime::builtins::Type;
use fil_actors_runtime::runtime::{ActorCode, Policy, Runtime};
use fil_actors_runtime::{
    actor_error, cbor, ActorContext, ActorDowncast, ActorError, AsActorError,
    BURNT_FUNDS_ACTOR_ADDR, CALLER_TYPES_SIGNABLE, CRON_ACTOR_ADDR, DATACAP_TOKEN_ACTOR_ADDR,
    REWARD_ACTOR_ADDR, STORAGE_POWER_ACTOR_ADDR, SYSTEM_ACTOR_ADDR, VERIFIED_REGISTRY_ACTOR_ADDR,
};

use crate::ext::verifreg::{AllocationID, AllocationRequest};

pub use self::deal::*;
use self::policy::*;
pub use self::state::*;
pub use self::types::*;

// exports for testing
pub mod balance_table;
#[doc(hidden)]
pub mod ext;
pub mod policy;
pub mod testing;

mod deal;
mod state;
mod types;

#[cfg(feature = "fil-actor")]
fil_actors_runtime::wasm_trampoline!(Actor);

pub const NO_ALLOCATION_ID: u64 = 0;

/// Market actor methods available
#[derive(FromPrimitive)]
#[repr(u64)]
pub enum Method {
    Constructor = METHOD_CONSTRUCTOR,
    AddBalance = 2,
    WithdrawBalance = 3,
    PublishStorageDeals = 4,
    VerifyDealsForActivation = 5,
    ActivateDeals = 6,
    OnMinerSectorsTerminate = 7,
    ComputeDataCommitment = 8,
    CronTick = 9,
}

/// Market Actor
pub struct Actor;

impl Actor {
    pub fn constructor(rt: &mut impl Runtime) -> Result<(), ActorError> {
        rt.validate_immediate_caller_is(std::iter::once(&SYSTEM_ACTOR_ADDR))?;

        let st = State::new(rt.store())?;
        rt.create(&st)?;
        Ok(())
    }

    /// Deposits the received value into the balance held in escrow.
    fn add_balance(rt: &mut impl Runtime, provider_or_client: Address) -> Result<(), ActorError> {
        let msg_value = rt.message().value_received();

        if msg_value <= TokenAmount::zero() {
            return Err(actor_error!(
                illegal_argument,
                "balance to add must be greater than zero was: {}",
                msg_value
            ));
        }

        // only signing parties can add balance for client AND provider.
        rt.validate_immediate_caller_type(CALLER_TYPES_SIGNABLE.iter())?;

        let (nominal, _, _) = escrow_address(rt, &provider_or_client)?;

        rt.transaction(|st: &mut State, rt| {
            st.add_balance_to_escrow_table(rt.store(), &nominal, &msg_value)?;
            Ok(())
        })?;

        Ok(())
    }

    /// Attempt to withdraw the specified amount from the balance held in escrow.
    /// If less than the specified amount is available, yields the entire available balance.
    fn withdraw_balance(
        rt: &mut impl Runtime,
        params: WithdrawBalanceParams,
    ) -> Result<WithdrawBalanceReturn, ActorError> {
        if params.amount < TokenAmount::zero() {
            return Err(actor_error!(illegal_argument, "negative amount: {}", params.amount));
        }

        let (nominal, recipient, approved) = escrow_address(rt, &params.provider_or_client)?;
        // for providers -> only corresponding owner or worker can withdraw
        // for clients -> only the client i.e the recipient can withdraw
        rt.validate_immediate_caller_is(&approved)?;

        let amount_extracted = rt.transaction(|st: &mut State, rt| {
            let ex = st.withdraw_balance_from_escrow_table(rt.store(), &nominal, &params.amount)?;

            Ok(ex)
        })?;

        rt.send(&recipient, METHOD_SEND, RawBytes::default(), amount_extracted.clone())?;

        Ok(WithdrawBalanceReturn { amount_withdrawn: amount_extracted })
    }

    /// Publish a new set of storage deals (not yet included in a sector).
    fn publish_storage_deals(
        rt: &mut impl Runtime,
        params: PublishStorageDealsParams,
    ) -> Result<PublishStorageDealsReturn, ActorError> {
        // Deal message must have a From field identical to the provider of all the deals.
        // This allows us to retain and verify only the client's signature in each deal proposal itself.
        rt.validate_immediate_caller_type(CALLER_TYPES_SIGNABLE.iter())?;
        if params.deals.is_empty() {
            return Err(actor_error!(illegal_argument, "Empty deals parameter"));
        }

        // All deals should have the same provider so get worker once
        let provider_raw = params.deals[0].proposal.provider;
        let provider_id = rt.resolve_address(&provider_raw).ok_or_else(|| {
            actor_error!(not_found, "failed to resolve provider address {}", provider_raw)
        })?;

        let code_id = rt
            .get_actor_code_cid(&provider_id)
            .ok_or_else(|| actor_error!(not_found, "no code ID for address {}", provider_id))?;

        if rt.resolve_builtin_actor_type(&code_id) != Some(Type::Miner) {
            return Err(actor_error!(
                illegal_argument,
                "deal provider is not a storage miner actor"
            ));
        }

        let (_, worker, controllers) = request_miner_control_addrs(rt, provider_id)?;
        let caller = rt.message().caller();
        let mut caller_ok = caller == worker;
        for controller in controllers.iter() {
            if caller_ok {
                break;
            }
            caller_ok = caller == *controller;
        }
        if !caller_ok {
            return Err(actor_error!(
                forbidden,
                "caller {} is not worker or control address of provider {}",
                caller,
                provider_id
            ));
        }

        let baseline_power = request_current_baseline_power(rt)?;
        let (network_raw_power, _) = request_current_network_power(rt)?;

        struct ValidDeal {
            proposal: DealProposal,
            cid: Cid,
        }
        // Deals that passed validation.
        let mut valid_deals: Vec<ValidDeal> = Vec::with_capacity(params.deals.len());
        // CIDs of valid proposals.
        let mut proposal_cid_lookup = BTreeSet::new();
        let mut total_client_lockup: BTreeMap<ActorID, TokenAmount> = BTreeMap::new();
        let mut all_client_datacap: BTreeMap<ActorID, (TokenAmount, TokenAmount)> = BTreeMap::new();
        let mut total_provider_lockup = TokenAmount::zero();

        let mut valid_input_bf = BitField::default();
        let curr_epoch = rt.curr_epoch();

        let state: State = rt.state()?;

        for (di, mut deal) in params.deals.into_iter().enumerate() {
            // drop malformed deals
            if let Err(e) = validate_deal(rt, &deal, &network_raw_power, &baseline_power) {
                info!("invalid deal {}: {}", di, e.msg());
                continue;
            }

            if deal.proposal.provider != Address::new_id(provider_id)
                && deal.proposal.provider != provider_raw
            {
                info!(
                    "invalid deal {}: cannot publish deals from multiple providers in one batch",
                    di
                );
                continue;
            }
            let client_id = match rt.resolve_address(&deal.proposal.client) {
                Some(client) => client,
                _ => {
                    info!(
                        "invalid deal {}: failed to resolve proposal.client address {} for deal",
                        di, deal.proposal.client
                    );
                    continue;
                }
            };

            // Fetch client's datacap balance and calculate the amount of datacap required for the verified deals.
            // Drop any verified deals for which the client has insufficient datacap.
            if deal.proposal.verified_deal {
                let (mut use_client_datacap, total_client_datacap) =
                    match all_client_datacap.get(&client_id).cloned() {
                        None => {
                            let total_datacap = balance_of(rt, &Address::new_id(client_id)).map_err(
                            |e| actor_error!(not_found; "failed to get datacap {}", e.msg()),
                        )?;

                            (TokenAmount::zero(), total_datacap)
                        }
                        Some(client_data) => client_data,
                    };
                let piece_datacap_required =
                    TokenAmount::from_whole(deal.proposal.piece_size.0 as i64);
                if &use_client_datacap + &piece_datacap_required > total_client_datacap {
                    continue;
                }
                use_client_datacap += &piece_datacap_required;
                all_client_datacap.insert(client_id, (use_client_datacap, total_client_datacap));
            }

            // drop deals with insufficient lock up to cover costs
            let mut client_lockup =
                total_client_lockup.get(&client_id).cloned().unwrap_or_default();
            client_lockup += deal.proposal.client_balance_requirement();

            let client_balance_ok =
                state.balance_covered(rt.store(), Address::new_id(client_id), &client_lockup)?;

            if !client_balance_ok {
                info!("invalid deal: {}: insufficient client funds to cover proposal cost", di);
                continue;
            }

            let mut provider_lockup = total_provider_lockup.clone();
            provider_lockup += &deal.proposal.provider_collateral;
            let provider_balance_ok = state.balance_covered(
                rt.store(),
                Address::new_id(provider_id),
                &provider_lockup,
            )?;

            if !provider_balance_ok {
                info!("invalid deal: {}: insufficient provider funds to cover proposal cost", di);
                continue;
            }

            // drop duplicate deals
            // Normalise provider and client addresses in the proposal stored on chain.
            // Must happen after signature verification and before taking cid.
            deal.proposal.provider = Address::new_id(provider_id);
            deal.proposal.client = Address::new_id(client_id);
            let pcid = rt_deal_cid(rt, &deal.proposal).map_err(
                |e| actor_error!(illegal_argument; "failed to take cid of proposal {}: {}", di, e.msg()),
            )?;

            // check proposalCids for duplication within message batch
            // check state PendingProposals for duplication across messages
            let duplicate_in_state = state.has_pending_deal(rt.store(), pcid)?;

            let duplicate_in_message = proposal_cid_lookup.contains(&pcid);
            if duplicate_in_state || duplicate_in_message {
                info!("invalid deal {}: cannot publish duplicate deal proposal", di);
                continue;
            }

            total_provider_lockup = provider_lockup;
            total_client_lockup.insert(client_id, client_lockup);
            proposal_cid_lookup.insert(pcid);
            valid_deals.push(ValidDeal { proposal: deal.proposal, cid: pcid });
            valid_input_bf.set(di as u64)
        }
        let mut client_alloc_reqs: BTreeMap<ActorID, Vec<AllocationRequest>> = BTreeMap::new();
        for valid_deal in valid_deals.iter() {
            client_alloc_reqs
                .entry(valid_deal.proposal.client.id().unwrap())
                .or_default()
                .push(alloc_request_for_deal(&valid_deal.proposal, rt.policy(), curr_epoch));
        }

        let mut client_allocations: BTreeMap<ActorID, Vec<AllocationID>> = BTreeMap::new();
        for (client_id, alloc_reqs) in client_alloc_reqs.iter() {
            let params =
                datacap_transfer_request(&Address::new_id(*client_id), alloc_reqs.clone())?;
            let mut alloc_ids = match transfer_from(rt, params) {
                Ok(ids) => ids,
                Err(e) => {
                    return Err(actor_error!(
                        illegal_state,
                        "failed transfer datacap: {}",
                        e.msg()
                    ));
                }
            };
            client_allocations.entry(*client_id).or_default().append(alloc_ids.as_mut());
        }

        let valid_deal_count = valid_input_bf.len();
        if valid_deal_count != valid_deals.len() as u64 {
            return Err(actor_error!(
                illegal_state,
                "{} valid deals but valid_deal_count {}",
                valid_deals.len(),
                valid_deal_count
            ));
        }
        if valid_deal_count == 0 {
            return Err(actor_error!(illegal_argument, "All deal proposals invalid"));
        }

        let mut new_deal_ids = Vec::with_capacity(valid_deals.len());
        rt.transaction(|st: &mut State, rt| {
            let mut pending_deals: Vec<Cid> = vec![];
            let mut deal_proposals: Vec<(DealID, DealProposal)> = vec![];
            let mut deals_by_epoch: Vec<(ChainEpoch, DealID)> = vec![];
            let mut pending_deal_allocation_ids: Vec<(BytesKey, AllocationID)> = vec![];

            // All storage dealProposals will be added in an atomic transaction; this operation will be unrolled if any of them fails.
            // This should only fail on programmer error because all expected invalid conditions should be filtered in the first set of checks.
            for valid_deal in valid_deals.iter() {
                st.lock_client_and_provider_balances(rt.store(), &valid_deal.proposal)?;

                // Store the proposal CID in pending deals set.
                pending_deals.push(valid_deal.cid);

                // Allocate a deal ID and store the proposal in the proposals AMT.
                let deal_id = st.generate_storage_deal_id();
                deal_proposals.push((deal_id, valid_deal.proposal.clone()));

                // Store verified allocation (if any) in the pending allocation IDs map.
                // It will be removed when the deal is activated or expires.
                if valid_deal.proposal.verified_deal {
                    pending_deal_allocation_ids.push((
                        deal_id_key(deal_id),
                        client_allocations
                            .get_mut(&valid_deal.proposal.client.id().unwrap())
                            .unwrap()
                            .remove(0),
                    ));
                }

                // Randomize the first epoch for when the deal will be processed so an attacker isn't able to
                // schedule too many deals for the same tick.
                deals_by_epoch.push((
                    gen_rand_next_epoch(rt.policy(), valid_deal.proposal.start_epoch, deal_id),
                    deal_id,
                ));

                new_deal_ids.push(deal_id);
            }

            st.put_pending_deals(rt.store(), &pending_deals)?;

            st.put_deal_proposals(rt.store(), &deal_proposals)?;

            st.put_pending_deal_allocation_ids(rt.store(), &pending_deal_allocation_ids)?;

            st.put_deals_by_epoch(rt.store(), &deals_by_epoch)?;

            Ok(())
        })?;

        Ok(PublishStorageDealsReturn { ids: new_deal_ids, valid_deals: valid_input_bf })
    }

    /// Verify that a given set of storage deals is valid for a sector currently being PreCommitted
    /// and return UnsealedCID for the set of deals.
    fn verify_deals_for_activation(
        rt: &mut impl Runtime,
        params: VerifyDealsForActivationParams,
    ) -> Result<VerifyDealsForActivationReturn, ActorError> {
        rt.validate_immediate_caller_type(std::iter::once(&Type::Miner))?;
        let miner_addr = rt.message().caller();
        let curr_epoch = rt.curr_epoch();

        let st: State = rt.state()?;
        let proposals = st.get_proposal_array(rt.store())?;

        let mut sectors_data = Vec::with_capacity(params.sectors.len());
        for sector in params.sectors.iter() {
            let sector_size = sector
                .sector_type
                .sector_size()
                .map_err(|e| actor_error!(illegal_argument, "sector size unknown: {}", e))?;
            validate_and_return_deal_space(
                &proposals,
                &sector.deal_ids,
                &miner_addr,
                sector.sector_expiry,
                curr_epoch,
                Some(sector_size),
            )
            .context("failed to validate deal proposals for activation")?;

            let commd = if sector.deal_ids.is_empty() {
                None
            } else {
                Some(compute_data_commitment(rt, &proposals, sector.sector_type, &sector.deal_ids)?)
            };

            sectors_data.push(SectorDealData { commd });
        }

        Ok(VerifyDealsForActivationReturn { sectors: sectors_data })
    }
    /// Activate a set of deals, returning the combined deal space and extra info for verified deals.
    fn activate_deals(
        rt: &mut impl Runtime,
        params: ActivateDealsParams,
    ) -> Result<ActivateDealsResult, ActorError> {
        rt.validate_immediate_caller_type(std::iter::once(&Type::Miner))?;
        let miner_addr = rt.message().caller();
        let curr_epoch = rt.curr_epoch();

        let st: State = rt.state()?;
        let proposals = st.get_proposal_array(rt.store())?;

        let deal_spaces = {
            validate_and_return_deal_space(
                &proposals,
                &params.deal_ids,
                &miner_addr,
                params.sector_expiry,
                curr_epoch,
                None,
            )
            .context("failed to validate deal proposals for activation")?
        };

        // Update deal states
        let mut verified_infos = Vec::new();
        rt.transaction(|st: &mut State, rt| {
            let mut deal_states: Vec<(DealID, DealState)> = vec![];

            for deal_id in params.deal_ids {
                // This construction could be replaced with a single "update deal state"
                // state method, possibly batched over all deal ids at once.
                let s = st.find_deal_state(rt.store(), deal_id)?;

                if s.is_some() {
                    return Err(actor_error!(
                        illegal_argument,
                        "deal {} already activated",
                        deal_id
                    ));
                }

                let proposal = st
                    .find_proposal(rt.store(), deal_id)?
                    .ok_or_else(|| actor_error!(not_found, "no such deal_id: {}", deal_id))?;

                let propc = rt_deal_cid(rt, &proposal)?;

                // Confirm the deal is in the pending proposals queue.
                // It will be removed from this queue later, during cron.
                let has = st.has_pending_deal(rt.store(), propc)?;

                if !has {
                    return Err(actor_error!(
                        illegal_state,
                        "tried to activate deal that was not in the pending set ({})",
                        propc
                    ));
                }

                // Extract and remove any verified allocation ID for the pending deal.
                let allocation = st
                    .remove_pending_deal_allocation_id(rt.store(), &deal_id_key(deal_id))?
                    .unwrap_or((BytesKey(vec![]), NO_ALLOCATION_ID))
                    .1;

                if allocation != NO_ALLOCATION_ID {
                    verified_infos.push(VerifiedDealInfo {
                        client: proposal.client.id().unwrap(),
                        allocation_id: allocation,
                        data: proposal.piece_cid,
                        size: proposal.piece_size,
                    })
                }

                deal_states.push((
                    deal_id,
                    DealState {
                        sector_start_epoch: curr_epoch,
                        last_updated_epoch: EPOCH_UNDEFINED,
                        slash_epoch: EPOCH_UNDEFINED,
                        verified_claim: allocation,
                    },
                ));
            }

            st.put_deal_states(rt.store(), &deal_states)?;

            Ok(())
        })?;

        Ok(ActivateDealsResult { nonverified_deal_space: deal_spaces.deal_space, verified_infos })
    }

    /// Terminate a set of deals in response to their containing sector being terminated.
    /// Slash provider collateral, refund client collateral, and refund partial unpaid escrow
    /// amount to client.
    fn on_miner_sectors_terminate(
        rt: &mut impl Runtime,
        params: OnMinerSectorsTerminateParams,
    ) -> Result<(), ActorError> {
        rt.validate_immediate_caller_type(std::iter::once(&Type::Miner))?;
        let miner_addr = rt.message().caller();

        rt.transaction(|st: &mut State, rt| {
            let mut deal_states: Vec<(DealID, DealState)> = vec![];

            for id in params.deal_ids {
                let deal = st.find_proposal(rt.store(), id)?;

                // The deal may have expired and been deleted before the sector is terminated.
                // Nothing to do, but continue execution for the other deals.
                if deal.is_none() {
                    info!("couldn't find deal {}", id);
                    continue;
                }
                let deal = deal.unwrap();

                if deal.provider != miner_addr {
                    return Err(actor_error!(
                        illegal_state,
                        "caller {} is not the provider {} of deal {}",
                        miner_addr,
                        deal.provider,
                        id
                    ));
                }

                // do not slash expired deals
                if deal.end_epoch <= params.epoch {
                    info!("deal {} expired, not slashing", id);
                    continue;
                }

                let mut state: DealState = st
                    .find_deal_state(rt.store(), id)?
                    // A deal with a proposal but no state is not activated, but then it should not be
                    // part of a sector that is terminating.
                    .ok_or_else(|| actor_error!(illegal_argument, "no state for deal {}", id))?;

                // If a deal is already slashed, don't need to do anything
                if state.slash_epoch != EPOCH_UNDEFINED {
                    info!("deal {}, already slashed", id);
                    continue;
                }

                // mark the deal for slashing here. Actual releasing of locked funds for the client
                // and slashing of provider collateral happens in cron_tick.
                state.slash_epoch = params.epoch;

                deal_states.push((id, state));
            }

            st.put_deal_states(rt.store(), &deal_states)?;
            Ok(())
        })?;
        Ok(())
    }

    fn compute_data_commitment(
        rt: &mut impl Runtime,
        params: ComputeDataCommitmentParams,
    ) -> Result<ComputeDataCommitmentReturn, ActorError> {
        rt.validate_immediate_caller_type(std::iter::once(&Type::Miner))?;

        let st: State = rt.state()?;
        let proposals = st.get_proposal_array(rt.store())?;

        let mut commds = Vec::with_capacity(params.inputs.len());
        for comm_input in params.inputs.iter() {
            commds.push(compute_data_commitment(
                rt,
                &proposals,
                comm_input.sector_type,
                &comm_input.deal_ids,
            )?);
        }

        Ok(ComputeDataCommitmentReturn { commds })
    }

    fn cron_tick(rt: &mut impl Runtime) -> Result<(), ActorError> {
        rt.validate_immediate_caller_is(std::iter::once(&CRON_ACTOR_ADDR))?;

        let mut amount_slashed = TokenAmount::zero();
        let curr_epoch = rt.curr_epoch();

        rt.transaction(|st: &mut State, rt| {
            let last_cron = st.last_cron;
            let mut updates_needed: BTreeMap<ChainEpoch, Vec<DealID>> = BTreeMap::new();
            let mut rm_cron_id: Vec<ChainEpoch> = vec![];

            for i in (last_cron + 1)..=rt.curr_epoch() {
                let deal_ids = st.get_deals_for_epoch(rt.store(), i)?;

                for deal_id in deal_ids {
                    let deal = st.find_proposal(rt.store(), deal_id)?.ok_or_else(|| {
                        actor_error!(not_found, "proposal doesn't exist ({})", deal_id)
                    })?;

                    let dcid = rt_deal_cid(rt, &deal)?;

                    let state = st.find_deal_state(rt.store(), deal_id)?;

                    // deal has been published but not activated yet -> terminate it
                    // as it has timed out
                    if state.is_none() {
                        // Not yet appeared in proven sector; check for timeout.
                        if curr_epoch < deal.start_epoch {
                            return Err(actor_error!(
                                illegal_state,
                                "deal {} processed before start epoch {}",
                                deal_id,
                                deal.start_epoch
                            ));
                        }

                        let slashed = st.process_deal_init_timed_out(rt.store(), &deal)?;
                        if !slashed.is_zero() {
                            amount_slashed += slashed;
                        }

                        // Delete the proposal (but not state, which doesn't exist).
                        let deleted = st.remove_proposal(rt.store(), deal_id)?;

                        if deleted.is_none() {
                            return Err(actor_error!(
                                illegal_state,
                                format!(
                                    "failed to delete deal {} proposal {}: does not exist",
                                    deal_id, dcid
                                )
                            ));
                        }

                        // Delete pending deal CID
                        st.remove_pending_deal(rt.store(), dcid)?.ok_or_else(|| {
                            actor_error!(
                                illegal_state,
                                "failed to delete pending deals: does not exist"
                            )
                        })?;

                        // Delete pending deal allocation id (if present).
                        st.remove_pending_deal_allocation_id(rt.store(), &deal_id_key(deal_id))?;

                        continue;
                    }
                    let mut state = state.unwrap();

                    if state.last_updated_epoch == EPOCH_UNDEFINED {
                        st.remove_pending_deal(rt.store(), dcid)?.ok_or_else(|| {
                            actor_error!(
                                illegal_state,
                                "failed to delete pending proposal: does not exist"
                            )
                        })?;
                    }

                    let (slash_amount, next_epoch, remove_deal) = st.put_pending_deal_state(
                        rt.store(),
                        rt.policy(),
                        &state,
                        &deal,
                        curr_epoch,
                    )?;

                    if slash_amount.is_negative() {
                        return Err(actor_error!(
                            illegal_state,
                            format!(
                                "computed negative slash amount {} for deal {}",
                                slash_amount, deal_id
                            )
                        ));
                    }

                    if remove_deal {
                        if next_epoch != EPOCH_UNDEFINED {
                            return Err(actor_error!(
                                illegal_state,
                                format!(
                                    "removed deal {} should have no scheduled epoch (got {})",
                                    deal_id, next_epoch
                                )
                            ));
                        }

                        amount_slashed += slash_amount;

                        // Delete proposal and state simultaneously.
                        let deleted = st.remove_deal_state(rt.store(), deal_id)?;

                        if deleted.is_none() {
                            return Err(actor_error!(
                                illegal_state,
                                "failed to delete deal state: does not exist"
                            ));
                        }

                        let deleted = st.remove_proposal(rt.store(), deal_id)?;

                        if deleted.is_none() {
                            return Err(actor_error!(
                                illegal_state,
                                "failed to delete deal proposal: does not exist"
                            ));
                        }
                    } else {
                        if next_epoch <= rt.curr_epoch() {
                            return Err(actor_error!(
                                illegal_state,
                                "continuing deal {} next epoch {} should be in the future",
                                deal_id,
                                next_epoch
                            ));
                        }
                        if !slash_amount.is_zero() {
                            return Err(actor_error!(
                                illegal_state,
                                "continuing deal {} should not be slashed",
                                deal_id
                            ));
                        }

                        state.last_updated_epoch = curr_epoch;
                        st.put_deal_states(rt.store(), &[(deal_id, state)])?;

                        if let Some(ev) = updates_needed.get_mut(&next_epoch) {
                            ev.push(deal_id);
                        } else {
                            updates_needed.insert(next_epoch, vec![deal_id]);
                        }
                    }
                }
                rm_cron_id.push(i);
            }

            st.remove_deals_by_epoch(rt.store(), &rm_cron_id)?;

            // updates_needed is already sorted by epoch.
            st.put_batch_deals_by_epoch(rt.store(), &updates_needed)?;

            st.last_cron = rt.curr_epoch();

            Ok(())
        })?;

        if !amount_slashed.is_zero() {
            rt.send(&BURNT_FUNDS_ACTOR_ADDR, METHOD_SEND, RawBytes::default(), amount_slashed)?;
        }
        Ok(())
    }
}

fn compute_data_commitment<BS: Blockstore>(
    rt: &impl Runtime,
    proposals: &DealArray<BS>,
    sector_type: RegisteredSealProof,
    deal_ids: &[DealID],
) -> Result<Cid, ActorError> {
    let mut pieces = Vec::with_capacity(deal_ids.len());

    for deal_id in deal_ids {
        let deal = proposals
            .get(*deal_id)
            .map_err(|e| {
                e.downcast_default(
                    ExitCode::USR_ILLEGAL_STATE,
                    format!("failed to get deal_id ({})", deal_id),
                )
            })?
            .ok_or_else(|| actor_error!(not_found, "proposal doesn't exist ({})", deal_id))?;

        pieces.push(PieceInfo { cid: deal.piece_cid, size: deal.piece_size });
    }
    rt.compute_unsealed_sector_cid(sector_type, &pieces).map_err(|e| {
        e.downcast_default(ExitCode::USR_ILLEGAL_ARGUMENT, "failed to compute unsealed sector CID")
    })
}

pub fn validate_and_return_deal_space<BS: Blockstore>(
    proposals: &DealArray<BS>,
    deal_ids: &[DealID],
    miner_addr: &Address,
    sector_expiry: ChainEpoch,
    sector_activation: ChainEpoch,
    sector_size: Option<SectorSize>,
) -> Result<DealSpaces, ActorError> {
    let mut seen_deal_ids = BTreeSet::new();
    let mut deal_space = BigInt::zero();
    let mut verified_deal_space = BigInt::zero();

    for deal_id in deal_ids {
        if !seen_deal_ids.insert(deal_id) {
            return Err(actor_error!(
                illegal_argument,
                "deal id {} present multiple times",
                deal_id
            ));
        }

        let proposal = proposals
            .get(*deal_id)
            .context_code(ExitCode::USR_ILLEGAL_STATE, "failed to load deal")?
            .ok_or_else(|| actor_error!(not_found, "no such deal {}", deal_id))?;

        validate_deal_can_activate(proposal, miner_addr, sector_expiry, sector_activation)
            .with_context(|| format!("cannot activate deal {}", deal_id))?;

        if proposal.verified_deal {
            verified_deal_space += proposal.piece_size.0;
        } else {
            deal_space += proposal.piece_size.0;
        }
    }
    if let Some(sector_size) = sector_size {
        let total_deal_space = deal_space.clone() + verified_deal_space.clone();
        if total_deal_space > BigInt::from(sector_size as u64) {
            return Err(actor_error!(
                illegal_argument,
                "deals too large to fit in sector {} > {}",
                total_deal_space,
                sector_size
            ));
        }
    }

    Ok(DealSpaces { deal_space, verified_deal_space })
}

fn alloc_request_for_deal(
<<<<<<< HEAD
    proposal: &DealProposal,
=======
    // Deal proposal must have ID addresses
    deal: &ClientDealProposal,
>>>>>>> 8ca49244
    policy: &Policy,
    curr_epoch: ChainEpoch,
) -> ext::verifreg::AllocationRequest {
    let alloc_term_min = proposal.end_epoch - proposal.start_epoch;
    let alloc_term_max = min(
        alloc_term_min + policy.market_default_allocation_term_buffer,
        policy.maximum_verified_allocation_term,
    );
    let alloc_expiration =
        min(proposal.start_epoch, curr_epoch + policy.maximum_verified_allocation_expiration);
    ext::verifreg::AllocationRequest {
<<<<<<< HEAD
        provider: proposal.provider,
        data: proposal.piece_cid,
        size: proposal.piece_size,
=======
        provider: deal.proposal.provider.id().unwrap(),
        data: deal.proposal.piece_cid,
        size: deal.proposal.piece_size,
>>>>>>> 8ca49244
        term_min: alloc_term_min,
        term_max: alloc_term_max,
        expiration: alloc_expiration,
    }
}

// Builds TransferFromParams for a transfer of datacap for specified allocations.
fn datacap_transfer_request(
    client: &Address,
    alloc_reqs: Vec<AllocationRequest>,
) -> Result<TransferFromParams, ActorError> {
    let datacap_required: u64 = alloc_reqs.iter().map(|it| it.size.0).sum();
    Ok(TransferFromParams {
        from: *client,
        to: VERIFIED_REGISTRY_ACTOR_ADDR,
        amount: TokenAmount::from_whole(datacap_required),
        operator_data: serialize(
            &ext::verifreg::AllocationRequests { allocations: alloc_reqs, extensions: vec![] },
            "allocation requests",
        )?,
    })
}

// Invokes transfer_from on a data cap token actor.
fn transfer_from(
    rt: &mut impl Runtime,
    params: TransferFromParams,
) -> Result<Vec<AllocationID>, ActorError> {
    let ret = rt
        .send(
            &DATACAP_TOKEN_ACTOR_ADDR,
            ext::datacap::TRANSFER_FROM_METHOD as u64,
            serialize(&params, "transfer params")?,
            TokenAmount::zero(),
        )
        .context(format!("failed to send transfer to datacap {:?}", params))?;
    Ok(datacap_transfer_response(&ret)?)
}

// Invokes BalanceOf on the data cap token actor.
fn balance_of(rt: &mut impl Runtime, owner: &Address) -> Result<TokenAmount, ActorError> {
    let params = serialize(owner, "owner address")?;
    let ret = rt
        .send(
            &DATACAP_TOKEN_ACTOR_ADDR,
            ext::datacap::BALANCE_OF_METHOD as u64,
            params,
            TokenAmount::zero(),
        )
        .context(format!("failed to query datacap balance of {}", owner))?;
    datacap_balance_response(&ret)
}

// Parses allocation IDs from a TransferFromReturn
fn datacap_transfer_response(ret: &RawBytes) -> Result<Vec<AllocationID>, ActorError> {
    let ret: TransferFromReturn = deserialize(ret, "transfer from response")?;
    let allocs: ext::verifreg::AllocationsResponse =
        deserialize(&ret.recipient_data, "allocations response")?;
    Ok(allocs.new_allocations)
}

// Parses datacap balance
fn datacap_balance_response(ret: &RawBytes) -> Result<TokenAmount, ActorError> {
    let ret: BalanceReturn = deserialize(ret, "balance response")?;
    Ok(ret)
}

pub fn gen_rand_next_epoch(
    policy: &Policy,
    start_epoch: ChainEpoch,
    deal_id: DealID,
) -> ChainEpoch {
    let offset = deal_id as i64 % policy.deal_updates_interval;
    let q = QuantSpec { unit: policy.deal_updates_interval, offset: 0 };
    let prev_day = q.quantize_down(start_epoch);
    if prev_day + offset >= start_epoch {
        return prev_day + offset;
    }
    let next_day = q.quantize_up(start_epoch);
    next_day + offset
}

////////////////////////////////////////////////////////////////////////////////
// Checks
////////////////////////////////////////////////////////////////////////////////
fn validate_deal_can_activate(
    proposal: &DealProposal,
    miner_addr: &Address,
    sector_expiration: ChainEpoch,
    curr_epoch: ChainEpoch,
) -> Result<(), ActorError> {
    if &proposal.provider != miner_addr {
        return Err(actor_error!(
            forbidden,
            "proposal has provider {}, must be {}",
            proposal.provider,
            miner_addr
        ));
    };

    if curr_epoch > proposal.start_epoch {
        return Err(actor_error!(
            illegal_argument,
            "proposal start epoch {} has already elapsed at {}",
            proposal.start_epoch,
            curr_epoch
        ));
    };

    if proposal.end_epoch > sector_expiration {
        return Err(actor_error!(
            illegal_argument,
            "proposal expiration {} exceeds sector expiration {}",
            proposal.end_epoch,
            sector_expiration
        ));
    };

    Ok(())
}

fn validate_deal(
    rt: &impl Runtime,
    deal: &ClientDealProposal,
    network_raw_power: &StoragePower,
    baseline_power: &StoragePower,
) -> Result<(), ActorError> {
    deal_proposal_is_internally_valid(rt, deal)?;

    let proposal = &deal.proposal;

    if proposal.label.len() > detail::DEAL_MAX_LABEL_SIZE {
        return Err(actor_error!(
            illegal_argument,
            "deal label can be at most {} bytes, is {}",
            detail::DEAL_MAX_LABEL_SIZE,
            proposal.label.len()
        ));
    }

    proposal
        .piece_size
        .validate()
        .map_err(|e| actor_error!(illegal_argument, "proposal piece size is invalid: {}", e))?;

    // * we are skipping the check for if Cid is defined, but this shouldn't be possible

    if !is_piece_cid(&proposal.piece_cid) {
        return Err(actor_error!(illegal_argument, "proposal PieceCID undefined"));
    }

    if proposal.end_epoch <= proposal.start_epoch {
        return Err(actor_error!(illegal_argument, "proposal end before proposal start"));
    }

    if rt.curr_epoch() > proposal.start_epoch {
        return Err(actor_error!(illegal_argument, "Deal start epoch has already elapsed."));
    };

    let (min_dur, max_dur) = deal_duration_bounds(proposal.piece_size);
    if proposal.duration() < min_dur || proposal.duration() > max_dur {
        return Err(actor_error!(illegal_argument, "Deal duration out of bounds."));
    };

    let (min_price, max_price) =
        deal_price_per_epoch_bounds(proposal.piece_size, proposal.duration());
    if proposal.storage_price_per_epoch < min_price || &proposal.storage_price_per_epoch > max_price
    {
        return Err(actor_error!(illegal_argument, "Storage price out of bounds."));
    };

    let (min_provider_collateral, max_provider_collateral) = deal_provider_collateral_bounds(
        rt.policy(),
        proposal.piece_size,
        network_raw_power,
        baseline_power,
        &rt.total_fil_circ_supply(),
    );
    if proposal.provider_collateral < min_provider_collateral
        || proposal.provider_collateral > max_provider_collateral
    {
        return Err(actor_error!(illegal_argument, "Provider collateral out of bounds."));
    };

    let (min_client_collateral, max_client_collateral) =
        deal_client_collateral_bounds(proposal.piece_size, proposal.duration());
    if proposal.client_collateral < min_client_collateral
        || proposal.client_collateral > max_client_collateral
    {
        return Err(actor_error!(illegal_argument, "Client collateral out of bounds."));
    };

    Ok(())
}

fn deal_proposal_is_internally_valid(
    rt: &impl Runtime,
    proposal: &ClientDealProposal,
) -> Result<(), ActorError> {
    let signature_bytes = proposal.client_signature.bytes.clone();
    // Generate unsigned bytes
    let proposal_bytes = serialize_vec(&proposal.proposal, "deal proposal")?;

    rt.send(
        &proposal.proposal.client,
        ext::account::AUTHENTICATE_MESSAGE_METHOD,
        RawBytes::serialize(ext::account::AuthenticateMessageParams {
            signature: signature_bytes,
            message: proposal_bytes,
        })?,
        TokenAmount::zero(),
    )
    .map_err(|e| e.wrap("proposal authentication failed"))?;
    Ok(())
}

pub const DAG_CBOR: u64 = 0x71; // TODO is there a better place to get this?

/// Compute a deal CID using the runtime.
pub(crate) fn rt_deal_cid(rt: &impl Runtime, proposal: &DealProposal) -> Result<Cid, ActorError> {
    const DIGEST_SIZE: u32 = 32;
    let data = &proposal.marshal_cbor()?;
    let hash = MultihashGeneric::wrap(Code::Blake2b256.into(), &rt.hash_blake2b(data))
        .map_err(|e| actor_error!(illegal_argument; "failed to take cid of proposal {}", e))?;
    debug_assert_eq!(u32::from(hash.size()), DIGEST_SIZE, "expected 32byte digest");
    Ok(Cid::new_v1(DAG_CBOR, hash))
}

/// Compute a deal CID directly.
pub(crate) fn deal_cid(proposal: &DealProposal) -> Result<Cid, ActorError> {
    const DIGEST_SIZE: u32 = 32;
    let data = &proposal.marshal_cbor()?;
    let hash = Code::Blake2b256.digest(data);
    debug_assert_eq!(u32::from(hash.size()), DIGEST_SIZE, "expected 32byte digest");
    Ok(Cid::new_v1(DAG_CBOR, hash))
}

fn request_miner_control_addrs(
    rt: &mut impl Runtime,
    miner_id: ActorID,
) -> Result<(Address, Address, Vec<Address>), ActorError> {
    let ret = rt.send(
        &Address::new_id(miner_id),
        ext::miner::CONTROL_ADDRESSES_METHOD,
        RawBytes::default(),
        TokenAmount::zero(),
    )?;
    let addrs: ext::miner::GetControlAddressesReturnParams = ret.deserialize()?;

    Ok((addrs.owner, addrs.worker, addrs.control_addresses))
}

/// Resolves a provider or client address to the canonical form against which a balance should be held, and
/// the designated recipient address of withdrawals (which is the same, for simple account parties).
fn escrow_address(
    rt: &mut impl Runtime,
    addr: &Address,
) -> Result<(Address, Address, Vec<Address>), ActorError> {
    // Resolve the provided address to the canonical form against which the balance is held.
    let nominal = rt
        .resolve_address(addr)
        .ok_or_else(|| actor_error!(illegal_argument, "failed to resolve address {}", addr))?;

    let code_id = rt
        .get_actor_code_cid(&nominal)
        .ok_or_else(|| actor_error!(illegal_argument, "no code for address {}", nominal))?;

    let nominal_addr = Address::new_id(nominal);

    if rt.resolve_builtin_actor_type(&code_id) == Some(Type::Miner) {
        // Storage miner actor entry; implied funds recipient is the associated owner address.
        let (owner_addr, worker_addr, _) = request_miner_control_addrs(rt, nominal)?;
        return Ok((nominal_addr, owner_addr, vec![owner_addr, worker_addr]));
    }

    Ok((nominal_addr, nominal_addr, vec![nominal_addr]))
}

/// Requests the current epoch target block reward from the reward actor.
fn request_current_baseline_power(rt: &mut impl Runtime) -> Result<StoragePower, ActorError> {
    let rwret = rt.send(
        &REWARD_ACTOR_ADDR,
        ext::reward::THIS_EPOCH_REWARD_METHOD,
        RawBytes::default(),
        TokenAmount::zero(),
    )?;
    let ret: ThisEpochRewardReturn = rwret.deserialize()?;
    Ok(ret.this_epoch_baseline_power)
}

/// Requests the current network total power and pledge from the power actor.
/// Returns a tuple of (raw_power, qa_power).
fn request_current_network_power(
    rt: &mut impl Runtime,
) -> Result<(StoragePower, StoragePower), ActorError> {
    let rwret = rt.send(
        &STORAGE_POWER_ACTOR_ADDR,
        ext::power::CURRENT_TOTAL_POWER_METHOD,
        RawBytes::default(),
        TokenAmount::zero(),
    )?;
    let ret: ext::power::CurrentTotalPowerReturnParams = rwret.deserialize()?;
    Ok((ret.raw_byte_power, ret.quality_adj_power))
}

pub fn deal_id_key(k: DealID) -> BytesKey {
    let bz = k.encode_var_vec();
    bz.into()
}

impl ActorCode for Actor {
    fn invoke_method<RT>(
        rt: &mut RT,
        method: MethodNum,
        params: &RawBytes,
    ) -> Result<RawBytes, ActorError>
    where
        RT: Runtime,
    {
        match FromPrimitive::from_u64(method) {
            Some(Method::Constructor) => {
                Self::constructor(rt)?;
                Ok(RawBytes::default())
            }
            Some(Method::AddBalance) => {
                Self::add_balance(rt, cbor::deserialize_params(params)?)?;
                Ok(RawBytes::default())
            }
            Some(Method::WithdrawBalance) => {
                let res = Self::withdraw_balance(rt, cbor::deserialize_params(params)?)?;
                Ok(RawBytes::serialize(res)?)
            }
            Some(Method::PublishStorageDeals) => {
                let res = Self::publish_storage_deals(rt, cbor::deserialize_params(params)?)?;
                Ok(RawBytes::serialize(res)?)
            }
            Some(Method::VerifyDealsForActivation) => {
                let res = Self::verify_deals_for_activation(rt, cbor::deserialize_params(params)?)?;
                Ok(RawBytes::serialize(res)?)
            }
            Some(Method::ActivateDeals) => {
                let res = Self::activate_deals(rt, cbor::deserialize_params(params)?)?;
                Ok(RawBytes::serialize(res)?)
            }
            Some(Method::OnMinerSectorsTerminate) => {
                Self::on_miner_sectors_terminate(rt, cbor::deserialize_params(params)?)?;
                Ok(RawBytes::default())
            }
            Some(Method::ComputeDataCommitment) => {
                let res = Self::compute_data_commitment(rt, cbor::deserialize_params(params)?)?;
                Ok(RawBytes::serialize(res)?)
            }
            Some(Method::CronTick) => {
                Self::cron_tick(rt)?;
                Ok(RawBytes::default())
            }
            None => Err(actor_error!(unhandled_message, "Invalid method")),
        }
    }
}<|MERGE_RESOLUTION|>--- conflicted
+++ resolved
@@ -869,12 +869,8 @@
 }
 
 fn alloc_request_for_deal(
-<<<<<<< HEAD
-    proposal: &DealProposal,
-=======
     // Deal proposal must have ID addresses
     deal: &ClientDealProposal,
->>>>>>> 8ca49244
     policy: &Policy,
     curr_epoch: ChainEpoch,
 ) -> ext::verifreg::AllocationRequest {
@@ -886,15 +882,9 @@
     let alloc_expiration =
         min(proposal.start_epoch, curr_epoch + policy.maximum_verified_allocation_expiration);
     ext::verifreg::AllocationRequest {
-<<<<<<< HEAD
-        provider: proposal.provider,
-        data: proposal.piece_cid,
-        size: proposal.piece_size,
-=======
         provider: deal.proposal.provider.id().unwrap(),
         data: deal.proposal.piece_cid,
         size: deal.proposal.piece_size,
->>>>>>> 8ca49244
         term_min: alloc_term_min,
         term_max: alloc_term_max,
         expiration: alloc_expiration,
