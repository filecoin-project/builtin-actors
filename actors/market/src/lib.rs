// Copyright 2019-2022 ChainSafe Systems
// SPDX-License-Identifier: Apache-2.0, MIT

use std::cmp::min;
use std::collections::{BTreeMap, BTreeSet};

use cid::multihash::{Code, MultihashDigest, MultihashGeneric};
use cid::Cid;
use frc46_token::token::types::{TransferFromParams, TransferFromReturn};
use fvm_ipld_bitfield::BitField;
use fvm_ipld_blockstore::Blockstore;
use fvm_ipld_encoding::{Cbor, RawBytes};
use fvm_ipld_hamt::BytesKey;
use fvm_shared::address::Address;
use fvm_shared::bigint::BigInt;
use fvm_shared::clock::{ChainEpoch, QuantSpec, EPOCH_UNDEFINED};
use fvm_shared::deal::DealID;
use fvm_shared::econ::TokenAmount;
use fvm_shared::error::ExitCode;
use fvm_shared::piece::PieceInfo;
use fvm_shared::reward::ThisEpochRewardReturn;
use fvm_shared::sector::{RegisteredSealProof, SectorSize, StoragePower};
use fvm_shared::{ActorID, MethodNum, METHOD_CONSTRUCTOR, METHOD_SEND};
use integer_encoding::VarInt;
use log::info;
use num_derive::FromPrimitive;
use num_traits::{FromPrimitive, Zero};

use crate::balance_table::BalanceTable;
use fil_actors_runtime::cbor::{deserialize, serialize, serialize_vec};
use fil_actors_runtime::runtime::builtins::Type;
use fil_actors_runtime::runtime::{ActorCode, Policy, Runtime};
use fil_actors_runtime::{
    actor_error, cbor, restrict_internal_api, ActorContext, ActorDowncast, ActorError,
    AsActorError, BURNT_FUNDS_ACTOR_ADDR, CRON_ACTOR_ADDR, DATACAP_TOKEN_ACTOR_ADDR,
    REWARD_ACTOR_ADDR, STORAGE_POWER_ACTOR_ADDR, SYSTEM_ACTOR_ADDR, VERIFIED_REGISTRY_ACTOR_ADDR,
};

use crate::ext::verifreg::{AllocationID, AllocationRequest};

pub use self::deal::*;
use self::policy::*;
pub use self::state::*;
pub use self::types::*;

// exports for testing
pub mod balance_table;
#[doc(hidden)]
pub mod ext;
pub mod policy;
pub mod testing;

mod deal;
mod state;
mod types;

#[cfg(feature = "fil-actor")]
fil_actors_runtime::wasm_trampoline!(Actor);

pub const NO_ALLOCATION_ID: u64 = 0;

// An exit code indicating that information about a past deal is no longer available.
pub const EX_DEAL_EXPIRED: ExitCode = ExitCode::new(32);

/// Market actor methods available
#[derive(FromPrimitive)]
#[repr(u64)]
pub enum Method {
    Constructor = METHOD_CONSTRUCTOR,
    AddBalance = 2,
    WithdrawBalance = 3,
    PublishStorageDeals = 4,
    VerifyDealsForActivation = 5,
    ActivateDeals = 6,
    OnMinerSectorsTerminate = 7,
    ComputeDataCommitment = 8,
    CronTick = 9,
    // Method numbers derived from FRC-0042 standards
    AddBalanceExported = frc42_dispatch::method_hash!("AddBalance"),
    WithdrawBalanceExported = frc42_dispatch::method_hash!("WithdrawBalance"),
    PublishStorageDealsExported = frc42_dispatch::method_hash!("PublishStorageDeals"),
    GetBalanceExported = frc42_dispatch::method_hash!("GetBalance"),
    GetDealDataCommitmentExported = frc42_dispatch::method_hash!("GetDealDataCommitment"),
    GetDealClientExported = frc42_dispatch::method_hash!("GetDealClient"),
    GetDealProviderExported = frc42_dispatch::method_hash!("GetDealProvider"),
    GetDealLabelExported = frc42_dispatch::method_hash!("GetDealLabel"),
    GetDealTermExported = frc42_dispatch::method_hash!("GetDealTerm"),
    GetDealTotalPriceExported = frc42_dispatch::method_hash!("GetDealTotalPrice"),
    GetDealClientCollateralExported = frc42_dispatch::method_hash!("GetDealClientCollateral"),
    GetDealProviderCollateralExported = frc42_dispatch::method_hash!("GetDealProviderCollateral"),
    GetDealVerifiedExported = frc42_dispatch::method_hash!("GetDealVerified"),
    GetDealActivationExported = frc42_dispatch::method_hash!("GetDealActivation"),
}

/// Market Actor
pub struct Actor;

impl Actor {
    pub fn constructor(rt: &mut impl Runtime) -> Result<(), ActorError> {
        rt.validate_immediate_caller_is(std::iter::once(&SYSTEM_ACTOR_ADDR))?;

        let st = State::new(rt.store())?;
        rt.create(&st)?;
        Ok(())
    }

    /// Deposits the received value into the balance held in escrow.
    fn add_balance(rt: &mut impl Runtime, provider_or_client: Address) -> Result<(), ActorError> {
        let msg_value = rt.message().value_received();

        if msg_value <= TokenAmount::zero() {
            return Err(actor_error!(
                illegal_argument,
                "balance to add must be greater than zero was: {}",
                msg_value
            ));
        }

        rt.validate_immediate_caller_accept_any()?;

        let (nominal, _, _) = escrow_address(rt, &provider_or_client)?;

        rt.transaction(|st: &mut State, rt| {
            st.add_balance_to_escrow_table(rt.store(), &nominal, &msg_value)?;
            Ok(())
        })?;

        Ok(())
    }

    /// Attempt to withdraw the specified amount from the balance held in escrow.
    /// If less than the specified amount is available, yields the entire available balance.
    fn withdraw_balance(
        rt: &mut impl Runtime,
        params: WithdrawBalanceParams,
    ) -> Result<WithdrawBalanceReturn, ActorError> {
        if params.amount < TokenAmount::zero() {
            return Err(actor_error!(illegal_argument, "negative amount: {}", params.amount));
        }

        let (nominal, recipient, approved) = escrow_address(rt, &params.provider_or_client)?;
        // for providers -> only corresponding owner or worker can withdraw
        // for clients -> only the client i.e the recipient can withdraw
        rt.validate_immediate_caller_is(&approved)?;

        let amount_extracted = rt.transaction(|st: &mut State, rt| {
            let ex = st.withdraw_balance_from_escrow_table(rt.store(), &nominal, &params.amount)?;

            Ok(ex)
        })?;

        rt.send(&recipient, METHOD_SEND, RawBytes::default(), amount_extracted.clone())?;

        Ok(WithdrawBalanceReturn { amount_withdrawn: amount_extracted })
    }

    /// Returns the escrow balance and locked amount for an address.
    fn get_balance(
        rt: &mut impl Runtime,
        account: Address,
    ) -> Result<GetBalanceReturn, ActorError> {
        rt.validate_immediate_caller_accept_any()?;
        let nominal = rt.resolve_address(&account).ok_or_else(|| {
            actor_error!(illegal_argument, "failed to resolve address {}", account)
        })?;
        let account = Address::new_id(nominal);

        let store = rt.store();
        let st: State = rt.state()?;
        let balances = BalanceTable::from_root(store, &st.escrow_table)
            .context_code(ExitCode::USR_ILLEGAL_STATE, "failed to load escrow table")?;
        let locks = BalanceTable::from_root(store, &st.locked_table)
            .context_code(ExitCode::USR_ILLEGAL_STATE, "failed to load locked table")?;
        let balance = balances
            .get(&account)
            .context_code(ExitCode::USR_ILLEGAL_STATE, "failed to get escrow balance")?;
        let locked = locks
            .get(&account)
            .context_code(ExitCode::USR_ILLEGAL_STATE, "failed to get locked balance")?;

        Ok(GetBalanceReturn { balance, locked })
    }

    /// Publish a new set of storage deals (not yet included in a sector).
    fn publish_storage_deals(
        rt: &mut impl Runtime,
        params: PublishStorageDealsParams,
    ) -> Result<PublishStorageDealsReturn, ActorError> {
        rt.validate_immediate_caller_accept_any()?;
        if params.deals.is_empty() {
            return Err(actor_error!(illegal_argument, "Empty deals parameter"));
        }

        // All deals should have the same provider so get worker once
        let provider_raw = params.deals[0].proposal.provider;
        let provider_id = rt.resolve_address(&provider_raw).ok_or_else(|| {
            actor_error!(not_found, "failed to resolve provider address {}", provider_raw)
        })?;

        let code_id = rt
            .get_actor_code_cid(&provider_id)
            .ok_or_else(|| actor_error!(not_found, "no code ID for address {}", provider_id))?;

        if rt.resolve_builtin_actor_type(&code_id) != Some(Type::Miner) {
            return Err(actor_error!(
                illegal_argument,
                "deal provider is not a storage miner actor"
            ));
        }

        let (_, worker, controllers) = request_miner_control_addrs(rt, provider_id)?;
        let caller = rt.message().caller();
        let mut caller_ok = caller == worker;
        for controller in controllers.iter() {
            if caller_ok {
                break;
            }
            caller_ok = caller == *controller;
        }
        if !caller_ok {
            return Err(actor_error!(
                forbidden,
                "caller {} is not worker or control address of provider {}",
                caller,
                provider_id
            ));
        }

        let baseline_power = request_current_baseline_power(rt)?;
        let (network_raw_power, _) = request_current_network_power(rt)?;

        struct ValidDeal {
            proposal: DealProposal,
            cid: Cid,
            allocation: AllocationID,
        }

        // Deals that passed validation.
        let mut valid_deals: Vec<ValidDeal> = Vec::with_capacity(params.deals.len());
        // CIDs of valid proposals.
        let mut proposal_cid_lookup = BTreeSet::new();
        let mut total_client_lockup: BTreeMap<ActorID, TokenAmount> = BTreeMap::new();
        let mut total_provider_lockup = TokenAmount::zero();

        let mut valid_input_bf = BitField::default();
        let curr_epoch = rt.curr_epoch();

        let state: State = rt.state()?;

        for (di, mut deal) in params.deals.into_iter().enumerate() {
            // drop malformed deals
            if let Err(e) = validate_deal(rt, &deal, &network_raw_power, &baseline_power) {
                info!("invalid deal {}: {}", di, e);
                continue;
            }

            if deal.proposal.provider != Address::new_id(provider_id)
                && deal.proposal.provider != provider_raw
            {
                info!(
                    "invalid deal {}: cannot publish deals from multiple providers in one batch",
                    di
                );
                continue;
            }
            let client_id = match rt.resolve_address(&deal.proposal.client) {
                Some(client) => client,
                _ => {
                    info!(
                        "invalid deal {}: failed to resolve proposal.client address {} for deal",
                        di, deal.proposal.client
                    );
                    continue;
                }
            };

            // drop deals with insufficient lock up to cover costs
            let mut client_lockup =
                total_client_lockup.get(&client_id).cloned().unwrap_or_default();
            client_lockup += deal.proposal.client_balance_requirement();

            let client_balance_ok =
                state.balance_covered(rt.store(), Address::new_id(client_id), &client_lockup)?;

            if !client_balance_ok {
                info!("invalid deal: {}: insufficient client funds to cover proposal cost", di);
                continue;
            }

            let mut provider_lockup = total_provider_lockup.clone();
            provider_lockup += &deal.proposal.provider_collateral;
            let provider_balance_ok = state.balance_covered(
                rt.store(),
                Address::new_id(provider_id),
                &provider_lockup,
            )?;

            if !provider_balance_ok {
                info!("invalid deal: {}: insufficient provider funds to cover proposal cost", di);
                continue;
            }

            // drop duplicate deals
            // Normalise provider and client addresses in the proposal stored on chain.
            // Must happen after signature verification and before taking cid.
            deal.proposal.provider = Address::new_id(provider_id);
            deal.proposal.client = Address::new_id(client_id);
            let pcid = rt_deal_cid(rt, &deal.proposal).map_err(
                |e| actor_error!(illegal_argument; "failed to take cid of proposal {}: {}", di, e),
            )?;

            // check proposalCids for duplication within message batch
            // check state PendingProposals for duplication across messages
            let duplicate_in_state = state.has_pending_deal(rt.store(), pcid)?;

            let duplicate_in_message = proposal_cid_lookup.contains(&pcid);
            if duplicate_in_state || duplicate_in_message {
                info!("invalid deal {}: cannot publish duplicate deal proposal", di);
                continue;
            }

            // For verified deals, transfer datacap tokens from the client
            // to the verified registry actor along with a specification for the allocation.
            // Drop deal if the transfer fails.
            // This could be done in a batch, but one-at-a-time allows dropping of only
            // some deals if the client's balance is insufficient, rather than dropping them all.
            // An alternative could first fetch the available balance/allowance, and then make
            // a batch transfer for an amount known to be available.
            // https://github.com/filecoin-project/builtin-actors/issues/662
            let allocation_id = if deal.proposal.verified_deal {
                let params = datacap_transfer_request(
                    &Address::new_id(client_id),
                    vec![alloc_request_for_deal(&deal, rt.policy(), curr_epoch)],
                )?;
                let alloc_ids = rt
                    .send(
                        &DATACAP_TOKEN_ACTOR_ADDR,
                        ext::datacap::TRANSFER_FROM_METHOD as u64,
                        serialize(&params, "transfer parameters")?,
                        TokenAmount::zero(),
                    )
                    .and_then(|ret| datacap_transfer_response(&ret));
                match alloc_ids {
                    Ok(ids) => {
                        // Note: when changing this to do anything other than expect complete success,
                        // inspect the BatchReturn values to determine which deals succeeded and which failed.
                        if ids.len() != 1 {
                            return Err(actor_error!(
                                unspecified,
                                "expected 1 allocation ID, got {:?}",
                                ids
                            ));
                        }
                        ids[0]
                    }
                    Err(e) => {
                        info!(
                            "invalid deal {}: failed to allocate datacap for verified deal: {}",
                            di, e
                        );
                        continue;
                    }
                }
            } else {
                NO_ALLOCATION_ID
            };

            total_provider_lockup = provider_lockup;
            total_client_lockup.insert(client_id, client_lockup);
            proposal_cid_lookup.insert(pcid);
            valid_deals.push(ValidDeal {
                proposal: deal.proposal,
                cid: pcid,
                allocation: allocation_id,
            });
            valid_input_bf.set(di as u64)
        }

        let valid_deal_count = valid_input_bf.len();
        if valid_deal_count != valid_deals.len() as u64 {
            return Err(actor_error!(
                illegal_state,
                "{} valid deals but valid_deal_count {}",
                valid_deals.len(),
                valid_deal_count
            ));
        }
        if valid_deal_count == 0 {
            return Err(actor_error!(illegal_argument, "All deal proposals invalid"));
        }

        let mut new_deal_ids = Vec::with_capacity(valid_deals.len());
        rt.transaction(|st: &mut State, rt| {
            let mut pending_deals: Vec<Cid> = vec![];
            let mut deal_proposals: Vec<(DealID, DealProposal)> = vec![];
            let mut deals_by_epoch: Vec<(ChainEpoch, DealID)> = vec![];
            let mut pending_deal_allocation_ids: Vec<(BytesKey, AllocationID)> = vec![];

            // All storage dealProposals will be added in an atomic transaction; this operation will be unrolled if any of them fails.
            // This should only fail on programmer error because all expected invalid conditions should be filtered in the first set of checks.
            for valid_deal in valid_deals.iter() {
                st.lock_client_and_provider_balances(rt.store(), &valid_deal.proposal)?;

                // Store the proposal CID in pending deals set.
                pending_deals.push(valid_deal.cid);

                // Allocate a deal ID and store the proposal in the proposals AMT.
                let deal_id = st.generate_storage_deal_id();
                deal_proposals.push((deal_id, valid_deal.proposal.clone()));

                // Store verified allocation (if any) in the pending allocation IDs map.
                // It will be removed when the deal is activated or expires.
                if valid_deal.allocation != NO_ALLOCATION_ID {
                    pending_deal_allocation_ids.push((deal_id_key(deal_id), valid_deal.allocation));
                }

                // Randomize the first epoch for when the deal will be processed so an attacker isn't able to
                // schedule too many deals for the same tick.
                deals_by_epoch.push((
                    gen_rand_next_epoch(rt.policy(), valid_deal.proposal.start_epoch, deal_id),
                    deal_id,
                ));

                new_deal_ids.push(deal_id);
            }

            st.put_pending_deals(rt.store(), &pending_deals)?;

            st.put_deal_proposals(rt.store(), &deal_proposals)?;

            st.put_pending_deal_allocation_ids(rt.store(), &pending_deal_allocation_ids)?;

            st.put_deals_by_epoch(rt.store(), &deals_by_epoch)?;

            Ok(())
        })?;

        Ok(PublishStorageDealsReturn { ids: new_deal_ids, valid_deals: valid_input_bf })
    }

    /// Verify that a given set of storage deals is valid for a sector currently being PreCommitted
    /// and return UnsealedCID for the set of deals.
    fn verify_deals_for_activation(
        rt: &mut impl Runtime,
        params: VerifyDealsForActivationParams,
    ) -> Result<VerifyDealsForActivationReturn, ActorError> {
        rt.validate_immediate_caller_type(std::iter::once(&Type::Miner))?;
        let miner_addr = rt.message().caller();
        let curr_epoch = rt.curr_epoch();

        let st: State = rt.state()?;
        let proposals = st.get_proposal_array(rt.store())?;

        let mut sectors_data = Vec::with_capacity(params.sectors.len());
        for sector in params.sectors.iter() {
            let sector_size = sector
                .sector_type
                .sector_size()
                .map_err(|e| actor_error!(illegal_argument, "sector size unknown: {}", e))?;
            validate_and_return_deal_space(
                &proposals,
                &sector.deal_ids,
                &miner_addr,
                sector.sector_expiry,
                curr_epoch,
                Some(sector_size),
            )
            .context("failed to validate deal proposals for activation")?;

            let commd = if sector.deal_ids.is_empty() {
                None
            } else {
                Some(compute_data_commitment(rt, &proposals, sector.sector_type, &sector.deal_ids)?)
            };

            sectors_data.push(SectorDealData { commd });
        }

        Ok(VerifyDealsForActivationReturn { sectors: sectors_data })
    }
    /// Activate a set of deals, returning the combined deal space and extra info for verified deals.
    fn activate_deals(
        rt: &mut impl Runtime,
        params: ActivateDealsParams,
    ) -> Result<ActivateDealsResult, ActorError> {
        rt.validate_immediate_caller_type(std::iter::once(&Type::Miner))?;
        let miner_addr = rt.message().caller();
        let curr_epoch = rt.curr_epoch();

        let st: State = rt.state()?;
        let proposals = st.get_proposal_array(rt.store())?;

        let deal_spaces = {
            validate_and_return_deal_space(
                &proposals,
                &params.deal_ids,
                &miner_addr,
                params.sector_expiry,
                curr_epoch,
                None,
            )
            .context("failed to validate deal proposals for activation")?
        };

        // Update deal states
        let mut verified_infos = Vec::new();
        rt.transaction(|st: &mut State, rt| {
            let mut deal_states: Vec<(DealID, DealState)> = vec![];

            for deal_id in params.deal_ids {
                // This construction could be replaced with a single "update deal state"
                // state method, possibly batched over all deal ids at once.
                let s = st.find_deal_state(rt.store(), deal_id)?;

                if s.is_some() {
                    return Err(actor_error!(
                        illegal_argument,
                        "deal {} already activated",
                        deal_id
                    ));
                }

                let proposal = st
                    .find_proposal(rt.store(), deal_id)?
                    .ok_or_else(|| actor_error!(not_found, "no such deal_id: {}", deal_id))?;

                let propc = rt_deal_cid(rt, &proposal)?;

                // Confirm the deal is in the pending proposals queue.
                // It will be removed from this queue later, during cron.
                let has = st.has_pending_deal(rt.store(), propc)?;

                if !has {
                    return Err(actor_error!(
                        illegal_state,
                        "tried to activate deal that was not in the pending set ({})",
                        propc
                    ));
                }

                // Extract and remove any verified allocation ID for the pending deal.
                let allocation = st
                    .remove_pending_deal_allocation_id(rt.store(), &deal_id_key(deal_id))?
                    .unwrap_or((BytesKey(vec![]), NO_ALLOCATION_ID))
                    .1;

                if allocation != NO_ALLOCATION_ID {
                    verified_infos.push(VerifiedDealInfo {
                        client: proposal.client.id().unwrap(),
                        allocation_id: allocation,
                        data: proposal.piece_cid,
                        size: proposal.piece_size,
                    })
                }

                deal_states.push((
                    deal_id,
                    DealState {
                        sector_start_epoch: curr_epoch,
                        last_updated_epoch: EPOCH_UNDEFINED,
                        slash_epoch: EPOCH_UNDEFINED,
                        verified_claim: allocation,
                    },
                ));
            }

            st.put_deal_states(rt.store(), &deal_states)?;

            Ok(())
        })?;

        Ok(ActivateDealsResult { nonverified_deal_space: deal_spaces.deal_space, verified_infos })
    }

    /// Terminate a set of deals in response to their containing sector being terminated.
    /// Slash provider collateral, refund client collateral, and refund partial unpaid escrow
    /// amount to client.
    fn on_miner_sectors_terminate(
        rt: &mut impl Runtime,
        params: OnMinerSectorsTerminateParams,
    ) -> Result<(), ActorError> {
        rt.validate_immediate_caller_type(std::iter::once(&Type::Miner))?;
        let miner_addr = rt.message().caller();

        rt.transaction(|st: &mut State, rt| {
            let mut deal_states: Vec<(DealID, DealState)> = vec![];

            for id in params.deal_ids {
                let deal = st.find_proposal(rt.store(), id)?;

                // The deal may have expired and been deleted before the sector is terminated.
                // Nothing to do, but continue execution for the other deals.
                if deal.is_none() {
                    info!("couldn't find deal {}", id);
                    continue;
                }
                let deal = deal.unwrap();

                if deal.provider != miner_addr {
                    return Err(actor_error!(
                        illegal_state,
                        "caller {} is not the provider {} of deal {}",
                        miner_addr,
                        deal.provider,
                        id
                    ));
                }

                // do not slash expired deals
                if deal.end_epoch <= params.epoch {
                    info!("deal {} expired, not slashing", id);
                    continue;
                }

                let mut state: DealState = st
                    .find_deal_state(rt.store(), id)?
                    // A deal with a proposal but no state is not activated, but then it should not be
                    // part of a sector that is terminating.
                    .ok_or_else(|| actor_error!(illegal_argument, "no state for deal {}", id))?;

                // If a deal is already slashed, don't need to do anything
                if state.slash_epoch != EPOCH_UNDEFINED {
                    info!("deal {}, already slashed", id);
                    continue;
                }

                // mark the deal for slashing here. Actual releasing of locked funds for the client
                // and slashing of provider collateral happens in cron_tick.
                state.slash_epoch = params.epoch;

                deal_states.push((id, state));
            }

            st.put_deal_states(rt.store(), &deal_states)?;
            Ok(())
        })?;
        Ok(())
    }

    fn compute_data_commitment(
        rt: &mut impl Runtime,
        params: ComputeDataCommitmentParams,
    ) -> Result<ComputeDataCommitmentReturn, ActorError> {
        rt.validate_immediate_caller_type(std::iter::once(&Type::Miner))?;

        let st: State = rt.state()?;
        let proposals = st.get_proposal_array(rt.store())?;

        let mut commds = Vec::with_capacity(params.inputs.len());
        for comm_input in params.inputs.iter() {
            commds.push(compute_data_commitment(
                rt,
                &proposals,
                comm_input.sector_type,
                &comm_input.deal_ids,
            )?);
        }

        Ok(ComputeDataCommitmentReturn { commds })
    }

    fn cron_tick(rt: &mut impl Runtime) -> Result<(), ActorError> {
        rt.validate_immediate_caller_is(std::iter::once(&CRON_ACTOR_ADDR))?;

        let mut amount_slashed = TokenAmount::zero();
        let curr_epoch = rt.curr_epoch();

        rt.transaction(|st: &mut State, rt| {
            let last_cron = st.last_cron;
            let mut updates_needed: BTreeMap<ChainEpoch, Vec<DealID>> = BTreeMap::new();
            let mut rm_cron_id: Vec<ChainEpoch> = vec![];

            for i in (last_cron + 1)..=rt.curr_epoch() {
                let deal_ids = st.get_deals_for_epoch(rt.store(), i)?;

                for deal_id in deal_ids {
                    let deal = st.find_proposal(rt.store(), deal_id)?.ok_or_else(|| {
                        actor_error!(not_found, "proposal doesn't exist ({})", deal_id)
                    })?;

                    let dcid = rt_deal_cid(rt, &deal)?;

                    let state = st.find_deal_state(rt.store(), deal_id)?;

                    // deal has been published but not activated yet -> terminate it
                    // as it has timed out
                    if state.is_none() {
                        // Not yet appeared in proven sector; check for timeout.
                        if curr_epoch < deal.start_epoch {
                            return Err(actor_error!(
                                illegal_state,
                                "deal {} processed before start epoch {}",
                                deal_id,
                                deal.start_epoch
                            ));
                        }

                        let slashed = st.process_deal_init_timed_out(rt.store(), &deal)?;
                        if !slashed.is_zero() {
                            amount_slashed += slashed;
                        }

                        // Delete the proposal (but not state, which doesn't exist).
                        let deleted = st.remove_proposal(rt.store(), deal_id)?;

                        if deleted.is_none() {
                            return Err(actor_error!(
                                illegal_state,
                                format!(
                                    "failed to delete deal {} proposal {}: does not exist",
                                    deal_id, dcid
                                )
                            ));
                        }

                        // Delete pending deal CID
                        st.remove_pending_deal(rt.store(), dcid)?.ok_or_else(|| {
                            actor_error!(
                                illegal_state,
                                "failed to delete pending deals: does not exist"
                            )
                        })?;

                        // Delete pending deal allocation id (if present).
                        st.remove_pending_deal_allocation_id(rt.store(), &deal_id_key(deal_id))?;

                        continue;
                    }
                    let mut state = state.unwrap();

                    if state.last_updated_epoch == EPOCH_UNDEFINED {
                        st.remove_pending_deal(rt.store(), dcid)?.ok_or_else(|| {
                            actor_error!(
                                illegal_state,
                                "failed to delete pending proposal: does not exist"
                            )
                        })?;
                    }

                    let (slash_amount, next_epoch, remove_deal) = st.put_pending_deal_state(
                        rt.store(),
                        rt.policy(),
                        &state,
                        &deal,
                        curr_epoch,
                    )?;

                    if slash_amount.is_negative() {
                        return Err(actor_error!(
                            illegal_state,
                            format!(
                                "computed negative slash amount {} for deal {}",
                                slash_amount, deal_id
                            )
                        ));
                    }

                    if remove_deal {
                        if next_epoch != EPOCH_UNDEFINED {
                            return Err(actor_error!(
                                illegal_state,
                                format!(
                                    "removed deal {} should have no scheduled epoch (got {})",
                                    deal_id, next_epoch
                                )
                            ));
                        }

                        amount_slashed += slash_amount;

                        // Delete proposal and state simultaneously.
                        let deleted = st.remove_deal_state(rt.store(), deal_id)?;

                        if deleted.is_none() {
                            return Err(actor_error!(
                                illegal_state,
                                "failed to delete deal state: does not exist"
                            ));
                        }

                        let deleted = st.remove_proposal(rt.store(), deal_id)?;

                        if deleted.is_none() {
                            return Err(actor_error!(
                                illegal_state,
                                "failed to delete deal proposal: does not exist"
                            ));
                        }
                    } else {
                        if next_epoch <= rt.curr_epoch() {
                            return Err(actor_error!(
                                illegal_state,
                                "continuing deal {} next epoch {} should be in the future",
                                deal_id,
                                next_epoch
                            ));
                        }
                        if !slash_amount.is_zero() {
                            return Err(actor_error!(
                                illegal_state,
                                "continuing deal {} should not be slashed",
                                deal_id
                            ));
                        }

                        state.last_updated_epoch = curr_epoch;
                        st.put_deal_states(rt.store(), &[(deal_id, state)])?;

                        if let Some(ev) = updates_needed.get_mut(&next_epoch) {
                            ev.push(deal_id);
                        } else {
                            updates_needed.insert(next_epoch, vec![deal_id]);
                        }
                    }
                }
                rm_cron_id.push(i);
            }

            st.remove_deals_by_epoch(rt.store(), &rm_cron_id)?;

            // updates_needed is already sorted by epoch.
            st.put_batch_deals_by_epoch(rt.store(), &updates_needed)?;

            st.last_cron = rt.curr_epoch();

            Ok(())
        })?;

        if !amount_slashed.is_zero() {
            rt.send(&BURNT_FUNDS_ACTOR_ADDR, METHOD_SEND, RawBytes::default(), amount_slashed)?;
        }
        Ok(())
    }

    /// Returns the data commitment and size of a deal proposal.
    /// This will be available after the deal is published (whether or not is is activated)
    /// and up until some undefined period after it is terminated.
    fn get_deal_data_commitment(
        rt: &mut impl Runtime,
        params: GetDealDataCommitmentParams,
    ) -> Result<GetDealDataCommitmentReturn, ActorError> {
        rt.validate_immediate_caller_accept_any()?;
        let found = rt.state::<State>()?.get_proposal(rt.store(), params.id)?;
        Ok(GetDealDataCommitmentReturn { data: found.piece_cid, size: found.piece_size })
    }

    /// Returns the client of a deal proposal.
    fn get_deal_client(
        rt: &mut impl Runtime,
        params: GetDealClientParams,
    ) -> Result<GetDealClientReturn, ActorError> {
        rt.validate_immediate_caller_accept_any()?;
        let found = rt.state::<State>()?.get_proposal(rt.store(), params.id)?;
        Ok(GetDealClientReturn { client: found.client.id().unwrap() })
    }

    /// Returns the provider of a deal proposal.
    fn get_deal_provider(
        rt: &mut impl Runtime,
        params: GetDealProviderParams,
    ) -> Result<GetDealProviderReturn, ActorError> {
        rt.validate_immediate_caller_accept_any()?;
        let found = rt.state::<State>()?.get_proposal(rt.store(), params.id)?;
        Ok(GetDealProviderReturn { provider: found.provider.id().unwrap() })
    }

    /// Returns the label of a deal proposal.
    fn get_deal_label(
        rt: &mut impl Runtime,
        params: GetDealLabelParams,
    ) -> Result<GetDealLabelReturn, ActorError> {
        rt.validate_immediate_caller_accept_any()?;
        let found = rt.state::<State>()?.get_proposal(rt.store(), params.id)?;
        Ok(GetDealLabelReturn { label: found.label })
    }

    /// Returns the start epoch and duration (in epochs) of a deal proposal.
    fn get_deal_term(
        rt: &mut impl Runtime,
        params: GetDealTermParams,
    ) -> Result<GetDealTermReturn, ActorError> {
        rt.validate_immediate_caller_accept_any()?;
        let found = rt.state::<State>()?.get_proposal(rt.store(), params.id)?;
        Ok(GetDealTermReturn { start: found.start_epoch, duration: found.duration() })
    }

<<<<<<< HEAD
    /// Returns the per-epoch price of a deal proposal.
=======
    /// Returns the total price that will be paid from the client to the provider for this deal.
>>>>>>> 6f734d8b
    fn get_deal_total_price(
        rt: &mut impl Runtime,
        params: GetDealTotalPriceParams,
    ) -> Result<GetDealTotalPriceReturn, ActorError> {
        rt.validate_immediate_caller_accept_any()?;
        let found = rt.state::<State>()?.get_proposal(rt.store(), params.id)?;
        Ok(GetDealTotalPriceReturn { total_price: found.total_storage_fee() })
    }

    /// Returns the client collateral requirement for a deal proposal.
    fn get_deal_client_collateral(
        rt: &mut impl Runtime,
        params: GetDealClientCollateralParams,
    ) -> Result<GetDealClientCollateralReturn, ActorError> {
        rt.validate_immediate_caller_accept_any()?;
        let found = rt.state::<State>()?.get_proposal(rt.store(), params.id)?;
        Ok(GetDealClientCollateralReturn { collateral: found.client_collateral })
    }

    /// Returns the provider collateral requirement for a deal proposal.
    fn get_deal_provider_collateral(
        rt: &mut impl Runtime,
        params: GetDealProviderCollateralParams,
    ) -> Result<GetDealProviderCollateralReturn, ActorError> {
        rt.validate_immediate_caller_accept_any()?;
        let found = rt.state::<State>()?.get_proposal(rt.store(), params.id)?;
        Ok(GetDealProviderCollateralReturn { collateral: found.provider_collateral })
    }

    /// Returns the verified flag for a deal proposal.
    /// Note that the source of truth for verified allocations and claims is
    /// the verified registry actor.
    fn get_deal_verified(
        rt: &mut impl Runtime,
        params: GetDealVerifiedParams,
    ) -> Result<GetDealVerifiedReturn, ActorError> {
        rt.validate_immediate_caller_accept_any()?;
        let found = rt.state::<State>()?.get_proposal(rt.store(), params.id)?;
        Ok(GetDealVerifiedReturn { verified: found.verified_deal })
    }

    /// Fetches activation state for a deal.
    /// This will be available from when the proposal is published until an undefined period after
    /// the deal finishes (either normally or by termination).
    /// Returns USR_NOT_FOUND if the deal doesn't exist (yet), or EX_DEAL_EXPIRED if the deal
    /// has been removed from state.
    fn get_deal_activation(
        rt: &mut impl Runtime,
        params: GetDealActivationParams,
    ) -> Result<GetDealActivationReturn, ActorError> {
        rt.validate_immediate_caller_accept_any()?;
        let st = rt.state::<State>()?;
        let found = st.find_deal_state(rt.store(), params.id)?;
        match found {
            Some(state) => Ok(GetDealActivationReturn {
                // If we have state, the deal has been activated.
                // It may also have completed normally, or been terminated,
                // but not yet been cleaned up.
                activated: state.sector_start_epoch,
                terminated: state.slash_epoch,
            }),
            None => {
                // State::get_proposal will fail with USR_NOT_FOUND in either case.
                let maybe_proposal = st.find_proposal(rt.store(), params.id)?;
                match maybe_proposal {
                    Some(_) => Ok(GetDealActivationReturn {
                        // The proposal has been published, but not activated.
                        activated: EPOCH_UNDEFINED,
                        terminated: EPOCH_UNDEFINED,
                    }),
                    None => {
                        if params.id < st.next_id {
                            // If the deal ID has been used, it must have been cleaned up.
                            Err(ActorError::unchecked(
                                EX_DEAL_EXPIRED,
                                format!("deal {} expired", params.id),
                            ))
                        } else {
                            // We can't distinguish between failing to activate, or having been
                            // cleaned up after completion/termination.
                            Err(ActorError::not_found(format!("no such deal {}", params.id)))
                        }
                    }
                }
            }
        }
    }
}

fn compute_data_commitment<BS: Blockstore>(
    rt: &impl Runtime,
    proposals: &DealArray<BS>,
    sector_type: RegisteredSealProof,
    deal_ids: &[DealID],
) -> Result<Cid, ActorError> {
    let mut pieces = Vec::with_capacity(deal_ids.len());

    for deal_id in deal_ids {
        let deal = proposals
            .get(*deal_id)
            .map_err(|e| {
                e.downcast_default(
                    ExitCode::USR_ILLEGAL_STATE,
                    format!("failed to get deal_id ({})", deal_id),
                )
            })?
            .ok_or_else(|| actor_error!(not_found, "proposal doesn't exist ({})", deal_id))?;

        pieces.push(PieceInfo { cid: deal.piece_cid, size: deal.piece_size });
    }
    rt.compute_unsealed_sector_cid(sector_type, &pieces).map_err(|e| {
        e.downcast_default(ExitCode::USR_ILLEGAL_ARGUMENT, "failed to compute unsealed sector CID")
    })
}

pub fn validate_and_return_deal_space<BS: Blockstore>(
    proposals: &DealArray<BS>,
    deal_ids: &[DealID],
    miner_addr: &Address,
    sector_expiry: ChainEpoch,
    sector_activation: ChainEpoch,
    sector_size: Option<SectorSize>,
) -> Result<DealSpaces, ActorError> {
    let mut seen_deal_ids = BTreeSet::new();
    let mut deal_space = BigInt::zero();
    let mut verified_deal_space = BigInt::zero();

    for deal_id in deal_ids {
        if !seen_deal_ids.insert(deal_id) {
            return Err(actor_error!(
                illegal_argument,
                "deal id {} present multiple times",
                deal_id
            ));
        }

        let proposal = proposals
            .get(*deal_id)
            .context_code(ExitCode::USR_ILLEGAL_STATE, "failed to load deal")?
            .ok_or_else(|| actor_error!(not_found, "no such deal {}", deal_id))?;

        validate_deal_can_activate(proposal, miner_addr, sector_expiry, sector_activation)
            .with_context(|| format!("cannot activate deal {}", deal_id))?;

        if proposal.verified_deal {
            verified_deal_space += proposal.piece_size.0;
        } else {
            deal_space += proposal.piece_size.0;
        }
    }
    if let Some(sector_size) = sector_size {
        let total_deal_space = deal_space.clone() + verified_deal_space.clone();
        if total_deal_space > BigInt::from(sector_size as u64) {
            return Err(actor_error!(
                illegal_argument,
                "deals too large to fit in sector {} > {}",
                total_deal_space,
                sector_size
            ));
        }
    }

    Ok(DealSpaces { deal_space, verified_deal_space })
}

fn alloc_request_for_deal(
    deal: &ClientDealProposal,
    policy: &Policy,
    curr_epoch: ChainEpoch,
) -> ext::verifreg::AllocationRequest {
    let alloc_term_min = deal.proposal.end_epoch - deal.proposal.start_epoch;
    let alloc_term_max = min(
        alloc_term_min + policy.market_default_allocation_term_buffer,
        policy.maximum_verified_allocation_term,
    );
    let alloc_expiration =
        min(deal.proposal.start_epoch, curr_epoch + policy.maximum_verified_allocation_expiration);
    ext::verifreg::AllocationRequest {
        provider: deal.proposal.provider,
        data: deal.proposal.piece_cid,
        size: deal.proposal.piece_size,
        term_min: alloc_term_min,
        term_max: alloc_term_max,
        expiration: alloc_expiration,
    }
}

// Builds TransferFromParams for a transfer of datacap for specified allocations.
fn datacap_transfer_request(
    client: &Address,
    alloc_reqs: Vec<AllocationRequest>,
) -> Result<TransferFromParams, ActorError> {
    let datacap_required: u64 = alloc_reqs.iter().map(|it| it.size.0).sum();
    Ok(TransferFromParams {
        from: *client,
        to: VERIFIED_REGISTRY_ACTOR_ADDR,
        amount: TokenAmount::from_whole(datacap_required),
        operator_data: serialize(
            &ext::verifreg::AllocationRequests { allocations: alloc_reqs, extensions: vec![] },
            "allocation requests",
        )?,
    })
}

// Parses allocation IDs from a TransferFromReturn
fn datacap_transfer_response(ret: &RawBytes) -> Result<Vec<AllocationID>, ActorError> {
    let ret: TransferFromReturn = deserialize(ret, "transfer from response")?;
    let allocs: ext::verifreg::AllocationsResponse =
        deserialize(&ret.recipient_data, "allocations response")?;
    Ok(allocs.new_allocations)
}

pub fn gen_rand_next_epoch(
    policy: &Policy,
    start_epoch: ChainEpoch,
    deal_id: DealID,
) -> ChainEpoch {
    let offset = deal_id as i64 % policy.deal_updates_interval;
    let q = QuantSpec { unit: policy.deal_updates_interval, offset: 0 };
    let prev_day = q.quantize_down(start_epoch);
    if prev_day + offset >= start_epoch {
        return prev_day + offset;
    }
    let next_day = q.quantize_up(start_epoch);
    next_day + offset
}

////////////////////////////////////////////////////////////////////////////////
// Checks
////////////////////////////////////////////////////////////////////////////////
fn validate_deal_can_activate(
    proposal: &DealProposal,
    miner_addr: &Address,
    sector_expiration: ChainEpoch,
    curr_epoch: ChainEpoch,
) -> Result<(), ActorError> {
    if &proposal.provider != miner_addr {
        return Err(actor_error!(
            forbidden,
            "proposal has provider {}, must be {}",
            proposal.provider,
            miner_addr
        ));
    };

    if curr_epoch > proposal.start_epoch {
        return Err(actor_error!(
            illegal_argument,
            "proposal start epoch {} has already elapsed at {}",
            proposal.start_epoch,
            curr_epoch
        ));
    };

    if proposal.end_epoch > sector_expiration {
        return Err(actor_error!(
            illegal_argument,
            "proposal expiration {} exceeds sector expiration {}",
            proposal.end_epoch,
            sector_expiration
        ));
    };

    Ok(())
}

fn validate_deal(
    rt: &impl Runtime,
    deal: &ClientDealProposal,
    network_raw_power: &StoragePower,
    baseline_power: &StoragePower,
) -> Result<(), ActorError> {
    deal_proposal_is_internally_valid(rt, deal)?;

    let proposal = &deal.proposal;

    if proposal.label.len() > detail::DEAL_MAX_LABEL_SIZE {
        return Err(actor_error!(
            illegal_argument,
            "deal label can be at most {} bytes, is {}",
            detail::DEAL_MAX_LABEL_SIZE,
            proposal.label.len()
        ));
    }

    proposal
        .piece_size
        .validate()
        .map_err(|e| actor_error!(illegal_argument, "proposal piece size is invalid: {}", e))?;

    // * we are skipping the check for if Cid is defined, but this shouldn't be possible

    if !is_piece_cid(&proposal.piece_cid) {
        return Err(actor_error!(illegal_argument, "proposal PieceCID undefined"));
    }

    if proposal.end_epoch <= proposal.start_epoch {
        return Err(actor_error!(illegal_argument, "proposal end before proposal start"));
    }

    if rt.curr_epoch() > proposal.start_epoch {
        return Err(actor_error!(illegal_argument, "Deal start epoch has already elapsed."));
    };

    let (min_dur, max_dur) = deal_duration_bounds(proposal.piece_size);
    if proposal.duration() < min_dur || proposal.duration() > max_dur {
        return Err(actor_error!(illegal_argument, "Deal duration out of bounds."));
    };

    let (min_price, max_price) =
        deal_price_per_epoch_bounds(proposal.piece_size, proposal.duration());
    if proposal.storage_price_per_epoch < min_price || &proposal.storage_price_per_epoch > max_price
    {
        return Err(actor_error!(illegal_argument, "Storage price out of bounds."));
    };

    let (min_provider_collateral, max_provider_collateral) = deal_provider_collateral_bounds(
        rt.policy(),
        proposal.piece_size,
        network_raw_power,
        baseline_power,
        &rt.total_fil_circ_supply(),
    );
    if proposal.provider_collateral < min_provider_collateral
        || proposal.provider_collateral > max_provider_collateral
    {
        return Err(actor_error!(illegal_argument, "Provider collateral out of bounds."));
    };

    let (min_client_collateral, max_client_collateral) =
        deal_client_collateral_bounds(proposal.piece_size, proposal.duration());
    if proposal.client_collateral < min_client_collateral
        || proposal.client_collateral > max_client_collateral
    {
        return Err(actor_error!(illegal_argument, "Client collateral out of bounds."));
    };

    Ok(())
}

fn deal_proposal_is_internally_valid(
    rt: &impl Runtime,
    proposal: &ClientDealProposal,
) -> Result<(), ActorError> {
    let signature_bytes = proposal.client_signature.bytes.clone();
    // Generate unsigned bytes
    let proposal_bytes = serialize_vec(&proposal.proposal, "deal proposal")?;

    rt.send(
        &proposal.proposal.client,
        ext::account::AUTHENTICATE_MESSAGE_METHOD,
        RawBytes::serialize(ext::account::AuthenticateMessageParams {
            signature: signature_bytes,
            message: proposal_bytes,
        })?,
        TokenAmount::zero(),
    )
    .map_err(|e| e.wrap("proposal authentication failed"))?;
    Ok(())
}

pub const DAG_CBOR: u64 = 0x71; // TODO is there a better place to get this?

/// Compute a deal CID using the runtime.
pub(crate) fn rt_deal_cid(rt: &impl Runtime, proposal: &DealProposal) -> Result<Cid, ActorError> {
    const DIGEST_SIZE: u32 = 32;
    let data = &proposal.marshal_cbor()?;
    let hash = MultihashGeneric::wrap(Code::Blake2b256.into(), &rt.hash_blake2b(data))
        .map_err(|e| actor_error!(illegal_argument; "failed to take cid of proposal {}", e))?;
    debug_assert_eq!(u32::from(hash.size()), DIGEST_SIZE, "expected 32byte digest");
    Ok(Cid::new_v1(DAG_CBOR, hash))
}

/// Compute a deal CID directly.
pub(crate) fn deal_cid(proposal: &DealProposal) -> Result<Cid, ActorError> {
    const DIGEST_SIZE: u32 = 32;
    let data = &proposal.marshal_cbor()?;
    let hash = Code::Blake2b256.digest(data);
    debug_assert_eq!(u32::from(hash.size()), DIGEST_SIZE, "expected 32byte digest");
    Ok(Cid::new_v1(DAG_CBOR, hash))
}

fn request_miner_control_addrs(
    rt: &mut impl Runtime,
    miner_id: ActorID,
) -> Result<(Address, Address, Vec<Address>), ActorError> {
    let ret = rt.send(
        &Address::new_id(miner_id),
        ext::miner::CONTROL_ADDRESSES_METHOD,
        RawBytes::default(),
        TokenAmount::zero(),
    )?;
    let addrs: ext::miner::GetControlAddressesReturnParams = ret.deserialize()?;

    Ok((addrs.owner, addrs.worker, addrs.control_addresses))
}

/// Resolves a provider or client address to the canonical form against which a balance should be held, and
/// the designated recipient address of withdrawals (which is the same, for simple account parties).
fn escrow_address(
    rt: &mut impl Runtime,
    addr: &Address,
) -> Result<(Address, Address, Vec<Address>), ActorError> {
    // Resolve the provided address to the canonical form against which the balance is held.
    let nominal = rt
        .resolve_address(addr)
        .ok_or_else(|| actor_error!(illegal_argument, "failed to resolve address {}", addr))?;

    let code_id = rt
        .get_actor_code_cid(&nominal)
        .ok_or_else(|| actor_error!(illegal_argument, "no code for address {}", nominal))?;

    let nominal_addr = Address::new_id(nominal);

    if rt.resolve_builtin_actor_type(&code_id) == Some(Type::Miner) {
        // Storage miner actor entry; implied funds recipient is the associated owner address.
        let (owner_addr, worker_addr, _) = request_miner_control_addrs(rt, nominal)?;
        return Ok((nominal_addr, owner_addr, vec![owner_addr, worker_addr]));
    }

    Ok((nominal_addr, nominal_addr, vec![nominal_addr]))
}

/// Requests the current epoch target block reward from the reward actor.
fn request_current_baseline_power(rt: &mut impl Runtime) -> Result<StoragePower, ActorError> {
    let rwret = rt.send(
        &REWARD_ACTOR_ADDR,
        ext::reward::THIS_EPOCH_REWARD_METHOD,
        RawBytes::default(),
        TokenAmount::zero(),
    )?;
    let ret: ThisEpochRewardReturn = rwret.deserialize()?;
    Ok(ret.this_epoch_baseline_power)
}

/// Requests the current network total power and pledge from the power actor.
/// Returns a tuple of (raw_power, qa_power).
fn request_current_network_power(
    rt: &mut impl Runtime,
) -> Result<(StoragePower, StoragePower), ActorError> {
    let rwret = rt.send(
        &STORAGE_POWER_ACTOR_ADDR,
        ext::power::CURRENT_TOTAL_POWER_METHOD,
        RawBytes::default(),
        TokenAmount::zero(),
    )?;
    let ret: ext::power::CurrentTotalPowerReturnParams = rwret.deserialize()?;
    Ok((ret.raw_byte_power, ret.quality_adj_power))
}

pub fn deal_id_key(k: DealID) -> BytesKey {
    let bz = k.encode_var_vec();
    bz.into()
}

impl ActorCode for Actor {
    fn invoke_method<RT>(
        rt: &mut RT,
        method: MethodNum,
        params: &RawBytes,
    ) -> Result<RawBytes, ActorError>
    where
        RT: Runtime,
    {
        restrict_internal_api(rt, method)?;
        match FromPrimitive::from_u64(method) {
            Some(Method::Constructor) => {
                Self::constructor(rt)?;
                Ok(RawBytes::default())
            }
            Some(Method::AddBalance) | Some(Method::AddBalanceExported) => {
                Self::add_balance(rt, cbor::deserialize_params(params)?)?;
                Ok(RawBytes::default())
            }
            Some(Method::WithdrawBalance) | Some(Method::WithdrawBalanceExported) => {
                let res = Self::withdraw_balance(rt, cbor::deserialize_params(params)?)?;
                Ok(RawBytes::serialize(res)?)
            }
            Some(Method::PublishStorageDeals) | Some(Method::PublishStorageDealsExported) => {
                let res = Self::publish_storage_deals(rt, cbor::deserialize_params(params)?)?;
                Ok(RawBytes::serialize(res)?)
            }
            Some(Method::VerifyDealsForActivation) => {
                let res = Self::verify_deals_for_activation(rt, cbor::deserialize_params(params)?)?;
                Ok(RawBytes::serialize(res)?)
            }
            Some(Method::ActivateDeals) => {
                let res = Self::activate_deals(rt, cbor::deserialize_params(params)?)?;
                Ok(RawBytes::serialize(res)?)
            }
            Some(Method::OnMinerSectorsTerminate) => {
                Self::on_miner_sectors_terminate(rt, cbor::deserialize_params(params)?)?;
                Ok(RawBytes::default())
            }
            Some(Method::ComputeDataCommitment) => {
                let res = Self::compute_data_commitment(rt, cbor::deserialize_params(params)?)?;
                Ok(RawBytes::serialize(res)?)
            }
            Some(Method::CronTick) => {
                Self::cron_tick(rt)?;
                Ok(RawBytes::default())
            }
            Some(Method::GetBalanceExported) => {
                let res = Self::get_balance(rt, cbor::deserialize_params(params)?)?;
                Ok(RawBytes::serialize(res)?)
            }
            Some(Method::GetDealDataCommitmentExported) => {
                let res = Self::get_deal_data_commitment(rt, cbor::deserialize_params(params)?)?;
                Ok(RawBytes::serialize(res)?)
            }
            Some(Method::GetDealClientExported) => {
                let res = Self::get_deal_client(rt, cbor::deserialize_params(params)?)?;
                Ok(RawBytes::serialize(res)?)
            }
            Some(Method::GetDealProviderExported) => {
                let res = Self::get_deal_provider(rt, cbor::deserialize_params(params)?)?;
                Ok(RawBytes::serialize(res)?)
            }
            Some(Method::GetDealLabelExported) => {
                let res = Self::get_deal_label(rt, cbor::deserialize_params(params)?)?;
                Ok(RawBytes::serialize(res)?)
            }
            Some(Method::GetDealTermExported) => {
                let res = Self::get_deal_term(rt, cbor::deserialize_params(params)?)?;
                Ok(RawBytes::serialize(res)?)
            }
            Some(Method::GetDealTotalPriceExported) => {
                let res = Self::get_deal_total_price(rt, cbor::deserialize_params(params)?)?;
                Ok(RawBytes::serialize(res)?)
            }
            Some(Method::GetDealClientCollateralExported) => {
                let res = Self::get_deal_client_collateral(rt, cbor::deserialize_params(params)?)?;
                Ok(RawBytes::serialize(res)?)
            }
            Some(Method::GetDealProviderCollateralExported) => {
                let res =
                    Self::get_deal_provider_collateral(rt, cbor::deserialize_params(params)?)?;
                Ok(RawBytes::serialize(res)?)
            }
            Some(Method::GetDealVerifiedExported) => {
                let res = Self::get_deal_verified(rt, cbor::deserialize_params(params)?)?;
                Ok(RawBytes::serialize(res)?)
            }
            Some(Method::GetDealActivationExported) => {
                let res = Self::get_deal_activation(rt, cbor::deserialize_params(params)?)?;
                Ok(RawBytes::serialize(res)?)
            }
            None => Err(actor_error!(unhandled_message, "Invalid method")),
        }
    }
}<|MERGE_RESOLUTION|>--- conflicted
+++ resolved
@@ -884,11 +884,7 @@
         Ok(GetDealTermReturn { start: found.start_epoch, duration: found.duration() })
     }
 
-<<<<<<< HEAD
-    /// Returns the per-epoch price of a deal proposal.
-=======
     /// Returns the total price that will be paid from the client to the provider for this deal.
->>>>>>> 6f734d8b
     fn get_deal_total_price(
         rt: &mut impl Runtime,
         params: GetDealTotalPriceParams,
