--- conflicted
+++ resolved
@@ -81,12 +81,8 @@
 }
 
 pub mod datacap {
-<<<<<<< HEAD
-    pub const BALANCE_OF_METHOD: u64 = 13;
-    pub const TRANSFER_FROM_METHOD: u64 = 15;
-=======
+    pub const BALANCE_OF_METHOD: u64 = frc42_dispatch::method_hash!("Balance");
     pub const TRANSFER_FROM_METHOD: u64 = frc42_dispatch::method_hash!("TransferFrom");
->>>>>>> fe802af8
 }
 
 pub mod reward {
