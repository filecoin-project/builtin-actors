// Copyright 2019-2022 ChainSafe Systems
// SPDX-License-Identifier: Apache-2.0, MIT

use std::cmp::max;

use fil_actors_runtime::network::EPOCHS_IN_DAY;
use fil_actors_runtime::runtime::Policy;
use fil_actors_runtime::DealWeight;
use fvm_shared::bigint::Integer;
use fvm_shared::clock::ChainEpoch;
use fvm_shared::econ::TokenAmount;
use fvm_shared::piece::PaddedPieceSize;
use fvm_shared::sector::StoragePower;
use fvm_shared::TOTAL_FILECOIN;
use num_traits::Zero;

use super::deal::DealProposal;

<<<<<<< HEAD
/// DealUpdatesInterval is the number of blocks between payouts for deals
pub const DEAL_UPDATES_INTERVAL: i64 = EPOCHS_IN_DAY;

/// Numerator of the percentage of normalized cirulating
/// supply that must be covered by provider collateral
pub const PROV_COLLATERAL_PERCENT_SUPPLY_NUM: i64 = 1;

/// Denominator of the percentage of normalized cirulating
/// supply that must be covered by provider collateral
pub const PROV_COLLATERAL_PERCENT_SUPPLY_DENOM: i64 = 100;

=======
>>>>>>> f3d38da0
/// Maximum length of a deal label.
pub(super) const DEAL_MAX_LABEL_SIZE: usize = 256;

/// Bounds (inclusive) on deal duration.
pub(super) fn deal_duration_bounds(_size: PaddedPieceSize) -> (ChainEpoch, ChainEpoch) {
    (180 * EPOCHS_IN_DAY, 540 * EPOCHS_IN_DAY)
}

pub(super) fn deal_price_per_epoch_bounds(
    _size: PaddedPieceSize,
    _duration: ChainEpoch,
) -> (TokenAmount, &'static TokenAmount) {
    (0.into(), &TOTAL_FILECOIN)
}

pub(super) fn deal_provider_collateral_bounds(
    policy: &Policy,
    size: PaddedPieceSize,
    network_raw_power: &StoragePower,
    baseline_power: &StoragePower,
    network_circulating_supply: &TokenAmount,
) -> (TokenAmount, TokenAmount) {
    // minimumProviderCollateral = ProviderCollateralSupplyTarget * normalizedCirculatingSupply
    // normalizedCirculatingSupply = networkCirculatingSupply * dealPowerShare
    // dealPowerShare = dealRawPower / max(BaselinePower(t), NetworkRawPower(t), dealRawPower)

    let lock_target_num = network_circulating_supply * policy.prov_collateral_percent_supply_num;
    let power_share_num = TokenAmount::from(size.0);
    let power_share_denom = max(max(network_raw_power, baseline_power), &power_share_num).clone();

    let num: TokenAmount = power_share_num * lock_target_num;
    let denom: TokenAmount = power_share_denom * policy.prov_collateral_percent_supply_denom;
    ((num.div_floor(&denom)), TOTAL_FILECOIN.clone())
}

pub(super) fn deal_client_collateral_bounds(
    _: PaddedPieceSize,
    _: ChainEpoch,
) -> (TokenAmount, TokenAmount) {
    (TokenAmount::zero(), TOTAL_FILECOIN.clone()) // PARAM_FINISH
}

/// Penalty to provider deal collateral if the deadline expires before sector commitment.
pub(super) fn collateral_penalty_for_deal_activation_missed(
    provider_collateral: TokenAmount,
) -> TokenAmount {
    provider_collateral
}

/// Computes the weight for a deal proposal, which is a function of its size and duration.
pub(super) fn deal_weight(proposal: &DealProposal) -> DealWeight {
    let deal_duration = DealWeight::from(proposal.duration());
    deal_duration * proposal.piece_size.0
}<|MERGE_RESOLUTION|>--- conflicted
+++ resolved
@@ -16,20 +16,6 @@
 
 use super::deal::DealProposal;
 
-<<<<<<< HEAD
-/// DealUpdatesInterval is the number of blocks between payouts for deals
-pub const DEAL_UPDATES_INTERVAL: i64 = EPOCHS_IN_DAY;
-
-/// Numerator of the percentage of normalized cirulating
-/// supply that must be covered by provider collateral
-pub const PROV_COLLATERAL_PERCENT_SUPPLY_NUM: i64 = 1;
-
-/// Denominator of the percentage of normalized cirulating
-/// supply that must be covered by provider collateral
-pub const PROV_COLLATERAL_PERCENT_SUPPLY_DENOM: i64 = 100;
-
-=======
->>>>>>> f3d38da0
 /// Maximum length of a deal label.
 pub(super) const DEAL_MAX_LABEL_SIZE: usize = 256;
 
