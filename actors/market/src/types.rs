// Copyright 2019-2022 ChainSafe Systems
// SPDX-License-Identifier: Apache-2.0, MIT

use super::ext::verifreg::AllocationID;
use cid::Cid;
use fil_actors_runtime::Array;
use fvm_ipld_bitfield::BitField;
use fvm_ipld_encoding::serde_bytes;
use fvm_ipld_encoding::tuple::*;
use fvm_shared::address::Address;
use fvm_shared::bigint::{bigint_ser, BigInt};
use fvm_shared::clock::ChainEpoch;
use fvm_shared::deal::DealID;
use fvm_shared::econ::TokenAmount;
use fvm_shared::piece::PaddedPieceSize;
use fvm_shared::ActorID;

use crate::Label;
use fvm_shared::sector::RegisteredSealProof;

use super::deal::{ClientDealProposal, DealProposal, DealState};

pub const PROPOSALS_AMT_BITWIDTH: u32 = 5;
pub const STATES_AMT_BITWIDTH: u32 = 6;

#[derive(Serialize_tuple, Deserialize_tuple, Debug, Clone, Eq, PartialEq)]
pub struct WithdrawBalanceParams {
    pub provider_or_client: Address,
    pub amount: TokenAmount,
}

<<<<<<< HEAD
impl Cbor for WithdrawBalanceParams {}

#[derive(Serialize_tuple, Deserialize_tuple, Debug, Clone, Eq, PartialEq)]
=======
#[derive(Serialize_tuple, Deserialize_tuple)]
>>>>>>> 18f89bef
#[serde(transparent)]
pub struct WithdrawBalanceReturn {
    pub amount_withdrawn: TokenAmount,
}

#[derive(Serialize_tuple, Deserialize_tuple, Debug, Clone, Eq, PartialEq)]
pub struct GetBalanceReturn {
    pub balance: TokenAmount,
    pub locked: TokenAmount,
}

#[derive(Serialize_tuple, Deserialize_tuple, Debug, Clone, Eq, PartialEq)]
pub struct OnMinerSectorsTerminateParams {
    pub epoch: ChainEpoch,
    pub deal_ids: Vec<DealID>,
}

#[derive(Serialize_tuple, Deserialize_tuple, Debug, Clone, Eq, PartialEq)]
pub struct PublishStorageDealsParams {
    pub deals: Vec<ClientDealProposal>,
}

<<<<<<< HEAD
impl Cbor for PublishStorageDealsParams {}

#[derive(Serialize_tuple, Deserialize_tuple, Debug, Clone, PartialEq)] // Add Eq when BitField does
=======
#[derive(Serialize_tuple, Deserialize_tuple, Debug)]
>>>>>>> 18f89bef
pub struct PublishStorageDealsReturn {
    pub ids: Vec<DealID>,
    pub valid_deals: BitField,
}

// Changed since V2:
// - Array of Sectors rather than just one
// - Removed SectorStart
#[derive(Serialize_tuple, Deserialize_tuple, Debug, Clone, Eq, PartialEq)]
pub struct VerifyDealsForActivationParams {
    pub sectors: Vec<SectorDeals>,
}

#[derive(Serialize_tuple, Deserialize_tuple, Debug, Clone, Eq, PartialEq)]
pub struct SectorDeals {
    pub sector_type: RegisteredSealProof,
    pub sector_expiry: ChainEpoch,
    pub deal_ids: Vec<DealID>,
}

#[derive(Serialize_tuple, Deserialize_tuple, Debug, Clone, Eq, PartialEq)]
pub struct VerifyDealsForActivationReturn {
    pub sectors: Vec<SectorDealData>,
}

#[derive(Serialize_tuple, Deserialize_tuple, Debug, Clone, Eq, PartialEq, Default)]
pub struct SectorDealData {
    /// Option::None signifies commitment to empty sector, meaning no deals.
    pub commd: Option<Cid>,
}

#[derive(Serialize_tuple, Deserialize_tuple, Debug, Clone, Eq, PartialEq)]
pub struct ActivateDealsParams {
    pub deal_ids: Vec<DealID>,
    pub sector_expiry: ChainEpoch,
}

#[derive(Serialize_tuple, Deserialize_tuple, Debug, Clone, Eq, PartialEq)]
pub struct VerifiedDealInfo {
    pub client: ActorID,
    pub allocation_id: AllocationID,
    pub data: Cid,
    pub size: PaddedPieceSize,
}

#[derive(Serialize_tuple, Deserialize_tuple, Debug, Clone, Eq, PartialEq)]
pub struct ActivateDealsResult {
    #[serde(with = "bigint_ser")]
    pub nonverified_deal_space: BigInt,
    pub verified_infos: Vec<VerifiedDealInfo>,
}
#[derive(Serialize_tuple, Deserialize_tuple, Debug, Clone, Eq, PartialEq)]
pub struct DealSpaces {
    #[serde(with = "bigint_ser")]
    pub deal_space: BigInt,
    #[serde(with = "bigint_ser")]
    pub verified_deal_space: BigInt,
}

#[derive(Serialize_tuple, Deserialize_tuple, Debug, Clone, Eq, PartialEq)]
pub struct ComputeDataCommitmentParams {
    pub inputs: Vec<SectorDataSpec>,
}

#[derive(Serialize_tuple, Deserialize_tuple, Debug, Clone, Eq, PartialEq)]
pub struct ComputeDataCommitmentReturn {
    pub commds: Vec<Cid>,
}

/// A specialization of a array to deals.
pub type DealArray<'bs, BS> = Array<'bs, DealProposal, BS>;

/// A specialization of a array to deals.
pub type DealMetaArray<'bs, BS> = Array<'bs, DealState, BS>;

#[derive(Serialize_tuple, Deserialize_tuple, Debug, Clone, Eq, PartialEq)]
pub struct SectorDataSpec {
    pub deal_ids: Vec<DealID>,
    pub sector_type: RegisteredSealProof,
}

#[derive(Serialize_tuple, Deserialize_tuple, Debug, Clone, Eq, PartialEq)]
#[serde(transparent)]
pub struct DealQueryParams {
    pub id: DealID,
}

pub type GetDealDataCommitmentParams = DealQueryParams;
#[derive(Serialize_tuple, Deserialize_tuple, Debug, Clone, Eq, PartialEq)]
pub struct GetDealDataCommitmentReturn {
    pub data: Cid,
    pub size: PaddedPieceSize,
}

pub type GetDealClientParams = DealQueryParams;
#[derive(Serialize_tuple, Deserialize_tuple, Debug, Clone, Eq, PartialEq)]
#[serde(transparent)]
pub struct GetDealClientReturn {
    pub client: ActorID,
}

pub type GetDealProviderParams = DealQueryParams;
#[derive(Serialize_tuple, Deserialize_tuple, Debug, Clone, Eq, PartialEq)]
#[serde(transparent)]
pub struct GetDealProviderReturn {
    pub provider: ActorID,
}

pub type GetDealLabelParams = DealQueryParams;
#[derive(Serialize_tuple, Deserialize_tuple, Debug, Clone, Eq, PartialEq)]
#[serde(transparent)]
pub struct GetDealLabelReturn {
    pub label: Label,
}

pub type GetDealTermParams = DealQueryParams;
#[derive(Serialize_tuple, Deserialize_tuple, Debug, Clone, Eq, PartialEq)]
pub struct GetDealTermReturn {
    pub start: ChainEpoch,    // First epoch for the deal (inclusive)
    pub duration: ChainEpoch, // Duration of the deal.
}

pub type GetDealTotalPriceParams = DealQueryParams;
#[derive(Serialize_tuple, Deserialize_tuple, Debug, Clone, Eq, PartialEq)]
#[serde(transparent)]
pub struct GetDealTotalPriceReturn {
    pub total_price: TokenAmount,
}

pub type GetDealClientCollateralParams = DealQueryParams;
#[derive(Serialize_tuple, Deserialize_tuple, Debug, Clone, Eq, PartialEq)]
#[serde(transparent)]
pub struct GetDealClientCollateralReturn {
    pub collateral: TokenAmount,
}

pub type GetDealProviderCollateralParams = DealQueryParams;
#[derive(Serialize_tuple, Deserialize_tuple, Debug, Clone, Eq, PartialEq)]
#[serde(transparent)]
pub struct GetDealProviderCollateralReturn {
    pub collateral: TokenAmount,
}

pub type GetDealVerifiedParams = DealQueryParams;
#[derive(Serialize_tuple, Deserialize_tuple, Debug, Clone, Eq, PartialEq)]
#[serde(transparent)]
pub struct GetDealVerifiedReturn {
    pub verified: bool,
}

pub type GetDealActivationParams = DealQueryParams;
#[derive(Serialize_tuple, Deserialize_tuple, Debug, Clone, Eq, PartialEq)]
pub struct GetDealActivationReturn {
    /// Epoch at which the deal was activated, or -1.
    /// This may be before the proposed start epoch.
    pub activated: ChainEpoch,
    /// Epoch at which the deal was terminated abnormally, or -1.
    pub terminated: ChainEpoch,
}

// Interface market clients can implement to receive notifications from builtin market
pub const MARKET_NOTIFY_DEAL_METHOD: u64 = frc42_dispatch::method_hash!("MarketNotifyDeal");

#[derive(Serialize_tuple, Deserialize_tuple)]
pub struct MarketNotifyDealParams {
    #[serde(with = "serde_bytes")]
    pub proposal: Vec<u8>,
    pub deal_id: u64,
}<|MERGE_RESOLUTION|>--- conflicted
+++ resolved
@@ -29,13 +29,7 @@
     pub amount: TokenAmount,
 }
 
-<<<<<<< HEAD
-impl Cbor for WithdrawBalanceParams {}
-
-#[derive(Serialize_tuple, Deserialize_tuple, Debug, Clone, Eq, PartialEq)]
-=======
-#[derive(Serialize_tuple, Deserialize_tuple)]
->>>>>>> 18f89bef
+#[derive(Serialize_tuple, Deserialize_tuple, Debug, Clone, Eq, PartialEq)]
 #[serde(transparent)]
 pub struct WithdrawBalanceReturn {
     pub amount_withdrawn: TokenAmount,
@@ -58,13 +52,7 @@
     pub deals: Vec<ClientDealProposal>,
 }
 
-<<<<<<< HEAD
-impl Cbor for PublishStorageDealsParams {}
-
 #[derive(Serialize_tuple, Deserialize_tuple, Debug, Clone, PartialEq)] // Add Eq when BitField does
-=======
-#[derive(Serialize_tuple, Deserialize_tuple, Debug)]
->>>>>>> 18f89bef
 pub struct PublishStorageDealsReturn {
     pub ids: Vec<DealID>,
     pub valid_deals: BitField,
