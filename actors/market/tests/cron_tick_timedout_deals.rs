// Copyright 2019-2022 ChainSafe Systems
// SPDX-License-Identifier: Apache-2.0, MIT

use fil_actor_market::{
    Actor as MarketActor, ClientDealProposal, Method, PublishStorageDealsParams,
};
use fil_actors_runtime::network::EPOCHS_IN_DAY;
use fil_actors_runtime::test_utils::*;
<<<<<<< HEAD
use fil_actors_runtime::BURNT_FUNDS_ACTOR_ADDR;
=======
use fil_actors_runtime::{
    BURNT_FUNDS_ACTOR_ADDR, CALLER_TYPES_SIGNABLE, VERIFIED_REGISTRY_ACTOR_ADDR,
};
>>>>>>> fa943651
use fvm_ipld_encoding::RawBytes;
use fvm_shared::clock::ChainEpoch;
use fvm_shared::crypto::signature::Signature;
use fvm_shared::econ::TokenAmount;
use fvm_shared::error::ExitCode;
use fvm_shared::METHOD_SEND;

use fil_actor_market::ext::account::{AuthenticateMessageParams, AUTHENTICATE_MESSAGE_METHOD};
use num_traits::Zero;

mod harness;

use harness::*;

const START_EPOCH: ChainEpoch = 50;
const END_EPOCH: ChainEpoch = START_EPOCH + 200 * EPOCHS_IN_DAY;

#[test]
fn timed_out_deal_is_slashed_and_deleted() {
    let mut rt = setup();
    let deal_id = generate_and_publish_deal(
        &mut rt,
        CLIENT_ADDR,
        &MinerAddresses::default(),
        START_EPOCH,
        END_EPOCH,
    );
    let deal_proposal = get_deal_proposal(&mut rt, deal_id);

    let c_escrow = get_escrow_balance(&rt, &CLIENT_ADDR).unwrap();

    // do a cron tick for it -> should time out and get slashed
    rt.set_epoch(process_epoch(START_EPOCH, deal_id));
    rt.expect_send(
        BURNT_FUNDS_ACTOR_ADDR,
        METHOD_SEND,
        RawBytes::default(),
        deal_proposal.provider_collateral.clone(),
        RawBytes::default(),
        ExitCode::OK,
    );
    cron_tick(&mut rt);

    assert_eq!(c_escrow, get_escrow_balance(&rt, &CLIENT_ADDR).unwrap());
    assert!(get_locked_balance(&mut rt, CLIENT_ADDR).is_zero());
    assert_account_zero(&mut rt, PROVIDER_ADDR);
    assert_deal_deleted(&mut rt, deal_id, deal_proposal);
    check_state(&rt);
}

#[test]
fn publishing_timed_out_deal_again_should_work_after_cron_tick_as_it_should_no_longer_be_pending() {
    const START_EPOCH: ChainEpoch = 0;
    let mut rt = setup();
    let deal_id = generate_and_publish_deal(
        &mut rt,
        CLIENT_ADDR,
        &MinerAddresses::default(),
        START_EPOCH,
        END_EPOCH,
    );
    let deal_proposal = get_deal_proposal(&mut rt, deal_id);

    // publishing will fail as it will be in pending
    let deal_proposal2 = generate_deal_and_add_funds(
        &mut rt,
        CLIENT_ADDR,
        &MinerAddresses::default(),
        START_EPOCH,
        END_EPOCH,
    );
    let buf = RawBytes::serialize(deal_proposal2.clone()).expect("failed to marshal deal proposal");
    let sig = Signature::new_bls(buf.to_vec());
    let client_deal_proposal =
        ClientDealProposal { proposal: deal_proposal2.clone(), client_signature: sig };
    let params = PublishStorageDealsParams { deals: vec![client_deal_proposal] };
    rt.expect_validate_caller_type((*CALLER_TYPES_SIGNABLE).to_vec());
    expect_provider_control_address(&mut rt, PROVIDER_ADDR, OWNER_ADDR, WORKER_ADDR);
    expect_query_network_info(&mut rt);
    rt.set_caller(*ACCOUNT_ACTOR_CODE_ID, WORKER_ADDR);
    let auth_param = RawBytes::serialize(AuthenticateMessageParams {
        signature: buf.to_vec(),
        message: buf.to_vec(),
    })
    .unwrap();

    rt.expect_send(
        deal_proposal2.client,
        AUTHENTICATE_MESSAGE_METHOD,
        auth_param,
        TokenAmount::zero(),
        RawBytes::default(),
        ExitCode::OK,
    );

    expect_abort(
        ExitCode::USR_ILLEGAL_ARGUMENT,
        rt.call::<MarketActor>(
            Method::PublishStorageDeals as u64,
            &RawBytes::serialize(params).unwrap(),
        ),
    );
    rt.verify();

    // do a cron tick for it -> should time out and get slashed
    rt.set_epoch(process_epoch(START_EPOCH, deal_id));
    rt.expect_send(
        BURNT_FUNDS_ACTOR_ADDR,
        METHOD_SEND,
        RawBytes::default(),
        deal_proposal.provider_collateral.clone(),
        RawBytes::default(),
        ExitCode::OK,
    );
    cron_tick(&mut rt);
    assert_deal_deleted(&mut rt, deal_id, deal_proposal);

    // now publishing should work
    generate_and_publish_deal(
        &mut rt,
        CLIENT_ADDR,
        &MinerAddresses::default(),
        START_EPOCH,
        END_EPOCH,
    );
    check_state(&rt);
}

#[test]
fn timed_out_and_verified_deals_are_slashed_deleted() {
    let mut rt = setup();
    let mut deal1 = generate_deal_and_add_funds(
        &mut rt,
        CLIENT_ADDR,
        &MinerAddresses::default(),
        START_EPOCH,
        END_EPOCH,
    );
    deal1.verified_deal = true;
    let mut deal2 = generate_deal_and_add_funds(
        &mut rt,
        CLIENT_ADDR,
        &MinerAddresses::default(),
        START_EPOCH,
        END_EPOCH + 1,
    );
    deal2.verified_deal = true;

    // deal3 is NOT verified
    let deal3 = generate_deal_and_add_funds(
        &mut rt,
        CLIENT_ADDR,
        &MinerAddresses::default(),
        START_EPOCH,
        END_EPOCH + 2,
    );

    //  publishing verified deals
    rt.set_caller(*ACCOUNT_ACTOR_CODE_ID, WORKER_ADDR);
    let deal_ids = publish_deals(
        &mut rt,
        &MinerAddresses::default(),
        &[deal1.clone(), deal2.clone(), deal3.clone()],
        1,
    );

    // do a cron tick for it -> all should time out and get slashed
    // ONLY deal1 and deal2 should be sent to the Registry actor
    rt.set_epoch(process_epoch(START_EPOCH, *deal_ids.last().unwrap()));

<<<<<<< HEAD
=======
    // expected sends to the registry actor
    let param1 = RestoreBytesParams {
        address: deal1.client,
        deal_size: StoragePower::from(deal1.piece_size.0),
    };
    let param2 = RestoreBytesParams {
        address: deal2.client,
        deal_size: StoragePower::from(deal2.piece_size.0),
    };

    rt.expect_send(
        VERIFIED_REGISTRY_ACTOR_ADDR,
        ext::verifreg::RESTORE_BYTES_METHOD as u64,
        RawBytes::serialize(param1).unwrap(),
        TokenAmount::zero(),
        RawBytes::default(),
        ExitCode::OK,
    );
    rt.expect_send(
        VERIFIED_REGISTRY_ACTOR_ADDR,
        ext::verifreg::RESTORE_BYTES_METHOD as u64,
        RawBytes::serialize(param2).unwrap(),
        TokenAmount::zero(),
        RawBytes::default(),
        ExitCode::OK,
    );

>>>>>>> fa943651
    let expected_burn = 3 * &deal1.provider_collateral;
    rt.expect_send(
        BURNT_FUNDS_ACTOR_ADDR,
        METHOD_SEND,
        RawBytes::default(),
        expected_burn,
        RawBytes::default(),
        ExitCode::OK,
    );
    cron_tick(&mut rt);

    // a second cron tick for the same epoch should not change anything
    cron_tick_no_change(&mut rt, CLIENT_ADDR, PROVIDER_ADDR);

    assert_account_zero(&mut rt, PROVIDER_ADDR);
    assert_deal_deleted(&mut rt, deal_ids[0], deal1);
    assert_deal_deleted(&mut rt, deal_ids[1], deal2);
    assert_deal_deleted(&mut rt, deal_ids[2], deal3);
    check_state(&rt);
}<|MERGE_RESOLUTION|>--- conflicted
+++ resolved
@@ -6,13 +6,7 @@
 };
 use fil_actors_runtime::network::EPOCHS_IN_DAY;
 use fil_actors_runtime::test_utils::*;
-<<<<<<< HEAD
-use fil_actors_runtime::BURNT_FUNDS_ACTOR_ADDR;
-=======
-use fil_actors_runtime::{
-    BURNT_FUNDS_ACTOR_ADDR, CALLER_TYPES_SIGNABLE, VERIFIED_REGISTRY_ACTOR_ADDR,
-};
->>>>>>> fa943651
+use fil_actors_runtime::{BURNT_FUNDS_ACTOR_ADDR, CALLER_TYPES_SIGNABLE};
 use fvm_ipld_encoding::RawBytes;
 use fvm_shared::clock::ChainEpoch;
 use fvm_shared::crypto::signature::Signature;
@@ -183,36 +177,6 @@
     // ONLY deal1 and deal2 should be sent to the Registry actor
     rt.set_epoch(process_epoch(START_EPOCH, *deal_ids.last().unwrap()));
 
-<<<<<<< HEAD
-=======
-    // expected sends to the registry actor
-    let param1 = RestoreBytesParams {
-        address: deal1.client,
-        deal_size: StoragePower::from(deal1.piece_size.0),
-    };
-    let param2 = RestoreBytesParams {
-        address: deal2.client,
-        deal_size: StoragePower::from(deal2.piece_size.0),
-    };
-
-    rt.expect_send(
-        VERIFIED_REGISTRY_ACTOR_ADDR,
-        ext::verifreg::RESTORE_BYTES_METHOD as u64,
-        RawBytes::serialize(param1).unwrap(),
-        TokenAmount::zero(),
-        RawBytes::default(),
-        ExitCode::OK,
-    );
-    rt.expect_send(
-        VERIFIED_REGISTRY_ACTOR_ADDR,
-        ext::verifreg::RESTORE_BYTES_METHOD as u64,
-        RawBytes::serialize(param2).unwrap(),
-        TokenAmount::zero(),
-        RawBytes::default(),
-        ExitCode::OK,
-    );
-
->>>>>>> fa943651
     let expected_burn = 3 * &deal1.provider_collateral;
     rt.expect_send(
         BURNT_FUNDS_ACTOR_ADDR,
