// Copyright 2019-2022 ChainSafe Systems
// SPDX-License-Identifier: Apache-2.0, MIT

use fil_actor_market::{ActivateDealsParams, Actor as MarketActor, Method, State, EX_DEAL_EXPIRED};
use fil_actors_runtime::network::EPOCHS_IN_DAY;
use fil_actors_runtime::runtime::builtins::Type;
use fil_actors_runtime::test_utils::*;
use fil_actors_runtime::BURNT_FUNDS_ACTOR_ADDR;
use fvm_ipld_encoding::ipld_block::IpldBlock;
use fvm_ipld_encoding::RawBytes;
use fvm_shared::address::Address;
use fvm_shared::deal::DealID;
use fvm_shared::error::ExitCode;
use fvm_shared::METHOD_SEND;

mod harness;

use harness::*;

#[test]
fn fail_when_caller_is_not_the_provider_of_the_deal() {
    let start_epoch = 10;
    let end_epoch = start_epoch + 200 * EPOCHS_IN_DAY;
    let sector_expiry = end_epoch + 100;

    let mut rt = setup();
    let provider2_addr = Address::new_id(201);
    let addrs = MinerAddresses { provider: provider2_addr, ..MinerAddresses::default() };
    let deal_id = generate_and_publish_deal(&mut rt, CLIENT_ADDR, &addrs, start_epoch, end_epoch);

    let params = ActivateDealsParams { deal_ids: vec![deal_id], sector_expiry };

    rt.expect_validate_caller_type(vec![Type::Miner]);
    rt.set_caller(*MINER_ACTOR_CODE_ID, PROVIDER_ADDR);
    expect_abort(
        ExitCode::USR_FORBIDDEN,
        rt.call::<MarketActor>(
            Method::ActivateDeals as u64,
            IpldBlock::serialize_cbor(&params).unwrap(),
        ),
    );

    rt.verify();
    check_state(&rt);
}

#[test]
fn fail_when_caller_is_not_a_storage_miner_actor() {
    let mut rt = setup();
    rt.expect_validate_caller_type(vec![Type::Miner]);
    rt.set_caller(*ACCOUNT_ACTOR_CODE_ID, PROVIDER_ADDR);

    let params = ActivateDealsParams { deal_ids: vec![], sector_expiry: 0 };
    expect_abort(
        ExitCode::USR_FORBIDDEN,
        rt.call::<MarketActor>(
            Method::ActivateDeals as u64,
            IpldBlock::serialize_cbor(&params).unwrap(),
        ),
    );

    rt.verify();
    check_state(&rt);
}

#[test]
fn fail_when_deal_has_not_been_published_before() {
    let mut rt = setup();
    let params = ActivateDealsParams { deal_ids: vec![DealID::from(42u32)], sector_expiry: 0 };

    rt.expect_validate_caller_type(vec![Type::Miner]);
    rt.set_caller(*MINER_ACTOR_CODE_ID, PROVIDER_ADDR);
    expect_abort(
        ExitCode::USR_NOT_FOUND,
        rt.call::<MarketActor>(
            Method::ActivateDeals as u64,
            IpldBlock::serialize_cbor(&params).unwrap(),
        ),
    );

    rt.verify();
    check_state(&rt);
}

#[test]
fn fail_when_deal_has_already_been_activated() {
    let start_epoch = 10;
    let end_epoch = start_epoch + 200 * EPOCHS_IN_DAY;
    let sector_expiry = end_epoch + 100;

    let mut rt = setup();
    let deal_id = generate_and_publish_deal(
        &mut rt,
        CLIENT_ADDR,
        &MinerAddresses::default(),
        start_epoch,
        end_epoch,
    );
    activate_deals(&mut rt, sector_expiry, PROVIDER_ADDR, 0, &[deal_id]);

    rt.expect_validate_caller_type(vec![Type::Miner]);
    rt.set_caller(*MINER_ACTOR_CODE_ID, PROVIDER_ADDR);
    let params = ActivateDealsParams { deal_ids: vec![deal_id], sector_expiry };
    expect_abort(
        ExitCode::USR_ILLEGAL_ARGUMENT,
        rt.call::<MarketActor>(
            Method::ActivateDeals as u64,
            IpldBlock::serialize_cbor(&params).unwrap(),
        ),
    );

    rt.verify();
    check_state(&rt);
}

#[test]
fn fail_when_deal_has_already_been_expired() {
    let start_epoch = 10;
    let end_epoch = start_epoch + 200 * EPOCHS_IN_DAY;
    let sector_expiry = end_epoch + 100;

    let mut rt = setup();
    let deal_id = generate_and_publish_deal(
        &mut rt,
        CLIENT_ADDR,
        &MinerAddresses::default(),
        start_epoch,
        end_epoch,
    );

    let deal_proposal = get_deal_proposal(&mut rt, deal_id);

    let current = end_epoch + 25;
    rt.set_epoch(current);
    rt.expect_send(
        BURNT_FUNDS_ACTOR_ADDR,
        METHOD_SEND,
        None,
        deal_proposal.provider_collateral.clone(),
<<<<<<< HEAD
        None,
=======
        RawBytes::default(),
>>>>>>> 49be12c9
        ExitCode::OK,
    );

    cron_tick(&mut rt);

    assert_deal_deleted(&mut rt, deal_id, deal_proposal);

    let mut st: State = rt.get_state::<State>();
    st.next_id = deal_id + 1;

    expect_abort_contains_message(
        EX_DEAL_EXPIRED,
        "expired",
        activate_deals_raw(&mut rt, sector_expiry, PROVIDER_ADDR, 0, &[deal_id]),
    );
}<|MERGE_RESOLUTION|>--- conflicted
+++ resolved
@@ -137,11 +137,7 @@
         METHOD_SEND,
         None,
         deal_proposal.provider_collateral.clone(),
-<<<<<<< HEAD
         None,
-=======
-        RawBytes::default(),
->>>>>>> 49be12c9
         ExitCode::OK,
     );
 
