#![allow(dead_code)]

use cid::Cid;
use frc46_token::token::types::{TransferFromParams, TransferFromReturn};
use num_traits::{FromPrimitive, Zero};
use regex::Regex;
use std::cmp::min;
use std::collections::BTreeMap;
use std::{cell::RefCell, collections::HashMap};

use fil_actor_market::ext::account::{AuthenticateMessageParams, AUTHENTICATE_MESSAGE_METHOD};
use fil_actor_market::ext::verifreg::{AllocationID, AllocationRequest, AllocationsResponse};
use fil_actor_market::{
    balance_table::BalanceTable, deal_id_key, ext, ext::miner::GetControlAddressesReturnParams,
    gen_rand_next_epoch, testing::check_state_invariants, ActivateDealsParams, ActivateDealsResult,
    Actor as MarketActor, ClientDealProposal, DealArray, DealMetaArray, DealProposal, DealState,
    Label, Method, OnMinerSectorsTerminateParams, PublishStorageDealsParams,
    PublishStorageDealsReturn, SectorDeals, State, VerifyDealsForActivationParams,
    VerifyDealsForActivationReturn, WithdrawBalanceParams, WithdrawBalanceReturn, NO_ALLOCATION_ID,
    PROPOSALS_AMT_BITWIDTH,
};
use fil_actor_power::{CurrentTotalPowerReturn, Method as PowerMethod};
use fil_actor_reward::Method as RewardMethod;
use fil_actors_runtime::builtin::HAMT_BIT_WIDTH;
use fil_actors_runtime::cbor::serialize;
use fil_actors_runtime::{
    make_map_with_root_and_bitwidth,
    network::EPOCHS_IN_DAY,
    runtime::{builtins::Type, Policy, Runtime},
    test_utils::*,
    ActorError, BatchReturn, SetMultimap, BURNT_FUNDS_ACTOR_ADDR, CALLER_TYPES_SIGNABLE,
    CRON_ACTOR_ADDR, DATACAP_TOKEN_ACTOR_ADDR, REWARD_ACTOR_ADDR, STORAGE_MARKET_ACTOR_ADDR,
    STORAGE_POWER_ACTOR_ADDR, SYSTEM_ACTOR_ADDR, VERIFIED_REGISTRY_ACTOR_ADDR,
};
use fvm_ipld_encoding::ipld_block::IpldBlock;
use fvm_ipld_encoding::{to_vec, RawBytes};
use fvm_shared::bigint::BigInt;
use fvm_shared::clock::{ChainEpoch, EPOCH_UNDEFINED};
use fvm_shared::crypto::signature::Signature;
use fvm_shared::deal::DealID;
use fvm_shared::piece::{PaddedPieceSize, PieceInfo};
use fvm_shared::reward::ThisEpochRewardReturn;
use fvm_shared::sector::StoragePower;
use fvm_shared::smooth::FilterEstimate;
use fvm_shared::{
    address::Address, econ::TokenAmount, error::ExitCode, ActorID, METHOD_CONSTRUCTOR, METHOD_SEND,
};

// Define common set of actor ids that will be used across all tests.
const OWNER_ID: u64 = 101;
const PROVIDER_ID: u64 = 102;
const WORKER_ID: u64 = 103;
const CLIENT_ID: u64 = 104;
const CONTROL_ID: u64 = 200;

pub const OWNER_ADDR: Address = Address::new_id(OWNER_ID);
pub const PROVIDER_ADDR: Address = Address::new_id(PROVIDER_ID);
pub const WORKER_ADDR: Address = Address::new_id(WORKER_ID);
pub const CLIENT_ADDR: Address = Address::new_id(CLIENT_ID);
pub const CONTROL_ADDR: Address = Address::new_id(CONTROL_ID);

pub struct MinerAddresses {
    pub owner: Address,
    pub worker: Address,
    pub provider: Address,
    pub control: Vec<Address>,
}

// Use the predefined actor addresses by default
impl Default for MinerAddresses {
    fn default() -> Self {
        MinerAddresses {
            owner: OWNER_ADDR,
            worker: WORKER_ADDR,
            provider: PROVIDER_ADDR,
            control: vec![CONTROL_ADDR],
        }
    }
}

pub fn setup() -> MockRuntime {
    let actor_code_cids = HashMap::from([
        (OWNER_ADDR, *ACCOUNT_ACTOR_CODE_ID),
        (WORKER_ADDR, *ACCOUNT_ACTOR_CODE_ID),
        (PROVIDER_ADDR, *MINER_ACTOR_CODE_ID),
        (CLIENT_ADDR, *ACCOUNT_ACTOR_CODE_ID),
    ]);

    let mut rt = MockRuntime {
        receiver: STORAGE_MARKET_ACTOR_ADDR,
        caller: SYSTEM_ACTOR_ADDR,
        caller_type: *INIT_ACTOR_CODE_ID,
        actor_code_cids,
        balance: RefCell::new(TokenAmount::from_whole(10)),
        ..Default::default()
    };

    construct_and_verify(&mut rt);

    rt
}

/// Checks internal invariants of market state asserting none of them are broken.
pub fn check_state(rt: &MockRuntime) {
    let (_, acc) =
        check_state_invariants(&rt.get_state::<State>(), rt.store(), &rt.get_balance(), rt.epoch);
    acc.assert_empty();
}

/// Checks state, allowing expected invariants to fail. The invariants *must* fail in the
/// provided order.
pub fn check_state_with_expected(rt: &MockRuntime, expected_patterns: &[Regex]) {
    let (_, acc) =
        check_state_invariants(&rt.get_state::<State>(), rt.store(), &rt.get_balance(), rt.epoch);
    acc.assert_expected(expected_patterns);
}

pub fn construct_and_verify(rt: &mut MockRuntime) {
    rt.expect_validate_caller_addr(vec![SYSTEM_ACTOR_ADDR]);
    assert!(rt.call::<MarketActor>(METHOD_CONSTRUCTOR, None).unwrap().is_none());
    rt.verify();
}

pub fn get_escrow_balance(rt: &MockRuntime, addr: &Address) -> Result<TokenAmount, ActorError> {
    let st: State = rt.get_state();

    let et = BalanceTable::from_root(rt.store(), &st.escrow_table)
        .expect("failed to construct balance table from blockstore");

    Ok(et.get(addr).expect("address does not exist in escrow balance table"))
}

pub fn expect_get_control_addresses(
    rt: &mut MockRuntime,
    provider: Address,
    owner: Address,
    worker: Address,
    controls: Vec<Address>,
) {
    let result = GetControlAddressesReturnParams { owner, worker, control_addresses: controls };

    rt.expect_send(
        provider,
        ext::miner::CONTROL_ADDRESSES_METHOD,
        None,
        TokenAmount::zero(),
        IpldBlock::serialize_cbor(&result).unwrap(),
        ExitCode::OK,
    )
}

pub fn expect_provider_control_address(
    rt: &mut MockRuntime,
    provider: Address,
    owner: Address,
    worker: Address,
) {
    expect_get_control_addresses(rt, provider, owner, worker, vec![])
}

pub fn add_provider_funds(rt: &mut MockRuntime, amount: TokenAmount, addrs: &MinerAddresses) {
    rt.set_value(amount.clone());
    rt.set_address_actor_type(addrs.provider, *MINER_ACTOR_CODE_ID);
    rt.set_caller(*ACCOUNT_ACTOR_CODE_ID, addrs.owner);
    rt.expect_validate_caller_type((*CALLER_TYPES_SIGNABLE).to_vec());

    expect_provider_control_address(rt, addrs.provider, addrs.owner, addrs.worker);

    assert!(rt
        .call::<MarketActor>(
            Method::AddBalance as u64,
            IpldBlock::serialize_cbor(&addrs.provider).unwrap(),
        )
        .unwrap()
        .is_none(),);
    rt.verify();
    rt.add_balance(amount);
}

pub fn add_participant_funds(rt: &mut MockRuntime, addr: Address, amount: TokenAmount) {
    rt.set_value(amount.clone());

    rt.set_caller(*ACCOUNT_ACTOR_CODE_ID, addr);

    rt.expect_validate_caller_type((*CALLER_TYPES_SIGNABLE).to_vec());

    assert!(rt
        .call::<MarketActor>(Method::AddBalance as u64, IpldBlock::serialize_cbor(&addr).unwrap())
        .is_ok());

    rt.verify();

    rt.add_balance(amount);
}

pub fn withdraw_provider_balance(
    rt: &mut MockRuntime,
    withdraw_amount: TokenAmount,
    expected_send: TokenAmount,
    provider: Address,
    owner: Address,
    worker: Address,
) {
    rt.set_caller(*ACCOUNT_ACTOR_CODE_ID, worker);
    rt.expect_validate_caller_addr(vec![owner, worker]);
    expect_provider_control_address(rt, provider, owner, worker);

    let params = WithdrawBalanceParams { provider_or_client: provider, amount: withdraw_amount };

    rt.expect_send(owner, METHOD_SEND, None, expected_send.clone(), None, ExitCode::OK);
    let ret: WithdrawBalanceReturn = rt
        .call::<MarketActor>(
            Method::WithdrawBalance as u64,
            IpldBlock::serialize_cbor(&params).unwrap(),
        )
        .unwrap()
        .unwrap()
        .deserialize()
        .unwrap();
    rt.verify();

    assert_eq!(
        expected_send, ret.amount_withdrawn,
        "return value indicates {} withdrawn but expected {}",
        ret.amount_withdrawn, expected_send
    );
}

pub fn withdraw_client_balance(
    rt: &mut MockRuntime,
    withdraw_amount: TokenAmount,
    expected_send: TokenAmount,
    client: Address,
) {
    rt.set_caller(*ACCOUNT_ACTOR_CODE_ID, client);
    rt.expect_send(client, METHOD_SEND, None, expected_send.clone(), None, ExitCode::OK);
    rt.expect_validate_caller_addr(vec![client]);

    let params = WithdrawBalanceParams { provider_or_client: client, amount: withdraw_amount };

    let ret: WithdrawBalanceReturn = rt
        .call::<MarketActor>(
            Method::WithdrawBalance as u64,
            IpldBlock::serialize_cbor(&params).unwrap(),
        )
        .unwrap()
        .unwrap()
        .deserialize()
        .unwrap();
    rt.verify();

    assert_eq!(
        expected_send, ret.amount_withdrawn,
        "return value indicates {} withdrawn but expected {}",
        ret.amount_withdrawn, expected_send
    );
}

pub fn activate_deals(
    rt: &mut MockRuntime,
    sector_expiry: ChainEpoch,
    provider: Address,
    current_epoch: ChainEpoch,
    deal_ids: &[DealID],
) -> ActivateDealsResult {
    let ret = activate_deals_raw(rt, sector_expiry, provider, current_epoch, deal_ids).unwrap();
    ret.unwrap().deserialize().expect("VerifyDealsForActivation failed!")
}

pub fn activate_deals_raw(
    rt: &mut MockRuntime,
    sector_expiry: ChainEpoch,
    provider: Address,
    current_epoch: ChainEpoch,
    deal_ids: &[DealID],
) -> Result<Option<IpldBlock>, ActorError> {
    rt.set_epoch(current_epoch);
    rt.set_caller(*MINER_ACTOR_CODE_ID, provider);
    rt.expect_validate_caller_type(vec![Type::Miner]);

    let params = ActivateDealsParams { deal_ids: deal_ids.to_vec(), sector_expiry };

    let ret = rt.call::<MarketActor>(
        Method::ActivateDeals as u64,
        IpldBlock::serialize_cbor(&params).unwrap(),
    )?;
    rt.verify();

    for d in deal_ids {
        let s = get_deal_state(rt, *d);
        assert_eq!(current_epoch, s.sector_start_epoch);
    }
    Ok(ret)
}

pub fn get_deal_proposal(rt: &mut MockRuntime, deal_id: DealID) -> DealProposal {
    let st: State = rt.get_state();
    let deals = DealArray::load(&st.proposals, &rt.store).unwrap();
    let d = deals.get(deal_id).unwrap();
    d.unwrap().clone()
}

pub fn get_pending_deal_allocation(rt: &mut MockRuntime, deal_id: DealID) -> AllocationID {
    let st: State = rt.get_state();
    let pending_allocations =
        make_map_with_root_and_bitwidth(&st.pending_deal_allocation_ids, &rt.store, HAMT_BIT_WIDTH)
            .unwrap();

    *pending_allocations.get(&deal_id_key(deal_id)).unwrap().unwrap_or(&NO_ALLOCATION_ID)
}

pub fn get_locked_balance(rt: &mut MockRuntime, addr: Address) -> TokenAmount {
    let st: State = rt.get_state();
    let lt = BalanceTable::from_root(&rt.store, &st.locked_table).unwrap();
    lt.get(&addr).unwrap()
}

pub fn get_deal_state(rt: &mut MockRuntime, deal_id: DealID) -> DealState {
    let st: State = rt.get_state();
    let states = DealMetaArray::load(&st.states, &rt.store).unwrap();
    let s = states.get(deal_id).unwrap();
    *s.unwrap()
}

pub fn update_last_updated(rt: &mut MockRuntime, deal_id: DealID, new_last_updated: ChainEpoch) {
    let st: State = rt.get_state();
    let mut states = DealMetaArray::load(&st.states, &rt.store).unwrap();
    let s = *states.get(deal_id).unwrap().unwrap();

    states.set(deal_id, DealState { last_updated_epoch: new_last_updated, ..s }).unwrap();
    let root = states.flush().unwrap();
    rt.replace_state(&State { states: root, ..st })
}

pub fn delete_deal_proposal(rt: &mut MockRuntime, deal_id: DealID) {
    let mut st: State = rt.get_state();
    let mut deals = DealArray::load(&st.proposals, &rt.store).unwrap();
    deals.delete(deal_id).unwrap();

    let root = deals.flush().unwrap();
    st.proposals = root;
    rt.replace_state(&st)
}

// if this is the first crontick for the deal, it's next tick will be scheduled at `desiredNextEpoch`
// if this is not the first crontick, the `desiredNextEpoch` param is ignored.
pub fn cron_tick_and_assert_balances(
    rt: &mut MockRuntime,
    client_addr: Address,
    provider_addr: Address,
    current_epoch: ChainEpoch,
    deal_id: DealID,
) -> (TokenAmount, TokenAmount) {
    // fetch current client and provider escrow balances
    let c_locked = get_locked_balance(rt, client_addr);
    let c_escrow = get_escrow_balance(rt, &client_addr).unwrap();
    let p_locked = get_locked_balance(rt, provider_addr);
    let p_escrow = get_escrow_balance(rt, &provider_addr).unwrap();
    let mut amount_slashed = TokenAmount::zero();

    let s = get_deal_state(rt, deal_id);
    let d = get_deal_proposal(rt, deal_id);

    // end epoch for payment calc
    let mut payment_end = d.end_epoch;
    if s.slash_epoch != EPOCH_UNDEFINED {
        rt.expect_send(
            BURNT_FUNDS_ACTOR_ADDR,
            METHOD_SEND,
            None,
            d.provider_collateral.clone(),
            None,
            ExitCode::OK,
        );
        amount_slashed = d.provider_collateral;

        if s.slash_epoch < d.start_epoch {
            payment_end = d.start_epoch;
        } else {
            payment_end = s.slash_epoch;
        }
    } else if current_epoch < payment_end {
        payment_end = current_epoch;
    }

    // start epoch for payment calc
    let mut payment_start = d.start_epoch;
    if s.last_updated_epoch != EPOCH_UNDEFINED {
        payment_start = s.last_updated_epoch;
    }
    let duration = payment_end - payment_start;
    let payment = duration * d.storage_price_per_epoch;

    // expected updated amounts
    let updated_client_escrow = c_escrow - &payment;
    let updated_provider_escrow = (p_escrow + &payment) - &amount_slashed;
    let mut updated_client_locked = c_locked - &payment;
    let mut updated_provider_locked = p_locked;
    // if the deal has expired or been slashed, locked amount will be zero for provider and client.
    let is_deal_expired = payment_end == d.end_epoch;
    if is_deal_expired || s.slash_epoch != EPOCH_UNDEFINED {
        updated_client_locked = TokenAmount::zero();
        updated_provider_locked = TokenAmount::zero();
    }

    cron_tick(rt);

    assert_eq!(updated_client_escrow, get_escrow_balance(rt, &client_addr).unwrap());
    assert_eq!(updated_client_locked, get_locked_balance(rt, client_addr));
    assert_eq!(updated_provider_escrow, get_escrow_balance(rt, &provider_addr).unwrap());
    assert_eq!(updated_provider_locked, get_locked_balance(rt, provider_addr));
    (payment, amount_slashed)
}

pub fn cron_tick_no_change(rt: &mut MockRuntime, client_addr: Address, provider_addr: Address) {
    let st: State = rt.get_state();
    let epoch_cid = st.deal_ops_by_epoch;

    // fetch current client and provider escrow balances
    let c_locked = get_locked_balance(rt, client_addr);
    let c_escrow = get_escrow_balance(rt, &client_addr).unwrap();
    let p_locked = get_locked_balance(rt, provider_addr);
    let p_escrow = get_escrow_balance(rt, &provider_addr).unwrap();

    cron_tick(rt);

    let st: State = rt.get_state();
    assert_eq!(epoch_cid, st.deal_ops_by_epoch);
    assert_eq!(c_locked, get_locked_balance(rt, client_addr));
    assert_eq!(c_escrow, get_escrow_balance(rt, &client_addr).unwrap());
    assert_eq!(p_locked, get_locked_balance(rt, provider_addr));
    assert_eq!(p_escrow, get_escrow_balance(rt, &provider_addr).unwrap());
}

pub fn publish_deals(
    rt: &mut MockRuntime,
    addrs: &MinerAddresses,
    publish_deals: &[DealProposal],
    clients_datacap_balance: TokenAmount,
    next_allocation_id: AllocationID,
) -> Vec<DealID> {
    rt.expect_validate_caller_type((*CALLER_TYPES_SIGNABLE).to_vec());

    rt.expect_send(
        addrs.provider,
        ext::miner::CONTROL_ADDRESSES_METHOD,
        None,
        TokenAmount::zero(),
<<<<<<< HEAD
        RawBytes::serialize(GetControlAddressesReturnParams {
            owner: addrs.owner,
            worker: addrs.worker,
            control_addresses: addrs.control.clone(),
        })
        .unwrap(),
=======
        IpldBlock::serialize_cbor(&return_value).unwrap(),
>>>>>>> ad437f18
        ExitCode::OK,
    );

    expect_query_network_info(rt);

    let mut params: PublishStorageDealsParams = PublishStorageDealsParams { deals: vec![] };

    // Accumulate proposals by client, so we can set expectations for the per-client calls
    // and the per-deal calls. This matches flow in the market actor.
    // Note the shortcut of not normalising the client/provider addresses in the proposal.
    let mut client_verified_deals: BTreeMap<ActorID, Vec<DealProposal>> = BTreeMap::new();
    let mut alloc_id = next_allocation_id;
    for deal in publish_deals {
        // create a client proposal with a valid signature
        let buf = RawBytes::serialize(deal.clone()).expect("failed to marshal deal proposal");
        let sig = Signature::new_bls("does not matter".as_bytes().to_vec());
        let client_proposal =
            ClientDealProposal { proposal: deal.clone(), client_signature: sig.clone() };
        params.deals.push(client_proposal);

        // Expect an invocation of authenticate_message to verify the signature.
        rt.expect_send(
            deal.client,
            ext::account::AUTHENTICATE_MESSAGE_METHOD as u64,
            IpldBlock::serialize_cbor(&AuthenticateMessageParams {
                signature: "does not matter".as_bytes().to_vec(),
                message: buf.to_vec(),
            })
            .unwrap(),
            TokenAmount::zero(),
            None,
            ExitCode::OK,
        );

        if deal.verified_deal {
<<<<<<< HEAD
            // Expect query for the client's datacap balance, just once per client.
            let client_id = deal.client.id().unwrap();
            if client_verified_deals.get(&client_id).is_none() {
                rt.expect_send(
                    DATACAP_TOKEN_ACTOR_ADDR,
                    ext::datacap::BALANCE_OF_METHOD as u64,
                    IpldBlock::serialize_cbor(&deal.client).unwrap(),
                    TokenAmount::zero(),
                    serialize(&clients_datacap_balance, "transfer from return").unwrap(),
                    ExitCode::OK,
                );
            }

            client_verified_deals.entry(client_id).or_default().push(deal.clone());
        }
    }

    let curr_epoch = rt.epoch;
    let policy = Policy::default();
    for (client, deals) in client_verified_deals {
        // Expect transfer of data cap to the verified registry, with spec for the allocation.
        let mut allocations = vec![];
        let mut datacap_consumed = TokenAmount::zero();
        for deal in deals {
            if TokenAmount::from_whole(deal.piece_size.0)
                > &clients_datacap_balance - &datacap_consumed
            {
                // Drop deals that exceed client's datacap balance.
                break;
            }
            datacap_consumed += TokenAmount::from_whole(deal.piece_size.0);
            let term_min = deal.end_epoch - deal.start_epoch;
            let term_max = min(
                term_min + policy.market_default_allocation_term_buffer,
                policy.maximum_verified_allocation_term,
=======
            // Expect transfer of data cap to the verified registry, with spec for the allocation.
            let curr_epoch = rt.epoch;
            let alloc_req = ext::verifreg::AllocationRequests {
                allocations: vec![AllocationRequest {
                    provider: deal.provider.id().unwrap(),
                    data: deal.piece_cid,
                    size: deal.piece_size,
                    term_min: deal.end_epoch - deal.start_epoch,
                    term_max: (deal.end_epoch - deal.start_epoch) + 90 * EPOCHS_IN_DAY,
                    expiration: min(deal.start_epoch, curr_epoch + 60 * EPOCHS_IN_DAY),
                }],
                extensions: vec![],
            };
            let datacap_amount = TokenAmount::from_whole(deal.piece_size.0 as i64);
            let params = TransferFromParams {
                from: deal.client,
                to: VERIFIED_REGISTRY_ACTOR_ADDR,
                amount: datacap_amount.clone(),
                operator_data: serialize(&alloc_req, "allocation requests").unwrap(),
            };
            let alloc_ids = AllocationsResponse {
                allocation_results: BatchReturn::ok(1),
                extension_results: BatchReturn::empty(),
                new_allocations: vec![alloc_id],
            };
            rt.expect_send(
                DATACAP_TOKEN_ACTOR_ADDR,
                ext::datacap::TRANSFER_FROM_METHOD as u64,
                IpldBlock::serialize_cbor(&params).unwrap(),
                TokenAmount::zero(),
                IpldBlock::serialize_cbor(&TransferFromReturn {
                    from_balance: TokenAmount::zero(),
                    to_balance: datacap_amount,
                    allowance: TokenAmount::zero(),
                    recipient_data: serialize(&alloc_ids, "allocation response").unwrap(),
                })
                .unwrap(),
                ExitCode::OK,
>>>>>>> ad437f18
            );
            let expiration =
                min(deal.start_epoch, curr_epoch + policy.maximum_verified_allocation_expiration);
            allocations.push(AllocationRequest {
                provider: deal.provider.id().unwrap(),
                data: deal.piece_cid,
                size: deal.piece_size,
                term_min,
                term_max,
                expiration,
            });
        }

        let alloc_req = ext::verifreg::AllocationRequests { allocations, extensions: vec![] };
        let params = TransferFromParams {
            from: Address::new_id(client),
            to: VERIFIED_REGISTRY_ACTOR_ADDR,
            amount: datacap_consumed.clone(),
            operator_data: serialize(&alloc_req, "allocation requests").unwrap(),
        };
        let alloc_ids = AllocationsResponse {
            allocation_results: BatchReturn::ok(alloc_req.allocations.len() as u32),
            extension_results: BatchReturn::empty(),
            new_allocations: (alloc_id..alloc_id + alloc_req.allocations.len() as u64).collect(),
        };
        rt.expect_send(
            DATACAP_TOKEN_ACTOR_ADDR,
            ext::datacap::TRANSFER_FROM_METHOD as u64,
            IpldBlock::serialize_cbor(&params).unwrap(),
            TokenAmount::zero(),
            serialize(
                &TransferFromReturn {
                    from_balance: TokenAmount::zero(),
                    to_balance: datacap_consumed,
                    allowance: TokenAmount::zero(),
                    recipient_data: serialize(&alloc_ids, "allocation response").unwrap(),
                },
                "transfer from return",
            )
            .unwrap(),
            ExitCode::OK,
        );
        alloc_id += alloc_req.allocations.len() as AllocationID;
    }

    let ret: PublishStorageDealsReturn = rt
        .call::<MarketActor>(
            Method::PublishStorageDeals as u64,
            IpldBlock::serialize_cbor(&params).unwrap(),
        )
        .unwrap()
        .unwrap()
        .deserialize()
        .unwrap();
    rt.verify();

    // assert state after publishing the deals
    alloc_id = next_allocation_id;
    for (i, deal_id) in ret.ids.iter().enumerate() {
        let expected = &publish_deals[i];
        let p = get_deal_proposal(rt, *deal_id);
        assert_eq!(expected, &p);
        if p.verified_deal {
            assert_eq!(get_pending_deal_allocation(rt, *deal_id), alloc_id);
            alloc_id += 1;
        }
    }

    ret.ids
}

pub fn publish_deals_expect_abort(
    rt: &mut MockRuntime,
    miner_addresses: &MinerAddresses,
    proposal: DealProposal,
    expected_exit_code: ExitCode,
) {
    rt.expect_validate_caller_type((*CALLER_TYPES_SIGNABLE).to_vec());
    expect_provider_control_address(
        rt,
        miner_addresses.provider,
        miner_addresses.owner,
        miner_addresses.worker,
    );

    let deal_serialized =
        RawBytes::serialize(proposal.clone()).expect("Failed to marshal deal proposal");
    let client_signature = Signature::new_bls(deal_serialized.to_vec());

    expect_query_network_info(rt);
    let auth_param = IpldBlock::serialize_cbor(&AuthenticateMessageParams {
        signature: deal_serialized.to_vec(),
        message: deal_serialized.to_vec(),
    })
    .unwrap();

    rt.expect_send(
        proposal.client,
        AUTHENTICATE_MESSAGE_METHOD,
        auth_param,
        TokenAmount::zero(),
        None,
        ExitCode::OK,
    );

    rt.set_caller(*ACCOUNT_ACTOR_CODE_ID, WORKER_ADDR);
    let deal_params = PublishStorageDealsParams {
        deals: vec![ClientDealProposal { proposal, client_signature }],
    };
    expect_abort(
        expected_exit_code,
        rt.call::<MarketActor>(
            Method::PublishStorageDeals as u64,
            IpldBlock::serialize_cbor(&deal_params).unwrap(),
        ),
    );

    rt.verify();
}

pub fn assert_deals_not_activated(rt: &mut MockRuntime, _epoch: ChainEpoch, deal_ids: &[DealID]) {
    let st: State = rt.get_state();

    let states = DealMetaArray::load(&st.states, &rt.store).unwrap();

    for d in deal_ids {
        let opt = states.get(*d).unwrap();
        assert!(opt.is_none());
    }
}

pub fn cron_tick(rt: &mut MockRuntime) {
    assert!(cron_tick_raw(rt).unwrap().is_none());
    rt.verify()
}

pub fn cron_tick_raw(rt: &mut MockRuntime) -> Result<Option<IpldBlock>, ActorError> {
    rt.expect_validate_caller_addr(vec![CRON_ACTOR_ADDR]);
    rt.set_caller(*CRON_ACTOR_CODE_ID, CRON_ACTOR_ADDR);

    rt.call::<MarketActor>(Method::CronTick as u64, None)
}

pub fn expect_query_network_info(rt: &mut MockRuntime) {
    //networkQAPower
    //networkBaselinePower
    let reward = TokenAmount::from_whole(10);
    let power = StoragePower::from_i128(1 << 50).unwrap();
    let epoch_reward_smooth = FilterEstimate::new(reward.atto().clone(), BigInt::from(0u8));

    let current_power = CurrentTotalPowerReturn {
        raw_byte_power: StoragePower::default(),
        quality_adj_power: power.clone(),
        pledge_collateral: TokenAmount::default(),
        quality_adj_power_smoothed: FilterEstimate::new(reward.atto().clone(), BigInt::zero()),
    };
    let current_reward = ThisEpochRewardReturn {
        this_epoch_baseline_power: power,
        this_epoch_reward_smoothed: epoch_reward_smooth,
    };
    rt.expect_send(
        REWARD_ACTOR_ADDR,
        RewardMethod::ThisEpochReward as u64,
        None,
        TokenAmount::zero(),
        IpldBlock::serialize_cbor(&current_reward).unwrap(),
        ExitCode::OK,
    );
    rt.expect_send(
        STORAGE_POWER_ACTOR_ADDR,
        PowerMethod::CurrentTotalPower as u64,
        None,
        TokenAmount::zero(),
        IpldBlock::serialize_cbor(&current_power).unwrap(),
        ExitCode::OK,
    );
}

pub fn assert_n_good_deals<BS>(dobe: &SetMultimap<BS>, epoch: ChainEpoch, n: isize)
where
    BS: fvm_ipld_blockstore::Blockstore,
{
    let deal_updates_interval = Policy::default().deal_updates_interval;
    let mut count = 0;
    dobe.for_each(epoch, |id| {
        assert_eq!(epoch % deal_updates_interval, (id as i64) % deal_updates_interval);
        count += 1;
        Ok(())
    })
    .unwrap();
    assert_eq!(n, count, "unexpected deal count at epoch {}", epoch);
}

pub fn assert_deals_terminated(rt: &mut MockRuntime, epoch: ChainEpoch, deal_ids: &[DealID]) {
    for &deal_id in deal_ids {
        let s = get_deal_state(rt, deal_id);
        assert_eq!(s.slash_epoch, epoch);
    }
}

pub fn assert_deals_not_terminated(rt: &mut MockRuntime, deal_ids: &[DealID]) {
    for &deal_id in deal_ids {
        let s = get_deal_state(rt, deal_id);
        assert_eq!(s.slash_epoch, EPOCH_UNDEFINED);
    }
}

pub fn assert_deal_deleted(rt: &mut MockRuntime, deal_id: DealID, p: DealProposal) {
    use cid::multihash::Code;
    use cid::multihash::MultihashDigest;
    use fil_actors_runtime::Map;
    use fvm_ipld_hamt::BytesKey;

    let st: State = rt.get_state();

    // Check that the deal_id is not in st.proposals.
    let deals = DealArray::load(&st.proposals, &rt.store).unwrap();
    let d = deals.get(deal_id).unwrap();
    assert!(d.is_none());

    // Check that the deal_id is not in st.states
    let states = DealMetaArray::load(&st.states, &rt.store).unwrap();
    let s = states.get(deal_id).unwrap();
    assert!(s.is_none());

    let mh_code = Code::Blake2b256;
    let p_cid = Cid::new_v1(fvm_ipld_encoding::DAG_CBOR, mh_code.digest(&to_vec(&p).unwrap()));
    // Check that the deal_id is not in st.pending_proposals.
    let pending_deals: Map<fvm_ipld_blockstore::MemoryBlockstore, DealProposal> =
        fil_actors_runtime::make_map_with_root_and_bitwidth::<
            fvm_ipld_blockstore::MemoryBlockstore,
            DealProposal,
        >(&st.pending_proposals, &*rt.store, PROPOSALS_AMT_BITWIDTH)
        .unwrap();
    assert!(!pending_deals.contains_key(&BytesKey(p_cid.to_bytes())).unwrap());
}

pub fn assert_deal_failure<F>(add_funds: bool, post_setup: F, exit_code: ExitCode, sig_valid: bool)
where
    F: FnOnce(&mut MockRuntime, &mut DealProposal),
{
    let current_epoch = ChainEpoch::from(5);
    let start_epoch = 10;
    let end_epoch = start_epoch + 200 * EPOCHS_IN_DAY;

    let mut rt = setup();
    let mut deal_proposal = if add_funds {
        generate_deal_and_add_funds(
            &mut rt,
            CLIENT_ADDR,
            &MinerAddresses::default(),
            start_epoch,
            end_epoch,
        )
    } else {
        generate_deal_proposal(CLIENT_ADDR, PROVIDER_ADDR, start_epoch, end_epoch)
    };
    rt.set_epoch(current_epoch);
    post_setup(&mut rt, &mut deal_proposal);

    rt.expect_validate_caller_type((*CALLER_TYPES_SIGNABLE).to_vec());
    expect_provider_control_address(&mut rt, PROVIDER_ADDR, OWNER_ADDR, WORKER_ADDR);
    expect_query_network_info(&mut rt);
    rt.set_caller(*ACCOUNT_ACTOR_CODE_ID, WORKER_ADDR);

    let buf = RawBytes::serialize(deal_proposal.clone()).expect("failed to marshal deal proposal");
    let sig = Signature::new_bls(buf.to_vec());
    let auth_param = IpldBlock::serialize_cbor(&AuthenticateMessageParams {
        signature: buf.to_vec(),
        message: buf.to_vec(),
    })
    .unwrap();

    rt.expect_send(
        deal_proposal.client,
        AUTHENTICATE_MESSAGE_METHOD,
        auth_param,
        TokenAmount::zero(),
        None,
        match sig_valid {
            true => ExitCode::OK,
            false => ExitCode::USR_ILLEGAL_ARGUMENT,
        },
    );

    let params: PublishStorageDealsParams = PublishStorageDealsParams {
        deals: vec![ClientDealProposal { proposal: deal_proposal, client_signature: sig }],
    };

    assert_eq!(
        exit_code,
        rt.call::<MarketActor>(
            Method::PublishStorageDeals as u64,
            IpldBlock::serialize_cbor(&params).unwrap(),
        )
        .unwrap_err()
        .exit_code()
    );
    rt.verify();
    check_state(&rt);
}

pub fn process_epoch(start_epoch: ChainEpoch, deal_id: DealID) -> ChainEpoch {
    let policy = Policy::default();
    gen_rand_next_epoch(&policy, start_epoch, deal_id)
}

pub fn publish_and_activate_deal(
    rt: &mut MockRuntime,
    client: Address,
    addrs: &MinerAddresses,
    start_epoch: ChainEpoch,
    end_epoch: ChainEpoch,
    current_epoch: ChainEpoch,
    sector_expiry: ChainEpoch,
) -> DealID {
    let deal = generate_deal_and_add_funds(rt, client, addrs, start_epoch, end_epoch);
    rt.set_caller(*ACCOUNT_ACTOR_CODE_ID, addrs.worker);
    let deal_ids = publish_deals(rt, addrs, &[deal], TokenAmount::zero(), NO_ALLOCATION_ID); // unverified deal
    activate_deals(rt, sector_expiry, addrs.provider, current_epoch, &deal_ids);
    deal_ids[0]
}

pub fn generate_and_publish_deal(
    rt: &mut MockRuntime,
    client: Address,
    addrs: &MinerAddresses,
    start_epoch: ChainEpoch,
    end_epoch: ChainEpoch,
) -> DealID {
    let deal = generate_deal_and_add_funds(rt, client, addrs, start_epoch, end_epoch);
    rt.set_caller(*ACCOUNT_ACTOR_CODE_ID, addrs.worker);
    let deal_ids = publish_deals(rt, addrs, &[deal], TokenAmount::zero(), NO_ALLOCATION_ID); // unverified deal
    deal_ids[0]
}

pub fn generate_and_publish_verified_deal(
    rt: &mut MockRuntime,
    client: Address,
    addrs: &MinerAddresses,
    start_epoch: ChainEpoch,
    end_epoch: ChainEpoch,
    next_allocation_id: AllocationID,
) -> DealID {
    let mut deal = generate_deal_and_add_funds(rt, client, addrs, start_epoch, end_epoch);
    deal.verified_deal = true;
    rt.set_caller(*ACCOUNT_ACTOR_CODE_ID, addrs.worker);
    let deal_ids = publish_deals(
        rt,
        addrs,
        &[deal.clone()],
        TokenAmount::from_whole(deal.piece_size.0),
        next_allocation_id,
    );
    deal_ids[0]
}

pub fn generate_and_publish_deal_for_piece(
    rt: &mut MockRuntime,
    client: Address,
    addrs: &MinerAddresses,
    start_epoch: ChainEpoch,
    end_epoch: ChainEpoch,
    piece_cid: Cid,
    piece_size: PaddedPieceSize,
) -> DealID {
    // generate deal
    let storage_price_per_epoch = TokenAmount::from_atto(10u8);
    let client_collateral = TokenAmount::from_atto(10u8);
    let provider_collateral = TokenAmount::from_atto(10u8);

    let deal = DealProposal {
        piece_cid,
        piece_size,
        verified_deal: false,
        client,
        provider: addrs.provider,
        label: Label::String("label".to_string()),
        start_epoch,
        end_epoch,
        storage_price_per_epoch,
        provider_collateral,
        client_collateral,
    };

    // add funds
    add_provider_funds(rt, deal.provider_collateral.clone(), addrs);
    add_participant_funds(rt, client, deal.client_balance_requirement());

    // publish
    rt.set_caller(*ACCOUNT_ACTOR_CODE_ID, addrs.worker);
    let deal_ids = publish_deals(rt, addrs, &[deal], TokenAmount::zero(), NO_ALLOCATION_ID); // unverified deal
    deal_ids[0]
}

pub fn generate_deal_and_add_funds(
    rt: &mut MockRuntime,
    client: Address,
    addrs: &MinerAddresses,
    start_epoch: ChainEpoch,
    end_epoch: ChainEpoch,
) -> DealProposal {
    let deal = generate_deal_proposal(client, addrs.provider, start_epoch, end_epoch);
    add_provider_funds(rt, deal.provider_collateral.clone(), addrs);
    add_participant_funds(rt, client, deal.client_balance_requirement());
    deal
}

pub fn generate_deal_with_collateral_and_add_funds(
    rt: &mut MockRuntime,
    client: Address,
    addrs: &MinerAddresses,
    provider_collateral: TokenAmount,
    client_collateral: TokenAmount,
    start_epoch: ChainEpoch,
    end_epoch: ChainEpoch,
) -> DealProposal {
    let deal = generate_deal_proposal_with_collateral(
        client,
        addrs.provider,
        client_collateral,
        provider_collateral,
        start_epoch,
        end_epoch,
    );
    add_provider_funds(rt, deal.provider_collateral.clone(), addrs);
    add_participant_funds(rt, client, deal.client_balance_requirement());
    deal
}

fn generate_deal_proposal_with_collateral(
    client: Address,
    provider: Address,
    client_collateral: TokenAmount,
    provider_collateral: TokenAmount,
    start_epoch: ChainEpoch,
    end_epoch: ChainEpoch,
) -> DealProposal {
    let piece_cid = make_piece_cid("1".as_bytes());
    let piece_size = PaddedPieceSize(2048u64);
    let storage_price_per_epoch = TokenAmount::from_atto(10u8);
    DealProposal {
        piece_cid,
        piece_size,
        verified_deal: false,
        client,
        provider,
        label: Label::String("label".to_string()),
        start_epoch,
        end_epoch,
        storage_price_per_epoch,
        provider_collateral,
        client_collateral,
    }
}

pub fn generate_deal_proposal(
    client: Address,
    provider: Address,
    start_epoch: ChainEpoch,
    end_epoch: ChainEpoch,
) -> DealProposal {
    let client_collateral = TokenAmount::from_atto(10u8);
    let provider_collateral = TokenAmount::from_atto(10u8);
    generate_deal_proposal_with_collateral(
        client,
        provider,
        client_collateral,
        provider_collateral,
        start_epoch,
        end_epoch,
    )
}

pub fn terminate_deals(rt: &mut MockRuntime, miner_addr: Address, deal_ids: &[DealID]) {
    let ret = terminate_deals_raw(rt, miner_addr, deal_ids).unwrap();
    assert!(ret.is_none());
    rt.verify();
}

pub fn terminate_deals_raw(
    rt: &mut MockRuntime,
    miner_addr: Address,
    deal_ids: &[DealID],
) -> Result<Option<IpldBlock>, ActorError> {
    rt.set_caller(*MINER_ACTOR_CODE_ID, miner_addr);
    rt.expect_validate_caller_type(vec![Type::Miner]);

    let params = OnMinerSectorsTerminateParams { epoch: rt.epoch, deal_ids: deal_ids.to_vec() };

    rt.call::<MarketActor>(
        Method::OnMinerSectorsTerminate as u64,
        IpldBlock::serialize_cbor(&params).unwrap(),
    )
}

pub fn assert_account_zero(rt: &mut MockRuntime, addr: Address) {
    assert!(get_escrow_balance(rt, &addr).unwrap().is_zero());
    assert!(get_locked_balance(rt, addr).is_zero());
}

pub fn verify_deals_for_activation<F>(
    rt: &mut MockRuntime,
    provider: Address,
    sector_deals: Vec<SectorDeals>,
    piece_info_override: F,
) -> VerifyDealsForActivationReturn
where
    F: Fn(usize) -> Option<Vec<PieceInfo>>,
{
    rt.expect_validate_caller_type(vec![Type::Miner]);
    rt.set_caller(*MINER_ACTOR_CODE_ID, provider);

    for (i, sd) in sector_deals.iter().enumerate() {
        let pi = piece_info_override(i).unwrap_or_else(|| {
            vec![PieceInfo { cid: make_piece_cid("1".as_bytes()), size: PaddedPieceSize(2048) }]
        });
        rt.expect_compute_unsealed_sector_cid(
            sd.sector_type,
            pi,
            make_piece_cid("1".as_bytes()),
            ExitCode::OK,
        )
    }

    let param = VerifyDealsForActivationParams { sectors: sector_deals };
    let ret: VerifyDealsForActivationReturn = rt
        .call::<MarketActor>(
            Method::VerifyDealsForActivation as u64,
            IpldBlock::serialize_cbor(&param).unwrap(),
        )
        .unwrap()
        .unwrap()
        .deserialize()
        .expect("VerifyDealsForActivation failed!");
    rt.verify();
    ret
}<|MERGE_RESOLUTION|>--- conflicted
+++ resolved
@@ -446,16 +446,12 @@
         ext::miner::CONTROL_ADDRESSES_METHOD,
         None,
         TokenAmount::zero(),
-<<<<<<< HEAD
-        RawBytes::serialize(GetControlAddressesReturnParams {
+        IpldBlock::serialize_cbor(&GetControlAddressesReturnParams {
             owner: addrs.owner,
             worker: addrs.worker,
             control_addresses: addrs.control.clone(),
         })
         .unwrap(),
-=======
-        IpldBlock::serialize_cbor(&return_value).unwrap(),
->>>>>>> ad437f18
         ExitCode::OK,
     );
 
@@ -491,7 +487,6 @@
         );
 
         if deal.verified_deal {
-<<<<<<< HEAD
             // Expect query for the client's datacap balance, just once per client.
             let client_id = deal.client.id().unwrap();
             if client_verified_deals.get(&client_id).is_none() {
@@ -500,7 +495,7 @@
                     ext::datacap::BALANCE_OF_METHOD as u64,
                     IpldBlock::serialize_cbor(&deal.client).unwrap(),
                     TokenAmount::zero(),
-                    serialize(&clients_datacap_balance, "transfer from return").unwrap(),
+                    IpldBlock::serialize_cbor(&clients_datacap_balance).unwrap(),
                     ExitCode::OK,
                 );
             }
@@ -527,46 +522,6 @@
             let term_max = min(
                 term_min + policy.market_default_allocation_term_buffer,
                 policy.maximum_verified_allocation_term,
-=======
-            // Expect transfer of data cap to the verified registry, with spec for the allocation.
-            let curr_epoch = rt.epoch;
-            let alloc_req = ext::verifreg::AllocationRequests {
-                allocations: vec![AllocationRequest {
-                    provider: deal.provider.id().unwrap(),
-                    data: deal.piece_cid,
-                    size: deal.piece_size,
-                    term_min: deal.end_epoch - deal.start_epoch,
-                    term_max: (deal.end_epoch - deal.start_epoch) + 90 * EPOCHS_IN_DAY,
-                    expiration: min(deal.start_epoch, curr_epoch + 60 * EPOCHS_IN_DAY),
-                }],
-                extensions: vec![],
-            };
-            let datacap_amount = TokenAmount::from_whole(deal.piece_size.0 as i64);
-            let params = TransferFromParams {
-                from: deal.client,
-                to: VERIFIED_REGISTRY_ACTOR_ADDR,
-                amount: datacap_amount.clone(),
-                operator_data: serialize(&alloc_req, "allocation requests").unwrap(),
-            };
-            let alloc_ids = AllocationsResponse {
-                allocation_results: BatchReturn::ok(1),
-                extension_results: BatchReturn::empty(),
-                new_allocations: vec![alloc_id],
-            };
-            rt.expect_send(
-                DATACAP_TOKEN_ACTOR_ADDR,
-                ext::datacap::TRANSFER_FROM_METHOD as u64,
-                IpldBlock::serialize_cbor(&params).unwrap(),
-                TokenAmount::zero(),
-                IpldBlock::serialize_cbor(&TransferFromReturn {
-                    from_balance: TokenAmount::zero(),
-                    to_balance: datacap_amount,
-                    allowance: TokenAmount::zero(),
-                    recipient_data: serialize(&alloc_ids, "allocation response").unwrap(),
-                })
-                .unwrap(),
-                ExitCode::OK,
->>>>>>> ad437f18
             );
             let expiration =
                 min(deal.start_epoch, curr_epoch + policy.maximum_verified_allocation_expiration);
@@ -597,15 +552,12 @@
             ext::datacap::TRANSFER_FROM_METHOD as u64,
             IpldBlock::serialize_cbor(&params).unwrap(),
             TokenAmount::zero(),
-            serialize(
-                &TransferFromReturn {
-                    from_balance: TokenAmount::zero(),
-                    to_balance: datacap_consumed,
-                    allowance: TokenAmount::zero(),
-                    recipient_data: serialize(&alloc_ids, "allocation response").unwrap(),
-                },
-                "transfer from return",
-            )
+            IpldBlock::serialize_cbor(&TransferFromReturn {
+                from_balance: TokenAmount::zero(),
+                to_balance: datacap_consumed,
+                allowance: TokenAmount::zero(),
+                recipient_data: serialize(&alloc_ids, "allocation response").unwrap(),
+            })
             .unwrap(),
             ExitCode::OK,
         );
