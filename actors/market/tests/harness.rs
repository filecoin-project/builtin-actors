--- conflicted
+++ resolved
@@ -438,10 +438,6 @@
     clients_datacap_balance: TokenAmount,
     next_allocation_id: AllocationID,
 ) -> Vec<DealID> {
-<<<<<<< HEAD
-    rt.expect_validate_caller_type((*CALLER_TYPES_SIGNABLE).to_vec());
-
-=======
     let st: State = rt.get_state();
     let next_deal_id = st.next_id;
     rt.expect_validate_caller_any();
@@ -450,7 +446,6 @@
         worker: addrs.worker,
         control_addresses: addrs.control.clone(),
     };
->>>>>>> fe802af8
     rt.expect_send(
         addrs.provider,
         ext::miner::CONTROL_ADDRESSES_METHOD,
