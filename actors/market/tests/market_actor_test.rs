// Copyright 2019-2022 ChainSafe Systems
// SPDX-License-Identifier: Apache-2.0, MIT

use std::collections::HashMap;
use std::convert::TryInto;

use fil_actor_market::balance_table::{BalanceTable, BALANCE_TABLE_BITWIDTH};
use fil_actor_market::{
    ext, ActivateDealsParams, Actor as MarketActor, ClientDealProposal, DealArray, DealMetaArray,
<<<<<<< HEAD
    DealProposal, DealState, Label, Method as MarketMethod, Method, OnMinerSectorsTerminateParams,
=======
    DealProposal, DealState, Label, Method, OnMinerSectorsTerminateParams,
>>>>>>> 7ac7cea9
    PublishStorageDealsParams, PublishStorageDealsReturn, State, WithdrawBalanceParams,
    WithdrawBalanceReturn, PROPOSALS_AMT_BITWIDTH, STATES_AMT_BITWIDTH,
};
use fil_actor_power::{CurrentTotalPowerReturn, Method as PowerMethod};
use fil_actor_reward::Method as RewardMethod;
use fil_actor_verifreg::UseBytesParams;
use fil_actors_runtime::cbor::deserialize;
use fil_actors_runtime::network::EPOCHS_IN_DAY;
use fil_actors_runtime::runtime::{Policy, Runtime};
use fil_actors_runtime::test_utils::*;
use fil_actors_runtime::{
    make_empty_map, ActorError, SetMultimap, CRON_ACTOR_ADDR, REWARD_ACTOR_ADDR,
    STORAGE_MARKET_ACTOR_ADDR, STORAGE_POWER_ACTOR_ADDR, SYSTEM_ACTOR_ADDR,
    VERIFIED_REGISTRY_ACTOR_ADDR,
};
use fvm_ipld_amt::Amt;
use fvm_ipld_encoding::{to_vec, RawBytes};
use fvm_shared::address::Address;
use fvm_shared::bigint::bigint_ser::BigIntDe;
use fvm_shared::bigint::BigInt;
use fvm_shared::clock::{ChainEpoch, EPOCH_UNDEFINED};
use fvm_shared::crypto::signature::Signature;
use fvm_shared::deal::DealID;
use fvm_shared::econ::TokenAmount;
use fvm_shared::error::ExitCode;
use fvm_shared::piece::PaddedPieceSize;
use fvm_shared::reward::ThisEpochRewardReturn;
use fvm_shared::sector::StoragePower;
use fvm_shared::smooth::FilterEstimate;
use fvm_shared::{HAMT_BIT_WIDTH, METHOD_CONSTRUCTOR, METHOD_SEND};

use cid::Cid;
use num_traits::FromPrimitive;

const OWNER_ID: u64 = 101;
const PROVIDER_ID: u64 = 102;
const WORKER_ID: u64 = 103;
const CLIENT_ID: u64 = 104;
const CONTROL_ID: u64 = 200;

fn setup() -> MockRuntime {
    let mut actor_code_cids = HashMap::default();
    actor_code_cids.insert(Address::new_id(OWNER_ID), *ACCOUNT_ACTOR_CODE_ID);
    actor_code_cids.insert(Address::new_id(WORKER_ID), *ACCOUNT_ACTOR_CODE_ID);
    actor_code_cids.insert(Address::new_id(PROVIDER_ID), *MINER_ACTOR_CODE_ID);
    actor_code_cids.insert(Address::new_id(CLIENT_ID), *ACCOUNT_ACTOR_CODE_ID);

    let mut rt = MockRuntime {
        receiver: *STORAGE_MARKET_ACTOR_ADDR,
        caller: *SYSTEM_ACTOR_ADDR,
        caller_type: *INIT_ACTOR_CODE_ID,
        actor_code_cids,
        ..Default::default()
    };
    construct_and_verify(&mut rt);

    rt
}

fn get_escrow_balance(rt: &MockRuntime, addr: &Address) -> Result<TokenAmount, ActorError> {
    let st: State = rt.get_state();

    let et = BalanceTable::from_root(rt.store(), &st.escrow_table).unwrap();

    Ok(et.get(addr).unwrap())
}

// TODO add array stuff
#[test]
fn simple_construction() {
    let mut rt = MockRuntime {
        receiver: Address::new_id(100),
        caller: *SYSTEM_ACTOR_ADDR,
        caller_type: *INIT_ACTOR_CODE_ID,
        ..Default::default()
    };

    rt.expect_validate_caller_addr(vec![*SYSTEM_ACTOR_ADDR]);

    assert_eq!(
        RawBytes::default(),
        rt.call::<MarketActor>(METHOD_CONSTRUCTOR, &RawBytes::default(),).unwrap()
    );

    rt.verify();

    let store = &rt.store;

    let empty_balance_table =
        make_empty_map::<_, BigIntDe>(store, BALANCE_TABLE_BITWIDTH).flush().unwrap();
    let empty_map = make_empty_map::<_, ()>(store, HAMT_BIT_WIDTH).flush().unwrap();
    let empty_proposals_array =
        Amt::<(), _>::new_with_bit_width(store, PROPOSALS_AMT_BITWIDTH).flush().unwrap();
    let empty_states_array =
        Amt::<(), _>::new_with_bit_width(store, STATES_AMT_BITWIDTH).flush().unwrap();
    let empty_multimap = SetMultimap::new(store).root().unwrap();

    let state_data: State = rt.get_state();

    assert_eq!(empty_proposals_array, state_data.proposals);
    assert_eq!(empty_states_array, state_data.states);
    assert_eq!(empty_map, state_data.pending_proposals);
    assert_eq!(empty_balance_table, state_data.escrow_table);
    assert_eq!(empty_balance_table, state_data.locked_table);
    assert_eq!(0, state_data.next_id);
    assert_eq!(empty_multimap, state_data.deal_ops_by_epoch);
    assert_eq!(state_data.last_cron, EPOCH_UNDEFINED);
}

#[test]
fn label_cbor() {
    let label = Label::String("i_am_random_string____i_am_random_string____".parse().unwrap());
    let _ = to_vec(&label)
        .map_err(|e| ActorError::from(e).wrap("failed to serialize DealProposal"))
        .unwrap();

    let label2 = Label::Bytes(b"i_am_random_____i_am_random_____".to_vec());
    let _ = to_vec(&label2)
        .map_err(|e| ActorError::from(e).wrap("failed to serialize DealProposal"))
        .unwrap();

    let empty_string_label = Label::String("".parse().unwrap());
    let sv_bz = to_vec(&empty_string_label).unwrap();
    assert_eq!(vec![0x60], sv_bz);

    let empty_bytes_label = Label::Bytes(b"".to_vec());
    let sv_bz = to_vec(&empty_bytes_label).unwrap();
    assert_eq!(vec![0x40], sv_bz);
}

#[test]
fn label_from_cbor() {
    // empty string, b001_00000
    let empty_cbor_text = vec![0x60];
    let label1: Label = deserialize(&RawBytes::from(empty_cbor_text), "empty cbor string").unwrap();
    if let Label::String(s) = label1 {
        assert_eq!("", s)
    } else {
        panic!("expected string label not bytes")
    }

    // valid utf8 string b011_01000 "deadbeef"
    let end_valid_cbor_text = b"deadbeef".to_vec();
    let mut valid_cbor_text = vec![0x68];
    for i in end_valid_cbor_text {
        valid_cbor_text.push(i);
    }
    let label2: Label = deserialize(&RawBytes::from(valid_cbor_text), "valid cbor string").unwrap();
    if let Label::String(s) = label2 {
        assert_eq!("deadbeef", s)
    } else {
        panic!("expected string label not bytes")
    }

    // invalid utf8 string 0b011_00100 0xde 0xad 0xbe 0xeef
    let invalid_cbor_text = vec![0x64, 0xde, 0xad, 0xbe, 0xef];
    let out = deserialize::<Label>(&RawBytes::from(invalid_cbor_text), "invalid cbor string");
    out.expect_err("invalid utf8 string in maj typ 3 should fail deser");

    // empty bytes, b010_00000
    let empty_cbor_bytes = vec![0x40];
    let label3: Label = deserialize(&RawBytes::from(empty_cbor_bytes), "empty cbor bytes").unwrap();
    if let Label::Bytes(b) = label3 {
        assert_eq!(Vec::<u8>::new(), b)
    } else {
        panic!("expected bytes label not string")
    }

    // bytes b010_00100 0xde 0xad 0xbe 0xef
    let cbor_bytes = vec![0x44, 0xde, 0xad, 0xbe, 0xef];
    let label4: Label = deserialize(&RawBytes::from(cbor_bytes), "cbor bytes").unwrap();
    if let Label::Bytes(b) = label4 {
        assert_eq!(vec![0xde, 0xad, 0xbe, 0xef], b)
    } else {
        panic!("expected bytes label not string")
    }

    // bad major type, array of empty array b100_00001 b100_00000
    let bad_bytes = vec![0x81, 0x80];
    let out = deserialize::<Label>(&RawBytes::from(bad_bytes), "cbor array, unexpected major type");
    out.expect_err("major type 4 should not be recognized by union type and deser should fail");
}

#[test]
fn adds_to_provider_escrow_funds() {
    struct TestCase {
        delta: u64,
        total: u64,
    }
    let test_cases = [
        TestCase { delta: 10, total: 10 },
        TestCase { delta: 20, total: 30 },
        TestCase { delta: 40, total: 70 },
    ];

    let owner = Address::new_id(OWNER_ID);
    let worker = Address::new_id(WORKER_ID);
    let provider = Address::new_id(PROVIDER_ID);

    for caller_addr in &[owner, worker] {
        let mut rt = setup();

        for tc in &test_cases {
            rt.set_caller(*ACCOUNT_ACTOR_CODE_ID, *caller_addr);
            rt.set_value(TokenAmount::from(tc.delta));
            rt.expect_validate_caller_type((*CALLER_TYPES_SIGNABLE).clone());
            expect_provider_control_address(&mut rt, provider, owner, worker);

            assert_eq!(
                RawBytes::default(),
                rt.call::<MarketActor>(
                    Method::AddBalance as u64,
                    &RawBytes::serialize(provider).unwrap(),
                )
                .unwrap()
            );

            rt.verify();

            assert_eq!(get_escrow_balance(&rt, &provider).unwrap(), TokenAmount::from(tc.total));
            // TODO: actor.checkState(rt)
        }
    }
}

#[test]
fn fails_unless_called_by_an_account_actor() {
    let mut rt = setup();

    rt.set_value(TokenAmount::from(10));
    rt.expect_validate_caller_type((*CALLER_TYPES_SIGNABLE).clone());

    let provider_addr = Address::new_id(PROVIDER_ID);
    rt.set_caller(*MINER_ACTOR_CODE_ID, provider_addr);
    assert_eq!(
        ExitCode::USR_FORBIDDEN,
        rt.call::<MarketActor>(
            Method::AddBalance as u64,
            &RawBytes::serialize(provider_addr).unwrap(),
        )
        .unwrap_err()
        .exit_code()
    );

    rt.verify();
    // TODO: actor.checkState(rt)
}

#[test]
fn adds_to_non_provider_funds() {
    struct TestCase {
        delta: u64,
        total: u64,
    }
    let test_cases = [
        TestCase { delta: 10, total: 10 },
        TestCase { delta: 20, total: 30 },
        TestCase { delta: 40, total: 70 },
    ];

    let client = Address::new_id(CLIENT_ID);
    let worker = Address::new_id(WORKER_ID);

    for caller_addr in &[client, worker] {
        let mut rt = setup();

        for tc in &test_cases {
            rt.set_caller(*ACCOUNT_ACTOR_CODE_ID, *caller_addr);
            rt.set_value(TokenAmount::from(tc.delta));
            rt.expect_validate_caller_type((*CALLER_TYPES_SIGNABLE).clone());

            assert_eq!(
                RawBytes::default(),
                rt.call::<MarketActor>(
                    Method::AddBalance as u64,
                    &RawBytes::serialize(caller_addr).unwrap(),
                )
                .unwrap()
            );

            rt.verify();

            assert_eq!(get_escrow_balance(&rt, caller_addr).unwrap(), TokenAmount::from(tc.total));
            // TODO: actor.checkState(rt)
        }
    }
}

#[test]
fn withdraws_from_provider_escrow_funds_and_sends_to_owner() {
    let mut rt = setup();

    let provider_addr = Address::new_id(PROVIDER_ID);
    let owner_addr = Address::new_id(OWNER_ID);
    let worker_addr = Address::new_id(WORKER_ID);

    let amount = TokenAmount::from(20);
    add_provider_funds(&mut rt, amount.clone(), provider_addr, owner_addr, worker_addr);

    assert_eq!(amount, get_escrow_balance(&rt, &provider_addr).unwrap());

    // worker calls WithdrawBalance, balance is transferred to owner
    let withdraw_amount = TokenAmount::from(1);
    withdraw_provider_balance(
        &mut rt,
        withdraw_amount.clone(),
        withdraw_amount,
        provider_addr,
        owner_addr,
        worker_addr,
    );

    assert_eq!(TokenAmount::from(19), get_escrow_balance(&rt, &provider_addr).unwrap());
    // TODO: actor.checkState(rt)
}

#[test]
fn withdraws_from_non_provider_escrow_funds() {
    let mut rt = setup();

    let client_addr = Address::new_id(CLIENT_ID);

    let amount = TokenAmount::from(20);
    add_participant_funds(&mut rt, client_addr, amount.clone());

    assert_eq!(get_escrow_balance(&rt, &client_addr).unwrap(), amount);

    let withdraw_amount = TokenAmount::from(1);
    withdraw_client_balance(&mut rt, withdraw_amount.clone(), withdraw_amount, client_addr);

    assert_eq!(get_escrow_balance(&rt, &client_addr).unwrap(), TokenAmount::from(19));
    // TODO: actor.checkState(rt)
}

#[test]
fn client_withdrawing_more_than_escrow_balance_limits_to_available_funds() {
    let mut rt = setup();

    let client_addr = Address::new_id(CLIENT_ID);

    let amount = TokenAmount::from(20);
    add_participant_funds(&mut rt, client_addr, amount.clone());

    // withdraw amount greater than escrow balance
    let withdraw_amount = TokenAmount::from(25);
    withdraw_client_balance(&mut rt, withdraw_amount, amount, client_addr);

    assert_eq!(get_escrow_balance(&rt, &client_addr).unwrap(), TokenAmount::from(0));
}

#[test]
fn worker_withdrawing_more_than_escrow_balance_limits_to_available_funds() {
    let mut rt = setup();

    let provider_addr = Address::new_id(PROVIDER_ID);
    let owner_addr = Address::new_id(OWNER_ID);
    let worker_addr = Address::new_id(WORKER_ID);

    let amount = TokenAmount::from(20);
    add_provider_funds(&mut rt, amount.clone(), provider_addr, owner_addr, worker_addr);

    assert_eq!(get_escrow_balance(&rt, &provider_addr).unwrap(), amount);

    let withdraw_amount = TokenAmount::from(25);
    withdraw_provider_balance(
        &mut rt,
        withdraw_amount,
        amount,
        provider_addr,
        owner_addr,
        worker_addr,
    );

    assert_eq!(get_escrow_balance(&rt, &provider_addr).unwrap(), TokenAmount::from(0));
    // TODO: actor.checkState(rt)
}

#[test]
fn deal_starts_on_day_boundary() {
    let deal_updates_interval = Policy::default().deal_updates_interval;
    let start_epoch = deal_updates_interval; // 2880
    let end_epoch = start_epoch + 200 * EPOCHS_IN_DAY;
    let publish_epoch = ChainEpoch::from(1);

    let mut rt = setup();
    rt.set_epoch(publish_epoch);

    let client_addr = Address::new_id(CLIENT_ID);
    let provider_addr = Address::new_id(PROVIDER_ID);
    let owner_addr = Address::new_id(OWNER_ID);
    let worker_addr = Address::new_id(WORKER_ID);
    let control_addr = Address::new_id(CONTROL_ID);

    for i in 0..(3 * deal_updates_interval) {
        let piece_cid = make_piece_cid((format!("{i}")).as_bytes());
        let deal_id = generate_and_publish_deal_for_piece(
            &mut rt,
            client_addr,
            provider_addr,
            owner_addr,
            worker_addr,
            control_addr,
            start_epoch,
            end_epoch,
            piece_cid,
            PaddedPieceSize(2048u64),
        );
        assert_eq!(i as DealID, deal_id);
    }

    // Check that DOBE has exactly 3 deals scheduled every epoch in the day following the start time
    let st: State = rt.get_state();
    let store = &rt.store;
    let dobe = SetMultimap::from_root(store, &st.deal_ops_by_epoch).unwrap();
    for e in deal_updates_interval..(2 * deal_updates_interval) {
        assert_n_good_deals(&dobe, e, 3);
    }

    // DOBE has no deals scheduled in the previous or next day
    for e in 0..deal_updates_interval {
        assert_n_good_deals(&dobe, e, 0);
    }
    for e in (2 * deal_updates_interval)..(3 * deal_updates_interval) {
        assert_n_good_deals(&dobe, e, 0);
    }
}

#[test]
fn deal_starts_partway_through_day() {
    let start_epoch = 1000;
    let end_epoch = start_epoch + 200 * EPOCHS_IN_DAY;
    let publish_epoch = ChainEpoch::from(1);

    let mut rt = setup();
    rt.set_epoch(publish_epoch);

    let client_addr = Address::new_id(CLIENT_ID);
    let provider_addr = Address::new_id(PROVIDER_ID);
    let owner_addr = Address::new_id(OWNER_ID);
    let worker_addr = Address::new_id(WORKER_ID);
    let control_addr = Address::new_id(CONTROL_ID);

    // First 1000 deals (start_epoch % update interval) scheduled starting in the next day
    for i in 0..1000 {
        let piece_cid = make_piece_cid((format!("{i}")).as_bytes());
        let deal_id = generate_and_publish_deal_for_piece(
            &mut rt,
            client_addr,
            provider_addr,
            owner_addr,
            worker_addr,
            control_addr,
            start_epoch,
            end_epoch,
            piece_cid,
            PaddedPieceSize(2048u64),
        );
        assert_eq!(i as DealID, deal_id);
    }
    let st: State = rt.get_state();
    let store = &rt.store;
    let dobe = SetMultimap::from_root(store, &st.deal_ops_by_epoch).unwrap();
    for e in 2880..(2880 + start_epoch) {
        assert_n_good_deals(&dobe, e, 1);
    }
    // Nothing scheduled between 0 and 2880
    for e in 0..2880 {
        assert_n_good_deals(&dobe, e, 0);
    }

    // Now add another 500 deals
    for i in 1000..1500 {
        let piece_cid = make_piece_cid((format!("{i}")).as_bytes());
        let deal_id = generate_and_publish_deal_for_piece(
            &mut rt,
            client_addr,
            provider_addr,
            owner_addr,
            worker_addr,
            control_addr,
            start_epoch,
            end_epoch,
            piece_cid,
            PaddedPieceSize(2048u64),
        );
        assert_eq!(i as DealID, deal_id);
    }
    let st: State = rt.get_state();
    let store = &rt.store;
    let dobe = SetMultimap::from_root(store, &st.deal_ops_by_epoch).unwrap();
    for e in start_epoch..(start_epoch + 500) {
        assert_n_good_deals(&dobe, e, 1);
    }
}

#[test]
fn simple_deal() {
    let start_epoch = 1000;
    let end_epoch = start_epoch + 200 * EPOCHS_IN_DAY;
    let publish_epoch = ChainEpoch::from(1);

    let mut rt = setup();
    rt.set_epoch(publish_epoch);

    let owner_addr = Address::new_id(OWNER_ID);
    let provider_addr = Address::new_id(PROVIDER_ID);
    let worker_addr = Address::new_id(WORKER_ID);
    let client_addr = Address::new_id(CLIENT_ID);
    let control_addr = Address::new_id(CONTROL_ID);

    // Publish from miner worker.
    let deal1 = generate_deal_and_add_funds(
        &mut rt,
        client_addr,
        provider_addr,
        owner_addr,
        worker_addr,
        start_epoch,
        end_epoch,
    );
    rt.set_caller(*ACCOUNT_ACTOR_CODE_ID, worker_addr);
    publish_deals(&mut rt, provider_addr, owner_addr, worker_addr, control_addr, &[deal1]);

    // Publish from miner control address.
    let deal2 = generate_deal_and_add_funds(
        &mut rt,
        client_addr,
        provider_addr,
        owner_addr,
        worker_addr,
        start_epoch + 1,
        end_epoch + 1,
    );
    rt.set_caller(*ACCOUNT_ACTOR_CODE_ID, control_addr);
    publish_deals(&mut rt, provider_addr, owner_addr, worker_addr, control_addr, &[deal2]);
    // TODO: actor.checkState(rt)
}

#[test]
fn publish_a_deal_after_activating_a_previous_deal_which_has_a_start_epoch_far_in_the_future() {
    let start_epoch = 1000;
    let end_epoch = start_epoch + 200 * EPOCHS_IN_DAY;
    let publish_epoch = ChainEpoch::from(1);

    let owner_addr = Address::new_id(OWNER_ID);
    let provider_addr = Address::new_id(PROVIDER_ID);
    let worker_addr = Address::new_id(WORKER_ID);
    let client_addr = Address::new_id(CLIENT_ID);
    let control_addr = Address::new_id(CONTROL_ID);

    let mut rt = setup();

    // publish the deal and activate it
    rt.set_epoch(publish_epoch);
    let deal1 = generate_and_publish_deal(
        &mut rt,
        client_addr,
        provider_addr,
        owner_addr,
        worker_addr,
        control_addr,
        start_epoch,
        end_epoch,
    );
    activate_deals(&mut rt, end_epoch, provider_addr, publish_epoch, &[deal1]);
    let st = get_deal_state(&mut rt, deal1);
    assert_eq!(publish_epoch, st.sector_start_epoch);

    // now publish a second deal and activate it
    let new_epoch = publish_epoch + 1;
    rt.set_epoch(new_epoch);
    let deal2 = generate_and_publish_deal(
        &mut rt,
        client_addr,
        provider_addr,
        owner_addr,
        worker_addr,
        control_addr,
        start_epoch + 1,
        end_epoch + 1,
    );
    activate_deals(&mut rt, end_epoch + 1, provider_addr, new_epoch, &[deal2]);
    // TODO: actor.checkState(rt)
}

// Converted from https://github.com/filecoin-project/specs-actors/blob/d56b240af24517443ce1f8abfbdab7cb22d331f1/actors/builtin/market/market_test.go#L1274
#[test]
fn terminate_multiple_deals_from_multiple_providers() {
<<<<<<< HEAD
=======
    use std::convert::TryInto;
>>>>>>> 7ac7cea9
    let start_epoch = 10;
    let end_epoch = start_epoch + 200 * EPOCHS_IN_DAY;
    let sector_expiry = end_epoch + 100;
    let current_epoch = 5;
    let owner_addr = Address::new_id(OWNER_ID);
    let provider_addr = Address::new_id(PROVIDER_ID);
    let worker_addr = Address::new_id(WORKER_ID);
    let client_addr = Address::new_id(CLIENT_ID);
    let control_addr = Address::new_id(CONTROL_ID);

    let provider2 = Address::new_id(501);

    let mut rt = setup();
    rt.set_epoch(current_epoch);

    let [deal1, deal2, deal3]: [DealID; 3] = (end_epoch..end_epoch + 3)
        .map(|epoch| {
            generate_and_publish_deal(
                &mut rt,
                client_addr,
                provider_addr,
                owner_addr,
                worker_addr,
                control_addr,
                start_epoch,
                epoch,
            )
        })
        .collect::<Vec<DealID>>()
        .try_into()
        .unwrap();
    activate_deals(&mut rt, sector_expiry, provider_addr, current_epoch, &[deal1, deal2, deal3]);

    let deal4 = generate_and_publish_deal(
        &mut rt,
        client_addr,
        provider2,
        owner_addr,
        worker_addr,
        control_addr,
        start_epoch,
        end_epoch,
    );
    let deal5 = generate_and_publish_deal(
        &mut rt,
        client_addr,
        provider2,
        owner_addr,
        worker_addr,
        control_addr,
        start_epoch,
        end_epoch + 1,
    );
    activate_deals(&mut rt, sector_expiry, provider2, current_epoch, &[deal4, deal5]);

    terminate_deals(&mut rt, provider_addr, &[deal1]);
    assert_deals_terminated(&mut rt, current_epoch, &[deal1]);
    assert_deals_not_terminated(&mut rt, &[deal2, deal3, deal4, deal5]);

    terminate_deals(&mut rt, provider2, &[deal5]);
    assert_deals_terminated(&mut rt, current_epoch, &[deal5]);
    assert_deals_not_terminated(&mut rt, &[deal2, deal3, deal4]);

    terminate_deals(&mut rt, provider_addr, &[deal2, deal3]);
    assert_deals_terminated(&mut rt, current_epoch, &[deal2, deal3]);
    assert_deals_not_terminated(&mut rt, &[deal4]);

    terminate_deals(&mut rt, provider2, &[deal4]);
    assert_deals_terminated(&mut rt, current_epoch, &[deal4]);
}

// Converted from: https://github.com/filecoin-project/specs-actors/blob/d56b240af24517443ce1f8abfbdab7cb22d331f1/actors/builtin/market/market_test.go#L1312
#[test]
fn ignore_deal_proposal_that_does_not_exist() {
    let start_epoch = 10;
    let end_epoch = start_epoch + 200 * EPOCHS_IN_DAY;
    let sector_expiry = end_epoch + 100;
    let current_epoch = 5;
    let owner_addr = Address::new_id(OWNER_ID);
    let provider_addr = Address::new_id(PROVIDER_ID);
    let worker_addr = Address::new_id(WORKER_ID);
    let client_addr = Address::new_id(CLIENT_ID);
    let control_addr = Address::new_id(CONTROL_ID);

    let mut rt = setup();
    rt.set_epoch(current_epoch);

    let deal1 = generate_and_publish_deal(
        &mut rt,
        client_addr,
        provider_addr,
        owner_addr,
        worker_addr,
        control_addr,
        start_epoch,
        end_epoch,
    );
    activate_deals(&mut rt, sector_expiry, provider_addr, current_epoch, &[deal1]);

    terminate_deals(&mut rt, provider_addr, &[deal1, 42]);

    let s = get_deal_state(&mut rt, deal1);
    assert_eq!(s.slash_epoch, current_epoch);
}

// Converted from: https://github.com/filecoin-project/specs-actors/blob/d56b240af24517443ce1f8abfbdab7cb22d331f1/actors/builtin/market/market_test.go#L1326
#[test]
fn terminate_valid_deals_along_with_just_expired_deal() {
    let start_epoch = 10;
    let end_epoch = start_epoch + 200 * EPOCHS_IN_DAY;
    let sector_expiry = end_epoch + 100;
    let current_epoch = 5;
    let owner_addr = Address::new_id(OWNER_ID);
    let provider_addr = Address::new_id(PROVIDER_ID);
    let worker_addr = Address::new_id(WORKER_ID);
    let client_addr = Address::new_id(CLIENT_ID);
    let control_addr = Address::new_id(CONTROL_ID);

    let mut rt = setup();
    rt.set_epoch(current_epoch);

    let deal1 = generate_and_publish_deal(
        &mut rt,
        client_addr,
        provider_addr,
        owner_addr,
        worker_addr,
        control_addr,
        start_epoch,
        end_epoch,
    );
    let deal2 = generate_and_publish_deal(
        &mut rt,
        client_addr,
        provider_addr,
        owner_addr,
        worker_addr,
        control_addr,
        start_epoch,
        end_epoch + 1,
    );
    let deal3 = generate_and_publish_deal(
        &mut rt,
        client_addr,
        provider_addr,
        owner_addr,
        worker_addr,
        control_addr,
        start_epoch,
        end_epoch - 1,
    );
    activate_deals(&mut rt, sector_expiry, provider_addr, current_epoch, &[deal1, deal2, deal3]);

    let new_epoch = end_epoch - 1;
    rt.set_epoch(new_epoch);

    terminate_deals(&mut rt, provider_addr, &[deal1, deal2, deal3]);
    assert_deals_terminated(&mut rt, new_epoch, &[deal1, deal2]);
    assert_deals_not_terminated(&mut rt, &[deal3]);
}

<<<<<<< HEAD
// Converted from: https://github.com/filecoin-project/specs-actors/blob/d56b240af24517443ce1f8abfbdab7cb22d331f1/actors/builtin/market/market_test.go#L1346
#[test]
fn terminate_valid_deals_along_with_expired_and_cleaned_up_deal() {
    let deal_updates_interval = Policy::default().deal_updates_interval;
    let start_epoch = 10;
    let end_epoch = start_epoch + 200 * EPOCHS_IN_DAY;
    let sector_expiry = end_epoch + 100;
    let current_epoch = 5;
=======
#[test]
fn publish_a_deal_with_enough_collateral_when_circulating_supply_is_superior_to_zero() {
    let policy = Policy::default();

    let start_epoch = 1000;
    let end_epoch = start_epoch + 200 * EPOCHS_IN_DAY;
    let publish_epoch = ChainEpoch::from(1);

>>>>>>> 7ac7cea9
    let owner_addr = Address::new_id(OWNER_ID);
    let provider_addr = Address::new_id(PROVIDER_ID);
    let worker_addr = Address::new_id(WORKER_ID);
    let client_addr = Address::new_id(CLIENT_ID);
    let control_addr = Address::new_id(CONTROL_ID);

    let mut rt = setup();
<<<<<<< HEAD
    rt.set_epoch(current_epoch);

    let deal1 = generate_deal_and_add_funds(
=======

    let client_collateral = TokenAmount::from(10u8); // min is zero so this is placeholder

    // given power and circ supply cancel this should be 1*dealqapower / 100
    let deal_size = PaddedPieceSize(2048u64); // generateDealProposal's deal size
    let provider_collateral = TokenAmount::from(
        (deal_size.0 * (policy.prov_collateral_percent_supply_num as u64))
            / policy.prov_collateral_percent_supply_denom as u64,
    );
    let deal = generate_deal_with_collateral_and_add_funds(
>>>>>>> 7ac7cea9
        &mut rt,
        client_addr,
        provider_addr,
        owner_addr,
        worker_addr,
<<<<<<< HEAD
        start_epoch,
        end_epoch,
    );
    let deal2 = generate_deal_and_add_funds(
        &mut rt,
        client_addr,
=======
        provider_collateral,
        client_collateral,
        start_epoch,
        end_epoch,
    );
    let qa_power = StoragePower::from_i128(1 << 50).unwrap();
    rt.set_circulating_supply(qa_power); // convenient for these two numbers to cancel out

    // publish the deal successfully
    rt.set_epoch(publish_epoch);
    rt.set_caller(*ACCOUNT_ACTOR_CODE_ID, worker_addr);
    publish_deals(&mut rt, provider_addr, owner_addr, worker_addr, control_addr, &[deal]);
    // TODO: actor.checkState(rt)
}

#[test]
fn publish_multiple_deals_for_different_clients_and_ensure_balances_are_correct() {
    let start_epoch = 42;
    let end_epoch = start_epoch + 200 * EPOCHS_IN_DAY;

    let mut rt = setup();

    let client1_addr = Address::new_id(900);
    let client2_addr = Address::new_id(901);
    let client3_addr = Address::new_id(902);

    let owner_addr = Address::new_id(OWNER_ID);
    let provider_addr = Address::new_id(PROVIDER_ID);
    let worker_addr = Address::new_id(WORKER_ID);
    let control_addr = Address::new_id(CONTROL_ID);

    // generate first deal for
    let deal1 = generate_deal_and_add_funds(
        &mut rt,
        client1_addr,
        provider_addr,
        owner_addr,
        worker_addr,
        start_epoch,
        end_epoch,
    );

    // generate second deal
    let deal2 = generate_deal_and_add_funds(
        &mut rt,
        client2_addr,
        provider_addr,
        owner_addr,
        worker_addr,
        start_epoch,
        end_epoch,
    );

    // generate third deal
    let deal3 = generate_deal_and_add_funds(
        &mut rt,
        client3_addr,
>>>>>>> 7ac7cea9
        provider_addr,
        owner_addr,
        worker_addr,
        start_epoch,
<<<<<<< HEAD
        end_epoch - deal_updates_interval,
    );

    rt.set_caller(*ACCOUNT_ACTOR_CODE_ID, worker_addr);
    let deal_ids = publish_deals(
=======
        end_epoch,
    );

    rt.set_caller(*ACCOUNT_ACTOR_CODE_ID, worker_addr);
    publish_deals(
>>>>>>> 7ac7cea9
        &mut rt,
        provider_addr,
        owner_addr,
        worker_addr,
        control_addr,
<<<<<<< HEAD
        &[deal1, deal2.clone()],
    );
    activate_deals(&mut rt, sector_expiry, provider_addr, current_epoch, &deal_ids);

    let new_epoch = end_epoch - 1;
    rt.set_epoch(new_epoch);
    cron_tick(&mut rt);

    terminate_deals(&mut rt, provider_addr, &deal_ids);
    assert_deals_terminated(&mut rt, new_epoch, &deal_ids[0..0]);
    assert_deal_deleted(&mut rt, deal_ids[1], deal2);
}

// Converted from: https://github.com/filecoin-project/specs-actors/blob/d56b240af24517443ce1f8abfbdab7cb22d331f1/actors/builtin/market/market_test.go#L1369
#[test]
fn terminating_a_deal_the_second_time_does_not_change_its_slash_epoch() {
    let start_epoch = 10;
    let end_epoch = start_epoch + 200 * EPOCHS_IN_DAY;
    let sector_expiry = end_epoch + 100;
    let current_epoch = 5;
    let owner_addr = Address::new_id(OWNER_ID);
    let provider_addr = Address::new_id(PROVIDER_ID);
    let worker_addr = Address::new_id(WORKER_ID);
    let client_addr = Address::new_id(CLIENT_ID);
    let control_addr = Address::new_id(CONTROL_ID);

    let mut rt = setup();
    rt.set_epoch(current_epoch);

    let deal1 = generate_and_publish_deal(
        &mut rt,
        client_addr,
=======
        &[deal1.clone(), deal2.clone(), deal3.clone()],
    );

    // assert locked balance for all clients and provider
    let provider_locked_expected =
        &deal1.provider_collateral + &deal2.provider_collateral + &deal3.provider_collateral;
    let client1_locked = get_locked_balance(&mut rt, client1_addr);
    let client2_locked = get_locked_balance(&mut rt, client2_addr);
    let client3_locked = get_locked_balance(&mut rt, client3_addr);
    assert_eq!(deal1.client_balance_requirement(), client1_locked);
    assert_eq!(deal2.client_balance_requirement(), client2_locked);
    assert_eq!(deal3.client_balance_requirement(), client3_locked);
    assert_eq!(provider_locked_expected, get_locked_balance(&mut rt, provider_addr));

    // assert locked funds dealStates
    let st: State = rt.get_state();
    let total_client_collateral_locked =
        &deal3.client_collateral + &deal2.client_collateral + &deal2.client_collateral;
    assert_eq!(total_client_collateral_locked, st.total_client_locked_collateral);
    assert_eq!(provider_locked_expected, st.total_provider_locked_collateral);
    let total_storage_fee =
        &deal1.total_storage_fee() + &deal2.total_storage_fee() + &deal3.total_storage_fee();
    assert_eq!(total_storage_fee, st.total_client_storage_fee);

    // publish two more deals for same clients with same provider
    let deal4 = generate_deal_and_add_funds(
        &mut rt,
        client3_addr,
        provider_addr,
        owner_addr,
        worker_addr,
        1000,
        1000 + 200 * EPOCHS_IN_DAY,
    );
    let deal5 = generate_deal_and_add_funds(
        &mut rt,
        client3_addr,
        provider_addr,
        owner_addr,
        worker_addr,
        100,
        100 + 200 * EPOCHS_IN_DAY,
    );
    rt.set_caller(*ACCOUNT_ACTOR_CODE_ID, worker_addr);
    publish_deals(
        &mut rt,
>>>>>>> 7ac7cea9
        provider_addr,
        owner_addr,
        worker_addr,
        control_addr,
<<<<<<< HEAD
        start_epoch,
        end_epoch,
    );
    activate_deals(&mut rt, sector_expiry, provider_addr, current_epoch, &[deal1]);

    // terminating the deal so slash epoch is the current epoch
    terminate_deals(&mut rt, provider_addr, &[deal1]);

    // set a new epoch and terminate again -> however slash epoch will still be the old epoch.
    rt.set_epoch(current_epoch + 1);
    terminate_deals(&mut rt, provider_addr, &[deal1]);
    let s = get_deal_state(&mut rt, deal1);
    assert_eq!(s.slash_epoch, current_epoch);
}

// Converted from: https://github.com/filecoin-project/specs-actors/blob/d56b240af24517443ce1f8abfbdab7cb22d331f1/actors/builtin/market/market_test.go#L1387
#[test]
fn terminating_new_deals_and_an_already_terminated_deal_only_terminates_the_new_deals() {
    let start_epoch = 10;
    let end_epoch = start_epoch + 200 * EPOCHS_IN_DAY;
    let sector_expiry = end_epoch + 100;
    let current_epoch = 5;
    let owner_addr = Address::new_id(OWNER_ID);
    let provider_addr = Address::new_id(PROVIDER_ID);
    let worker_addr = Address::new_id(WORKER_ID);
    let client_addr = Address::new_id(CLIENT_ID);
    let control_addr = Address::new_id(CONTROL_ID);

    let mut rt = setup();
    rt.set_epoch(current_epoch);

    // provider1 publishes deal1 and 2 and deal3 -> deal3 has the lowest endepoch
    let deals: Vec<DealID> = [end_epoch, end_epoch + 1, end_epoch - 1]
        .iter()
        .map(|&epoch| {
            generate_and_publish_deal(
                &mut rt,
                client_addr,
                provider_addr,
                owner_addr,
                worker_addr,
                control_addr,
                start_epoch,
                epoch,
            )
        })
        .collect();
    let [deal1, deal2, deal3]: [DealID; 3] = deals.as_slice().try_into().unwrap();
    activate_deals(&mut rt, sector_expiry, provider_addr, current_epoch, &deals);

    // terminating the deal so slash epoch is the current epoch
    terminate_deals(&mut rt, provider_addr, &[deal1]);

    // set a new epoch and terminate again -> however slash epoch will still be the old epoch.
    let new_epoch = current_epoch + 1;
    rt.set_epoch(new_epoch);
    terminate_deals(&mut rt, provider_addr, &deals);

    let s1 = get_deal_state(&mut rt, deal1);
    assert_eq!(s1.slash_epoch, current_epoch);

    let s2 = get_deal_state(&mut rt, deal2);
    assert_eq!(s2.slash_epoch, new_epoch);

    let s3 = get_deal_state(&mut rt, deal3);
    assert_eq!(s3.slash_epoch, new_epoch);
}

// Converted from: https://github.com/filecoin-project/specs-actors/blob/d56b240af24517443ce1f8abfbdab7cb22d331f1/actors/builtin/market/market_test.go#L1415
#[test]
fn do_not_terminate_deal_if_end_epoch_is_equal_to_or_less_than_current_epoch() {
    let start_epoch = 10;
    let end_epoch = start_epoch + 200 * EPOCHS_IN_DAY;
    let sector_expiry = end_epoch + 100;
    let current_epoch = 5;
=======
        &[deal4.clone(), deal5.clone()],
    );

    // assert locked balances for clients and provider
    let provider_locked_expected =
        &provider_locked_expected + &deal4.provider_collateral + &deal5.provider_collateral;
    assert_eq!(provider_locked_expected, get_locked_balance(&mut rt, provider_addr));

    let client3_locked_updated = get_locked_balance(&mut rt, client3_addr);
    assert_eq!(
        &client3_locked + &deal4.client_balance_requirement() + &deal5.client_balance_requirement(),
        client3_locked_updated
    );

    let client1_locked = get_locked_balance(&mut rt, client1_addr);
    let client2_locked = get_locked_balance(&mut rt, client2_addr);
    assert_eq!(deal1.client_balance_requirement(), client1_locked);
    assert_eq!(deal2.client_balance_requirement(), client2_locked);

    // assert locked funds dealStates
    let st: State = rt.get_state();
    let total_client_collateral_locked =
        &total_client_collateral_locked + &deal4.client_collateral + &deal5.client_collateral;
    assert_eq!(total_client_collateral_locked, st.total_client_locked_collateral);
    assert_eq!(provider_locked_expected, st.total_client_locked_collateral);

    let total_storage_fee =
        &total_storage_fee + &deal4.total_storage_fee() + &deal5.total_storage_fee();
    assert_eq!(total_storage_fee, st.total_client_storage_fee);

    // PUBLISH DEALS with a different provider
    let provider2_addr = Address::new_id(109);

    // generate first deal for second provider
    let deal6 = generate_deal_and_add_funds(
        &mut rt,
        client1_addr,
        provider2_addr,
        owner_addr,
        worker_addr,
        20,
        20 + 200 * EPOCHS_IN_DAY,
    );

    // generate second deal for second provider
    let deal7 = generate_deal_and_add_funds(
        &mut rt,
        client1_addr,
        provider2_addr,
        owner_addr,
        worker_addr,
        25,
        60 + 200 * EPOCHS_IN_DAY,
    );

    // publish both the deals for the second provider
    rt.set_caller(*ACCOUNT_ACTOR_CODE_ID, worker_addr);
    publish_deals(
        &mut rt,
        provider2_addr,
        owner_addr,
        worker_addr,
        control_addr,
        &[deal6.clone(), deal7.clone()],
    );

    // assertions
    let st: State = rt.get_state();
    let provider2_locked = &deal6.provider_collateral + &deal7.provider_collateral;
    assert_eq!(provider2_locked, get_locked_balance(&mut rt, provider2_addr));
    let client1_locked_updated = get_locked_balance(&mut rt, client1_addr);
    assert_eq!(
        &deal7.client_balance_requirement() + &client1_locked + &deal6.client_balance_requirement(),
        client1_locked_updated
    );

    // assert first provider's balance as well
    assert_eq!(provider_locked_expected, get_locked_balance(&mut rt, provider_addr));

    let total_client_collateral_locked =
        &total_client_collateral_locked + &deal6.client_collateral + &deal7.client_collateral;
    assert_eq!(total_client_collateral_locked, st.total_client_locked_collateral);
    assert_eq!(provider_locked_expected + provider2_locked, st.total_provider_locked_collateral);
    let total_storage_fee =
        &total_storage_fee + &deal6.total_storage_fee() + &deal7.total_storage_fee();
    assert_eq!(total_storage_fee, st.total_client_storage_fee);
    // TODO: actor.checkState(rt)
}

#[test]
fn active_deals_multiple_times_with_different_providers() {
    let start_epoch = 10;
    let end_epoch = start_epoch + 200 * EPOCHS_IN_DAY;
    let current_epoch = ChainEpoch::from(5);
    let sector_expiry = end_epoch + 100;

    let mut rt = setup();
    rt.set_epoch(current_epoch);

>>>>>>> 7ac7cea9
    let owner_addr = Address::new_id(OWNER_ID);
    let provider_addr = Address::new_id(PROVIDER_ID);
    let worker_addr = Address::new_id(WORKER_ID);
    let client_addr = Address::new_id(CLIENT_ID);
    let control_addr = Address::new_id(CONTROL_ID);

<<<<<<< HEAD
    let mut rt = setup();
    rt.set_epoch(current_epoch);

    // deal1 has endepoch equal to current epoch when terminate is called
=======
    // provider 1 publishes deals1 and deals2 and deal3
>>>>>>> 7ac7cea9
    let deal1 = generate_and_publish_deal(
        &mut rt,
        client_addr,
        provider_addr,
        owner_addr,
        worker_addr,
        control_addr,
        start_epoch,
        end_epoch,
    );
<<<<<<< HEAD
    activate_deals(&mut rt, sector_expiry, provider_addr, current_epoch, &[deal1]);
    rt.set_epoch(end_epoch);
    terminate_deals(&mut rt, provider_addr, &[deal1]);
    assert_deals_not_terminated(&mut rt, &[deal1]);

    // deal2 has end epoch less than current epoch when terminate is called
    rt.set_epoch(current_epoch);
=======
>>>>>>> 7ac7cea9
    let deal2 = generate_and_publish_deal(
        &mut rt,
        client_addr,
        provider_addr,
        owner_addr,
        worker_addr,
        control_addr,
<<<<<<< HEAD
        start_epoch + 1,
        end_epoch,
    );
    activate_deals(&mut rt, sector_expiry, provider_addr, current_epoch, &[deal2]);
    rt.set_epoch(end_epoch + 1);
    terminate_deals(&mut rt, provider_addr, &[deal2]);
    assert_deals_not_terminated(&mut rt, &[deal2]);
    /*
    rt, actor := basicMarketSetup(t, owner, provider, worker, client)
        rt.SetEpoch(currentEpoch)

        // deal1 has endepoch equal to current epoch when terminate is called
        dealId1 := actor.generateAndPublishDeal(rt, client, mAddrs, startEpoch, endEpoch)
        actor.activateDeals(rt, sectorExpiry, provider, currentEpoch, dealId1)
        rt.SetEpoch(endEpoch)
        actor.terminateDeals(rt, provider, dealId1)
        actor.assertDeaslNotTerminated(rt, dealId1)

        // deal2 has end epoch less than current epoch when terminate is called
        rt.SetEpoch(currentEpoch)
        dealId2 := actor.generateAndPublishDeal(rt, client, mAddrs, startEpoch+1, endEpoch)
        actor.activateDeals(rt, sectorExpiry, provider, currentEpoch, dealId2)
        rt.SetEpoch(endEpoch + 1)
        actor.terminateDeals(rt, provider, dealId2)
        actor.assertDeaslNotTerminated(rt, dealId2)
        actor.checkState(rt) */
=======
        start_epoch,
        end_epoch + 1,
    );
    let deal3 = generate_and_publish_deal(
        &mut rt,
        client_addr,
        provider_addr,
        owner_addr,
        worker_addr,
        control_addr,
        start_epoch,
        end_epoch + 2,
    );

    // provider2 publishes deal4 and deal5
    let provider2_addr = Address::new_id(401);
    let deal4 = generate_and_publish_deal(
        &mut rt,
        client_addr,
        provider2_addr,
        owner_addr,
        worker_addr,
        control_addr,
        start_epoch,
        end_epoch,
    );
    let deal5 = generate_and_publish_deal(
        &mut rt,
        client_addr,
        provider2_addr,
        owner_addr,
        worker_addr,
        control_addr,
        start_epoch,
        end_epoch + 1,
    );

    // provider1 activates deal1 and deal2 but that does not activate deal3 to deal5
    activate_deals(&mut rt, sector_expiry, provider_addr, current_epoch, &[deal1, deal2]);
    assert_deals_not_activated(&mut rt, current_epoch, &[deal3, deal4, deal5]);

    // provider2 activates deal5 but that does not activate deal3 or deal4
    activate_deals(&mut rt, sector_expiry, provider2_addr, current_epoch, &[deal5]);
    assert_deals_not_activated(&mut rt, current_epoch, &[deal3, deal4]);

    // provider1 activates deal3
    activate_deals(&mut rt, sector_expiry, provider_addr, current_epoch, &[deal3]);
    assert_deals_not_activated(&mut rt, current_epoch, &[deal4]);
    // TODO: actor.checkState(rt)
>>>>>>> 7ac7cea9
}

fn expect_provider_control_address(
    rt: &mut MockRuntime,
    provider: Address,
    owner: Address,
    worker: Address,
) {
    //rt.expect_validate_caller_addr(vec![owner, worker]);
    let return_value = ext::miner::GetControlAddressesReturnParams {
        owner,
        worker,
        control_addresses: Vec::new(),
    };

    rt.expect_send(
        provider,
        ext::miner::CONTROL_ADDRESSES_METHOD,
        RawBytes::default(),
        TokenAmount::from(0u8),
        RawBytes::serialize(return_value).unwrap(),
        ExitCode::OK,
    );
}

fn add_provider_funds(
    rt: &mut MockRuntime,
    amount: TokenAmount,
    provider: Address,
    owner: Address,
    worker: Address,
) {
    rt.set_value(amount.clone());
    rt.set_address_actor_type(provider, *MINER_ACTOR_CODE_ID);
    rt.set_caller(*ACCOUNT_ACTOR_CODE_ID, owner);
    rt.expect_validate_caller_type((*CALLER_TYPES_SIGNABLE).clone());

    expect_provider_control_address(rt, provider, owner, worker);

    assert_eq!(
        RawBytes::default(),
        rt.call::<MarketActor>(Method::AddBalance as u64, &RawBytes::serialize(provider).unwrap(),)
            .unwrap()
    );
    rt.verify();
    rt.add_balance(amount);
}

fn add_participant_funds(rt: &mut MockRuntime, addr: Address, amount: TokenAmount) {
    rt.set_value(amount.clone());

    rt.set_caller(*ACCOUNT_ACTOR_CODE_ID, addr);

    rt.expect_validate_caller_type(vec![*ACCOUNT_ACTOR_CODE_ID, *MULTISIG_ACTOR_CODE_ID]);

    assert!(rt
        .call::<MarketActor>(Method::AddBalance as u64, &RawBytes::serialize(addr).unwrap(),)
        .is_ok());

    rt.verify();

    rt.add_balance(amount);
}

fn construct_and_verify(rt: &mut MockRuntime) {
    rt.expect_validate_caller_addr(vec![*SYSTEM_ACTOR_ADDR]);
    assert_eq!(
        RawBytes::default(),
        rt.call::<MarketActor>(METHOD_CONSTRUCTOR, &RawBytes::default(),).unwrap()
    );
    rt.verify();
}

fn withdraw_provider_balance(
    rt: &mut MockRuntime,
    withdraw_amount: TokenAmount,
    expected_send: TokenAmount,
    provider: Address,
    owner: Address,
    worker: Address,
) {
    rt.set_caller(*ACCOUNT_ACTOR_CODE_ID, worker);
    rt.expect_validate_caller_addr(vec![owner, worker]);
    expect_provider_control_address(rt, provider, owner, worker);

    let params = WithdrawBalanceParams { provider_or_client: provider, amount: withdraw_amount };

    rt.expect_send(
        owner,
        METHOD_SEND,
        RawBytes::default(),
        expected_send.clone(),
        RawBytes::default(),
        ExitCode::OK,
    );
    let ret: WithdrawBalanceReturn = rt
        .call::<MarketActor>(Method::WithdrawBalance as u64, &RawBytes::serialize(params).unwrap())
        .unwrap()
        .deserialize()
        .unwrap();
    rt.verify();

    assert_eq!(
        expected_send, ret.amount_withdrawn,
        "return value indicates {} withdrawn but expected {}",
        ret.amount_withdrawn, expected_send
    );
}

fn withdraw_client_balance(
    rt: &mut MockRuntime,
    withdraw_amount: TokenAmount,
    expected_send: TokenAmount,
    client: Address,
) {
    rt.set_caller(*ACCOUNT_ACTOR_CODE_ID, client);
    rt.expect_send(
        client,
        METHOD_SEND,
        RawBytes::default(),
        expected_send.clone(),
        RawBytes::default(),
        ExitCode::OK,
    );
    rt.expect_validate_caller_addr(vec![client]);

    let params = WithdrawBalanceParams { provider_or_client: client, amount: withdraw_amount };

    let ret: WithdrawBalanceReturn = rt
        .call::<MarketActor>(Method::WithdrawBalance as u64, &RawBytes::serialize(params).unwrap())
        .unwrap()
        .deserialize()
        .unwrap();
    rt.verify();

    assert_eq!(
        expected_send, ret.amount_withdrawn,
        "return value indicates {} withdrawn but expected {}",
        ret.amount_withdrawn, expected_send
    );
}

fn activate_deals(
    rt: &mut MockRuntime,
    sector_expiry: ChainEpoch,
    provider: Address,
    current_epoch: ChainEpoch,
    deal_ids: &[DealID],
) {
    rt.set_caller(*MINER_ACTOR_CODE_ID, provider);
    rt.expect_validate_caller_type(vec![*MINER_ACTOR_CODE_ID]);

    let params = ActivateDealsParams { deal_ids: deal_ids.to_vec(), sector_expiry };

    let ret = rt
        .call::<MarketActor>(Method::ActivateDeals as u64, &RawBytes::serialize(params).unwrap())
        .unwrap();
    assert_eq!(ret, RawBytes::default());
    rt.verify();

    for d in deal_ids {
        let s = get_deal_state(rt, *d);
        assert_eq!(current_epoch, s.sector_start_epoch);
    }
}

fn terminate_deals(rt: &mut MockRuntime, miner_addr: Address, deal_ids: &[DealID]) {
    rt.set_caller(*MINER_ACTOR_CODE_ID, miner_addr);
    rt.expect_validate_caller_type(vec![*MINER_ACTOR_CODE_ID]);

    let params = OnMinerSectorsTerminateParams { epoch: rt.epoch, deal_ids: deal_ids.to_vec() };

    let ret = rt
        .call::<MarketActor>(
            Method::OnMinerSectorsTerminate as u64,
            &RawBytes::serialize(params).unwrap(),
        )
        .unwrap();
    assert_eq!(ret, RawBytes::default());
    rt.verify();
}

fn get_deal_proposal(rt: &mut MockRuntime, deal_id: DealID) -> DealProposal {
    let st: State = rt.get_state();

    let deals = DealArray::load(&st.proposals, &rt.store).unwrap();

    let d = deals.get(deal_id).unwrap();
    d.unwrap().clone()
}

fn get_locked_balance(rt: &mut MockRuntime, addr: Address) -> TokenAmount {
    let st: State = rt.get_state();

    let lt = BalanceTable::from_root(&rt.store, &st.locked_table).unwrap();

    lt.get(&addr).unwrap()
}

fn get_deal_state(rt: &mut MockRuntime, deal_id: DealID) -> DealState {
    let st: State = rt.get_state();

    let states = DealMetaArray::load(&st.states, &rt.store).unwrap();

    let s = states.get(deal_id).unwrap();
    *s.unwrap()
}

#[allow(clippy::too_many_arguments)]
fn generate_and_publish_deal(
    rt: &mut MockRuntime,
    client: Address,
    provider: Address,
    owner: Address,
    worker: Address,
    control: Address,
    start_epoch: ChainEpoch,
    end_epoch: ChainEpoch,
) -> DealID {
    let deal =
        generate_deal_and_add_funds(rt, client, provider, owner, worker, start_epoch, end_epoch);
    rt.set_caller(*ACCOUNT_ACTOR_CODE_ID, worker);
    let deal_ids = publish_deals(rt, provider, owner, worker, control, &[deal]);
    deal_ids[0]
}

#[allow(clippy::too_many_arguments)]
fn generate_and_publish_deal_for_piece(
    rt: &mut MockRuntime,
    client: Address,
    provider: Address,
    owner: Address,
    worker: Address,
    control: Address,
    start_epoch: ChainEpoch,
    end_epoch: ChainEpoch,
    piece_cid: Cid,
    piece_size: PaddedPieceSize,
) -> DealID {
    // generate deal
    let storage_per_epoch = BigInt::from(10u8);
    let client_collateral = TokenAmount::from(10u8);
    let provider_collateral = TokenAmount::from(10u8);

    let deal = DealProposal {
        piece_cid,
        piece_size,
        verified_deal: true,
        client,
        provider,
        label: "label".to_string(),
        start_epoch,
        end_epoch,
        storage_price_per_epoch: storage_per_epoch,
        provider_collateral,
        client_collateral,
    };

    // add funds
    add_provider_funds(rt, deal.provider_collateral.clone(), provider, owner, worker);
    add_participant_funds(rt, client, deal.client_balance_requirement());

    // publish
    rt.set_caller(*ACCOUNT_ACTOR_CODE_ID, worker);
    let deal_ids = publish_deals(rt, provider, owner, worker, control, &[deal]);
    deal_ids[0]
}

fn generate_deal_and_add_funds(
    rt: &mut MockRuntime,
    client: Address,
    provider: Address,
    owner: Address,
    worker: Address,
    start_epoch: ChainEpoch,
    end_epoch: ChainEpoch,
) -> DealProposal {
    let deal = generate_deal_proposal(client, provider, start_epoch, end_epoch);
    add_provider_funds(rt, deal.provider_collateral.clone(), provider, owner, worker);
    add_participant_funds(rt, client, deal.client_balance_requirement());
    deal
}

#[allow(clippy::too_many_arguments)]
fn generate_deal_with_collateral_and_add_funds(
    rt: &mut MockRuntime,
    client: Address,
    provider: Address,
    owner: Address,
    worker: Address,
    provider_collateral: BigInt,
    client_collateral: BigInt,
    start_epoch: ChainEpoch,
    end_epoch: ChainEpoch,
) -> DealProposal {
    let deal = generate_deal_proposal_with_collateral(
        client,
        provider,
        client_collateral,
        provider_collateral,
        start_epoch,
        end_epoch,
    );
    add_provider_funds(rt, deal.provider_collateral.clone(), provider, owner, worker);
    add_participant_funds(rt, client, deal.client_balance_requirement());
    deal
}

fn generate_deal_proposal_with_collateral(
    client: Address,
    provider: Address,
    client_collateral: TokenAmount,
    provider_collateral: TokenAmount,
    start_epoch: ChainEpoch,
    end_epoch: ChainEpoch,
) -> DealProposal {
    let piece_cid = make_piece_cid("1".as_bytes());
    let piece_size = PaddedPieceSize(2048u64);
    let storage_per_epoch = BigInt::from(10u8);
    DealProposal {
        piece_cid,
        piece_size,
        verified_deal: true,
        client,
        provider,
        label: "label".to_string(),
        start_epoch,
        end_epoch,
        storage_price_per_epoch: storage_per_epoch,
        provider_collateral,
        client_collateral,
    }
}

fn generate_deal_proposal(
    client: Address,
    provider: Address,
    start_epoch: ChainEpoch,
    end_epoch: ChainEpoch,
) -> DealProposal {
    let client_collateral = TokenAmount::from(10u8);
    let provider_collateral = TokenAmount::from(10u8);
    generate_deal_proposal_with_collateral(
        client,
        provider,
        client_collateral,
        provider_collateral,
        start_epoch,
        end_epoch,
    )
}

fn terminate_deals(rt: &mut MockRuntime, miner_addr: Address, deal_ids: &[DealID]) {
    rt.set_caller(*MINER_ACTOR_CODE_ID, miner_addr);
    rt.expect_validate_caller_type(vec![*MINER_ACTOR_CODE_ID]);

    let params = OnMinerSectorsTerminateParams { epoch: rt.epoch, deal_ids: deal_ids.to_vec() };

    let ret = rt
        .call::<MarketActor>(
            Method::OnMinerSectorsTerminate as u64,
            &RawBytes::serialize(params).unwrap(),
        )
        .unwrap();
    assert_eq!(ret, RawBytes::default());
    rt.verify();
}

fn publish_deals(
    rt: &mut MockRuntime,
    provider: Address,
    owner: Address,
    worker: Address,
    control: Address,
    publish_deals: &[DealProposal],
) -> Vec<DealID> {
    rt.expect_validate_caller_type((*CALLER_TYPES_SIGNABLE).clone());

    let return_value = ext::miner::GetControlAddressesReturnParams {
        owner,
        worker,
        control_addresses: vec![control],
    };
    rt.expect_send(
        provider,
        ext::miner::CONTROL_ADDRESSES_METHOD,
        RawBytes::default(),
        TokenAmount::from(0u8),
        RawBytes::serialize(return_value).unwrap(),
        ExitCode::OK,
    );

    expect_query_network_info(rt);

    let mut params: PublishStorageDealsParams = PublishStorageDealsParams { deals: vec![] };

    for deal in publish_deals {
        // create a client proposal with a valid signature
        let buf = RawBytes::serialize(deal.clone()).expect("failed to marshal deal proposal");
        let sig = Signature::new_bls("does not matter".as_bytes().to_vec());
        let client_proposal =
            ClientDealProposal { proposal: deal.clone(), client_signature: sig.clone() };
        params.deals.push(client_proposal);

        // expect a call to verify the above signature
        rt.expect_verify_signature(ExpectedVerifySig {
            sig,
            signer: deal.client,
            plaintext: buf.to_vec(),
            result: Ok(()),
        });
        if deal.verified_deal {
            let param = RawBytes::serialize(UseBytesParams {
                address: deal.client,
                deal_size: BigInt::from(deal.piece_size.0),
            })
            .unwrap();

            rt.expect_send(
                *VERIFIED_REGISTRY_ACTOR_ADDR,
                ext::verifreg::USE_BYTES_METHOD as u64,
                param,
                TokenAmount::from(0u8),
                RawBytes::default(),
                ExitCode::OK,
            );
        }
    }

    let ret: PublishStorageDealsReturn = rt
        .call::<MarketActor>(
            Method::PublishStorageDeals as u64,
            &RawBytes::serialize(params).unwrap(),
        )
        .unwrap()
        .deserialize()
        .unwrap();
    rt.verify();

    assert_eq!(ret.ids.len(), publish_deals.len());

    // assert state after publishing the deals
    for (i, deal_id) in ret.ids.iter().enumerate() {
        let expected = &publish_deals[i];
        let p = get_deal_proposal(rt, *deal_id);

        assert_eq!(expected, &p);
    }

    ret.ids
}

<<<<<<< HEAD
fn cron_tick(rt: &mut MockRuntime) {
    rt.expect_validate_caller_addr(vec![*CRON_ACTOR_ADDR]);
    rt.set_caller(*CRON_ACTOR_CODE_ID, *CRON_ACTOR_ADDR);

    assert_eq!(
        RawBytes::default(),
        rt.call::<MarketActor>(MarketMethod::CronTick as u64, &RawBytes::default()).unwrap()
    );
    rt.verify()
=======
fn assert_deals_not_activated(rt: &mut MockRuntime, _epoch: ChainEpoch, deal_ids: &[DealID]) {
    let st: State = rt.get_state();

    let states = DealMetaArray::load(&st.states, &rt.store).unwrap();

    for d in deal_ids {
        let opt = states.get(*d).unwrap();
        assert!(opt.is_none());
    }
>>>>>>> 7ac7cea9
}

fn expect_query_network_info(rt: &mut MockRuntime) {
    //networkQAPower
    //networkBaselinePower
    let rwd = TokenAmount::from(10u8) * TokenAmount::from(10_i128.pow(18));
    let power = StoragePower::from_i128(1 << 50).unwrap();
    let epoch_reward_smooth = FilterEstimate::new(rwd.clone(), BigInt::from(0u8));

    let current_power = CurrentTotalPowerReturn {
        raw_byte_power: StoragePower::default(),
        quality_adj_power: power.clone(),
        pledge_collateral: TokenAmount::default(),
        quality_adj_power_smoothed: FilterEstimate::new(rwd, TokenAmount::default()),
    };
    let current_reward = ThisEpochRewardReturn {
        this_epoch_baseline_power: power,
        this_epoch_reward_smoothed: epoch_reward_smooth,
    };
    rt.expect_send(
        *REWARD_ACTOR_ADDR,
        RewardMethod::ThisEpochReward as u64,
        RawBytes::default(),
        TokenAmount::from(0u8),
        RawBytes::serialize(current_reward).unwrap(),
        ExitCode::OK,
    );
    rt.expect_send(
        *STORAGE_POWER_ACTOR_ADDR,
        PowerMethod::CurrentTotalPower as u64,
        RawBytes::default(),
        TokenAmount::from(0u8),
        RawBytes::serialize(current_power).unwrap(),
        ExitCode::OK,
    );
}

fn assert_n_good_deals<BS>(dobe: &SetMultimap<BS>, epoch: ChainEpoch, n: isize)
where
    BS: fvm_ipld_blockstore::Blockstore,
{
    let deal_updates_interval = Policy::default().deal_updates_interval;
    let mut count = 0;
    dobe.for_each(epoch, |id| {
        assert_eq!(epoch % deal_updates_interval, (id as i64) % deal_updates_interval);
        count += 1;
        Ok(())
    })
    .unwrap();
    assert_eq!(n, count, "unexpected deal count at epoch {}", epoch);
}

fn assert_deals_terminated(rt: &mut MockRuntime, epoch: ChainEpoch, deal_ids: &[DealID]) {
    for &deal_id in deal_ids {
        let s = get_deal_state(rt, deal_id);
        assert_eq!(s.slash_epoch, epoch);
    }
}

fn assert_deals_not_terminated(rt: &mut MockRuntime, deal_ids: &[DealID]) {
    for &deal_id in deal_ids {
        let s = get_deal_state(rt, deal_id);
<<<<<<< HEAD
        assert_eq!(s.slash_epoch, -1);
    }
}

fn assert_deal_deleted(rt: &mut MockRuntime, deal_id: DealID, p: DealProposal) {
    use cid::multihash::Code;
    use cid::multihash::MultihashDigest;
    use fvm_ipld_hamt::{BytesKey, Hamt};

    let st: State = rt.get_state();

    // Check that the deal_id is not in st.proposals.
    let deals = DealArray::load(&st.proposals, &rt.store).unwrap();
    let d = deals.get(deal_id).unwrap();
    assert!(d.is_none());

    // Check that the deal_id is not in st.states
    let states = DealMetaArray::load(&st.states, &rt.store).unwrap();
    let s = states.get(deal_id).unwrap();
    assert!(s.is_none());

    let mh_code = Code::Blake2b256;
    let p_cid = Cid::new_v1(fvm_ipld_encoding::DAG_CBOR, mh_code.digest(&to_vec(&p).unwrap()));
    // Check that the deal_id is not in st.proposals.
    let pending_deals: Hamt<&fvm_ipld_blockstore::MemoryBlockstore, DealProposal> =
        fil_actors_runtime::make_map_with_root_and_bitwidth(
            &st.pending_proposals,
            &rt.store,
            PROPOSALS_AMT_BITWIDTH,
        )
        .unwrap();
    assert!(!pending_deals.contains_key(&BytesKey(p_cid.to_bytes())).unwrap());
=======
        assert_eq!(s.slash_epoch, EPOCH_UNDEFINED);
    }
>>>>>>> 7ac7cea9
}<|MERGE_RESOLUTION|>--- conflicted
+++ resolved
@@ -7,11 +7,7 @@
 use fil_actor_market::balance_table::{BalanceTable, BALANCE_TABLE_BITWIDTH};
 use fil_actor_market::{
     ext, ActivateDealsParams, Actor as MarketActor, ClientDealProposal, DealArray, DealMetaArray,
-<<<<<<< HEAD
-    DealProposal, DealState, Label, Method as MarketMethod, Method, OnMinerSectorsTerminateParams,
-=======
     DealProposal, DealState, Label, Method, OnMinerSectorsTerminateParams,
->>>>>>> 7ac7cea9
     PublishStorageDealsParams, PublishStorageDealsReturn, State, WithdrawBalanceParams,
     WithdrawBalanceReturn, PROPOSALS_AMT_BITWIDTH, STATES_AMT_BITWIDTH,
 };
@@ -600,10 +596,6 @@
 // Converted from https://github.com/filecoin-project/specs-actors/blob/d56b240af24517443ce1f8abfbdab7cb22d331f1/actors/builtin/market/market_test.go#L1274
 #[test]
 fn terminate_multiple_deals_from_multiple_providers() {
-<<<<<<< HEAD
-=======
-    use std::convert::TryInto;
->>>>>>> 7ac7cea9
     let start_epoch = 10;
     let end_epoch = start_epoch + 200 * EPOCHS_IN_DAY;
     let sector_expiry = end_epoch + 100;
@@ -764,8 +756,6 @@
     assert_deals_terminated(&mut rt, new_epoch, &[deal1, deal2]);
     assert_deals_not_terminated(&mut rt, &[deal3]);
 }
-
-<<<<<<< HEAD
 // Converted from: https://github.com/filecoin-project/specs-actors/blob/d56b240af24517443ce1f8abfbdab7cb22d331f1/actors/builtin/market/market_test.go#L1346
 #[test]
 fn terminate_valid_deals_along_with_expired_and_cleaned_up_deal() {
@@ -774,16 +764,6 @@
     let end_epoch = start_epoch + 200 * EPOCHS_IN_DAY;
     let sector_expiry = end_epoch + 100;
     let current_epoch = 5;
-=======
-#[test]
-fn publish_a_deal_with_enough_collateral_when_circulating_supply_is_superior_to_zero() {
-    let policy = Policy::default();
-
-    let start_epoch = 1000;
-    let end_epoch = start_epoch + 200 * EPOCHS_IN_DAY;
-    let publish_epoch = ChainEpoch::from(1);
-
->>>>>>> 7ac7cea9
     let owner_addr = Address::new_id(OWNER_ID);
     let provider_addr = Address::new_id(PROVIDER_ID);
     let worker_addr = Address::new_id(WORKER_ID);
@@ -791,116 +771,34 @@
     let control_addr = Address::new_id(CONTROL_ID);
 
     let mut rt = setup();
-<<<<<<< HEAD
     rt.set_epoch(current_epoch);
 
     let deal1 = generate_deal_and_add_funds(
-=======
-
-    let client_collateral = TokenAmount::from(10u8); // min is zero so this is placeholder
-
-    // given power and circ supply cancel this should be 1*dealqapower / 100
-    let deal_size = PaddedPieceSize(2048u64); // generateDealProposal's deal size
-    let provider_collateral = TokenAmount::from(
-        (deal_size.0 * (policy.prov_collateral_percent_supply_num as u64))
-            / policy.prov_collateral_percent_supply_denom as u64,
-    );
-    let deal = generate_deal_with_collateral_and_add_funds(
->>>>>>> 7ac7cea9
-        &mut rt,
-        client_addr,
-        provider_addr,
-        owner_addr,
-        worker_addr,
-<<<<<<< HEAD
+        &mut rt,
+        client_addr,
+        provider_addr,
+        owner_addr,
+        worker_addr,
         start_epoch,
         end_epoch,
     );
     let deal2 = generate_deal_and_add_funds(
         &mut rt,
         client_addr,
-=======
-        provider_collateral,
-        client_collateral,
-        start_epoch,
-        end_epoch,
-    );
-    let qa_power = StoragePower::from_i128(1 << 50).unwrap();
-    rt.set_circulating_supply(qa_power); // convenient for these two numbers to cancel out
-
-    // publish the deal successfully
-    rt.set_epoch(publish_epoch);
-    rt.set_caller(*ACCOUNT_ACTOR_CODE_ID, worker_addr);
-    publish_deals(&mut rt, provider_addr, owner_addr, worker_addr, control_addr, &[deal]);
-    // TODO: actor.checkState(rt)
-}
-
-#[test]
-fn publish_multiple_deals_for_different_clients_and_ensure_balances_are_correct() {
-    let start_epoch = 42;
-    let end_epoch = start_epoch + 200 * EPOCHS_IN_DAY;
-
-    let mut rt = setup();
-
-    let client1_addr = Address::new_id(900);
-    let client2_addr = Address::new_id(901);
-    let client3_addr = Address::new_id(902);
-
-    let owner_addr = Address::new_id(OWNER_ID);
-    let provider_addr = Address::new_id(PROVIDER_ID);
-    let worker_addr = Address::new_id(WORKER_ID);
-    let control_addr = Address::new_id(CONTROL_ID);
-
-    // generate first deal for
-    let deal1 = generate_deal_and_add_funds(
-        &mut rt,
-        client1_addr,
-        provider_addr,
-        owner_addr,
-        worker_addr,
-        start_epoch,
-        end_epoch,
-    );
-
-    // generate second deal
-    let deal2 = generate_deal_and_add_funds(
-        &mut rt,
-        client2_addr,
-        provider_addr,
-        owner_addr,
-        worker_addr,
-        start_epoch,
-        end_epoch,
-    );
-
-    // generate third deal
-    let deal3 = generate_deal_and_add_funds(
-        &mut rt,
-        client3_addr,
->>>>>>> 7ac7cea9
-        provider_addr,
-        owner_addr,
-        worker_addr,
-        start_epoch,
-<<<<<<< HEAD
+        provider_addr,
+        owner_addr,
+        worker_addr,
+        start_epoch,
         end_epoch - deal_updates_interval,
     );
 
     rt.set_caller(*ACCOUNT_ACTOR_CODE_ID, worker_addr);
     let deal_ids = publish_deals(
-=======
-        end_epoch,
-    );
-
-    rt.set_caller(*ACCOUNT_ACTOR_CODE_ID, worker_addr);
-    publish_deals(
->>>>>>> 7ac7cea9
-        &mut rt,
-        provider_addr,
-        owner_addr,
-        worker_addr,
-        control_addr,
-<<<<<<< HEAD
+        &mut rt,
+        provider_addr,
+        owner_addr,
+        worker_addr,
+        control_addr,
         &[deal1, deal2.clone()],
     );
     activate_deals(&mut rt, sector_expiry, provider_addr, current_epoch, &deal_ids);
@@ -933,59 +831,10 @@
     let deal1 = generate_and_publish_deal(
         &mut rt,
         client_addr,
-=======
-        &[deal1.clone(), deal2.clone(), deal3.clone()],
-    );
-
-    // assert locked balance for all clients and provider
-    let provider_locked_expected =
-        &deal1.provider_collateral + &deal2.provider_collateral + &deal3.provider_collateral;
-    let client1_locked = get_locked_balance(&mut rt, client1_addr);
-    let client2_locked = get_locked_balance(&mut rt, client2_addr);
-    let client3_locked = get_locked_balance(&mut rt, client3_addr);
-    assert_eq!(deal1.client_balance_requirement(), client1_locked);
-    assert_eq!(deal2.client_balance_requirement(), client2_locked);
-    assert_eq!(deal3.client_balance_requirement(), client3_locked);
-    assert_eq!(provider_locked_expected, get_locked_balance(&mut rt, provider_addr));
-
-    // assert locked funds dealStates
-    let st: State = rt.get_state();
-    let total_client_collateral_locked =
-        &deal3.client_collateral + &deal2.client_collateral + &deal2.client_collateral;
-    assert_eq!(total_client_collateral_locked, st.total_client_locked_collateral);
-    assert_eq!(provider_locked_expected, st.total_provider_locked_collateral);
-    let total_storage_fee =
-        &deal1.total_storage_fee() + &deal2.total_storage_fee() + &deal3.total_storage_fee();
-    assert_eq!(total_storage_fee, st.total_client_storage_fee);
-
-    // publish two more deals for same clients with same provider
-    let deal4 = generate_deal_and_add_funds(
-        &mut rt,
-        client3_addr,
-        provider_addr,
-        owner_addr,
-        worker_addr,
-        1000,
-        1000 + 200 * EPOCHS_IN_DAY,
-    );
-    let deal5 = generate_deal_and_add_funds(
-        &mut rt,
-        client3_addr,
-        provider_addr,
-        owner_addr,
-        worker_addr,
-        100,
-        100 + 200 * EPOCHS_IN_DAY,
-    );
-    rt.set_caller(*ACCOUNT_ACTOR_CODE_ID, worker_addr);
-    publish_deals(
-        &mut rt,
->>>>>>> 7ac7cea9
-        provider_addr,
-        owner_addr,
-        worker_addr,
-        control_addr,
-<<<<<<< HEAD
+        provider_addr,
+        owner_addr,
+        worker_addr,
+        control_addr,
         start_epoch,
         end_epoch,
     );
@@ -1061,7 +910,200 @@
     let end_epoch = start_epoch + 200 * EPOCHS_IN_DAY;
     let sector_expiry = end_epoch + 100;
     let current_epoch = 5;
-=======
+    let owner_addr = Address::new_id(OWNER_ID);
+    let provider_addr = Address::new_id(PROVIDER_ID);
+    let worker_addr = Address::new_id(WORKER_ID);
+    let client_addr = Address::new_id(CLIENT_ID);
+    let control_addr = Address::new_id(CONTROL_ID);
+
+    let mut rt = setup();
+    rt.set_epoch(current_epoch);
+
+    // deal1 has endepoch equal to current epoch when terminate is called
+    let deal1 = generate_and_publish_deal(
+        &mut rt,
+        client_addr,
+        provider_addr,
+        owner_addr,
+        worker_addr,
+        control_addr,
+        start_epoch,
+        end_epoch,
+    );
+    activate_deals(&mut rt, sector_expiry, provider_addr, current_epoch, &[deal1]);
+    rt.set_epoch(end_epoch);
+    terminate_deals(&mut rt, provider_addr, &[deal1]);
+    assert_deals_not_terminated(&mut rt, &[deal1]);
+
+    // deal2 has end epoch less than current epoch when terminate is called
+    rt.set_epoch(current_epoch);
+    let deal2 = generate_and_publish_deal(
+        &mut rt,
+        client_addr,
+        provider_addr,
+        owner_addr,
+        worker_addr,
+        control_addr,
+        start_epoch + 1,
+        end_epoch,
+    );
+    activate_deals(&mut rt, sector_expiry, provider_addr, current_epoch, &[deal2]);
+    rt.set_epoch(end_epoch + 1);
+    terminate_deals(&mut rt, provider_addr, &[deal2]);
+    assert_deals_not_terminated(&mut rt, &[deal2]);
+}
+
+#[test]
+fn publish_a_deal_with_enough_collateral_when_circulating_supply_is_superior_to_zero() {
+    let policy = Policy::default();
+
+    let start_epoch = 1000;
+    let end_epoch = start_epoch + 200 * EPOCHS_IN_DAY;
+    let publish_epoch = ChainEpoch::from(1);
+
+    let owner_addr = Address::new_id(OWNER_ID);
+    let provider_addr = Address::new_id(PROVIDER_ID);
+    let worker_addr = Address::new_id(WORKER_ID);
+    let client_addr = Address::new_id(CLIENT_ID);
+    let control_addr = Address::new_id(CONTROL_ID);
+
+    let mut rt = setup();
+
+    let client_collateral = TokenAmount::from(10u8); // min is zero so this is placeholder
+
+    // given power and circ supply cancel this should be 1*dealqapower / 100
+    let deal_size = PaddedPieceSize(2048u64); // generateDealProposal's deal size
+    let provider_collateral = TokenAmount::from(
+        (deal_size.0 * (policy.prov_collateral_percent_supply_num as u64))
+            / policy.prov_collateral_percent_supply_denom as u64,
+    );
+    let deal = generate_deal_with_collateral_and_add_funds(
+        &mut rt,
+        client_addr,
+        provider_addr,
+        owner_addr,
+        worker_addr,
+        provider_collateral,
+        client_collateral,
+        start_epoch,
+        end_epoch,
+    );
+    let qa_power = StoragePower::from_i128(1 << 50).unwrap();
+    rt.set_circulating_supply(qa_power); // convenient for these two numbers to cancel out
+
+    // publish the deal successfully
+    rt.set_epoch(publish_epoch);
+    rt.set_caller(*ACCOUNT_ACTOR_CODE_ID, worker_addr);
+    publish_deals(&mut rt, provider_addr, owner_addr, worker_addr, control_addr, &[deal]);
+    // TODO: actor.checkState(rt)
+}
+
+#[test]
+fn publish_multiple_deals_for_different_clients_and_ensure_balances_are_correct() {
+    let start_epoch = 42;
+    let end_epoch = start_epoch + 200 * EPOCHS_IN_DAY;
+
+    let mut rt = setup();
+
+    let client1_addr = Address::new_id(900);
+    let client2_addr = Address::new_id(901);
+    let client3_addr = Address::new_id(902);
+
+    let owner_addr = Address::new_id(OWNER_ID);
+    let provider_addr = Address::new_id(PROVIDER_ID);
+    let worker_addr = Address::new_id(WORKER_ID);
+    let control_addr = Address::new_id(CONTROL_ID);
+
+    // generate first deal for
+    let deal1 = generate_deal_and_add_funds(
+        &mut rt,
+        client1_addr,
+        provider_addr,
+        owner_addr,
+        worker_addr,
+        start_epoch,
+        end_epoch,
+    );
+
+    // generate second deal
+    let deal2 = generate_deal_and_add_funds(
+        &mut rt,
+        client2_addr,
+        provider_addr,
+        owner_addr,
+        worker_addr,
+        start_epoch,
+        end_epoch,
+    );
+
+    // generate third deal
+    let deal3 = generate_deal_and_add_funds(
+        &mut rt,
+        client3_addr,
+        provider_addr,
+        owner_addr,
+        worker_addr,
+        start_epoch,
+        end_epoch,
+    );
+
+    rt.set_caller(*ACCOUNT_ACTOR_CODE_ID, worker_addr);
+    publish_deals(
+        &mut rt,
+        provider_addr,
+        owner_addr,
+        worker_addr,
+        control_addr,
+        &[deal1.clone(), deal2.clone(), deal3.clone()],
+    );
+
+    // assert locked balance for all clients and provider
+    let provider_locked_expected =
+        &deal1.provider_collateral + &deal2.provider_collateral + &deal3.provider_collateral;
+    let client1_locked = get_locked_balance(&mut rt, client1_addr);
+    let client2_locked = get_locked_balance(&mut rt, client2_addr);
+    let client3_locked = get_locked_balance(&mut rt, client3_addr);
+    assert_eq!(deal1.client_balance_requirement(), client1_locked);
+    assert_eq!(deal2.client_balance_requirement(), client2_locked);
+    assert_eq!(deal3.client_balance_requirement(), client3_locked);
+    assert_eq!(provider_locked_expected, get_locked_balance(&mut rt, provider_addr));
+
+    // assert locked funds dealStates
+    let st: State = rt.get_state();
+    let total_client_collateral_locked =
+        &deal3.client_collateral + &deal2.client_collateral + &deal2.client_collateral;
+    assert_eq!(total_client_collateral_locked, st.total_client_locked_collateral);
+    assert_eq!(provider_locked_expected, st.total_provider_locked_collateral);
+    let total_storage_fee =
+        &deal1.total_storage_fee() + &deal2.total_storage_fee() + &deal3.total_storage_fee();
+    assert_eq!(total_storage_fee, st.total_client_storage_fee);
+
+    // publish two more deals for same clients with same provider
+    let deal4 = generate_deal_and_add_funds(
+        &mut rt,
+        client3_addr,
+        provider_addr,
+        owner_addr,
+        worker_addr,
+        1000,
+        1000 + 200 * EPOCHS_IN_DAY,
+    );
+    let deal5 = generate_deal_and_add_funds(
+        &mut rt,
+        client3_addr,
+        provider_addr,
+        owner_addr,
+        worker_addr,
+        100,
+        100 + 200 * EPOCHS_IN_DAY,
+    );
+    rt.set_caller(*ACCOUNT_ACTOR_CODE_ID, worker_addr);
+    publish_deals(
+        &mut rt,
+        provider_addr,
+        owner_addr,
+        worker_addr,
+        control_addr,
         &[deal4.clone(), deal5.clone()],
     );
 
@@ -1161,21 +1203,13 @@
     let mut rt = setup();
     rt.set_epoch(current_epoch);
 
->>>>>>> 7ac7cea9
     let owner_addr = Address::new_id(OWNER_ID);
     let provider_addr = Address::new_id(PROVIDER_ID);
     let worker_addr = Address::new_id(WORKER_ID);
     let client_addr = Address::new_id(CLIENT_ID);
     let control_addr = Address::new_id(CONTROL_ID);
 
-<<<<<<< HEAD
-    let mut rt = setup();
-    rt.set_epoch(current_epoch);
-
-    // deal1 has endepoch equal to current epoch when terminate is called
-=======
     // provider 1 publishes deals1 and deals2 and deal3
->>>>>>> 7ac7cea9
     let deal1 = generate_and_publish_deal(
         &mut rt,
         client_addr,
@@ -1186,16 +1220,6 @@
         start_epoch,
         end_epoch,
     );
-<<<<<<< HEAD
-    activate_deals(&mut rt, sector_expiry, provider_addr, current_epoch, &[deal1]);
-    rt.set_epoch(end_epoch);
-    terminate_deals(&mut rt, provider_addr, &[deal1]);
-    assert_deals_not_terminated(&mut rt, &[deal1]);
-
-    // deal2 has end epoch less than current epoch when terminate is called
-    rt.set_epoch(current_epoch);
-=======
->>>>>>> 7ac7cea9
     let deal2 = generate_and_publish_deal(
         &mut rt,
         client_addr,
@@ -1203,34 +1227,6 @@
         owner_addr,
         worker_addr,
         control_addr,
-<<<<<<< HEAD
-        start_epoch + 1,
-        end_epoch,
-    );
-    activate_deals(&mut rt, sector_expiry, provider_addr, current_epoch, &[deal2]);
-    rt.set_epoch(end_epoch + 1);
-    terminate_deals(&mut rt, provider_addr, &[deal2]);
-    assert_deals_not_terminated(&mut rt, &[deal2]);
-    /*
-    rt, actor := basicMarketSetup(t, owner, provider, worker, client)
-        rt.SetEpoch(currentEpoch)
-
-        // deal1 has endepoch equal to current epoch when terminate is called
-        dealId1 := actor.generateAndPublishDeal(rt, client, mAddrs, startEpoch, endEpoch)
-        actor.activateDeals(rt, sectorExpiry, provider, currentEpoch, dealId1)
-        rt.SetEpoch(endEpoch)
-        actor.terminateDeals(rt, provider, dealId1)
-        actor.assertDeaslNotTerminated(rt, dealId1)
-
-        // deal2 has end epoch less than current epoch when terminate is called
-        rt.SetEpoch(currentEpoch)
-        dealId2 := actor.generateAndPublishDeal(rt, client, mAddrs, startEpoch+1, endEpoch)
-        actor.activateDeals(rt, sectorExpiry, provider, currentEpoch, dealId2)
-        rt.SetEpoch(endEpoch + 1)
-        actor.terminateDeals(rt, provider, dealId2)
-        actor.assertDeaslNotTerminated(rt, dealId2)
-        actor.checkState(rt) */
-=======
         start_epoch,
         end_epoch + 1,
     );
@@ -1280,7 +1276,6 @@
     activate_deals(&mut rt, sector_expiry, provider_addr, current_epoch, &[deal3]);
     assert_deals_not_activated(&mut rt, current_epoch, &[deal4]);
     // TODO: actor.checkState(rt)
->>>>>>> 7ac7cea9
 }
 
 fn expect_provider_control_address(
@@ -1445,22 +1440,6 @@
         let s = get_deal_state(rt, *d);
         assert_eq!(current_epoch, s.sector_start_epoch);
     }
-}
-
-fn terminate_deals(rt: &mut MockRuntime, miner_addr: Address, deal_ids: &[DealID]) {
-    rt.set_caller(*MINER_ACTOR_CODE_ID, miner_addr);
-    rt.expect_validate_caller_type(vec![*MINER_ACTOR_CODE_ID]);
-
-    let params = OnMinerSectorsTerminateParams { epoch: rt.epoch, deal_ids: deal_ids.to_vec() };
-
-    let ret = rt
-        .call::<MarketActor>(
-            Method::OnMinerSectorsTerminate as u64,
-            &RawBytes::serialize(params).unwrap(),
-        )
-        .unwrap();
-    assert_eq!(ret, RawBytes::default());
-    rt.verify();
 }
 
 fn get_deal_proposal(rt: &mut MockRuntime, deal_id: DealID) -> DealProposal {
@@ -1733,27 +1712,26 @@
     ret.ids
 }
 
-<<<<<<< HEAD
+fn assert_deals_not_activated(rt: &mut MockRuntime, _epoch: ChainEpoch, deal_ids: &[DealID]) {
+    let st: State = rt.get_state();
+
+    let states = DealMetaArray::load(&st.states, &rt.store).unwrap();
+
+    for d in deal_ids {
+        let opt = states.get(*d).unwrap();
+        assert!(opt.is_none());
+    }
+}
+
 fn cron_tick(rt: &mut MockRuntime) {
     rt.expect_validate_caller_addr(vec![*CRON_ACTOR_ADDR]);
     rt.set_caller(*CRON_ACTOR_CODE_ID, *CRON_ACTOR_ADDR);
 
     assert_eq!(
         RawBytes::default(),
-        rt.call::<MarketActor>(MarketMethod::CronTick as u64, &RawBytes::default()).unwrap()
+        rt.call::<MarketActor>(Method::CronTick as u64, &RawBytes::default()).unwrap()
     );
     rt.verify()
-=======
-fn assert_deals_not_activated(rt: &mut MockRuntime, _epoch: ChainEpoch, deal_ids: &[DealID]) {
-    let st: State = rt.get_state();
-
-    let states = DealMetaArray::load(&st.states, &rt.store).unwrap();
-
-    for d in deal_ids {
-        let opt = states.get(*d).unwrap();
-        assert!(opt.is_none());
-    }
->>>>>>> 7ac7cea9
 }
 
 fn expect_query_network_info(rt: &mut MockRuntime) {
@@ -1816,8 +1794,7 @@
 fn assert_deals_not_terminated(rt: &mut MockRuntime, deal_ids: &[DealID]) {
     for &deal_id in deal_ids {
         let s = get_deal_state(rt, deal_id);
-<<<<<<< HEAD
-        assert_eq!(s.slash_epoch, -1);
+        assert_eq!(s.slash_epoch, EPOCH_UNDEFINED);
     }
 }
 
@@ -1849,8 +1826,4 @@
         )
         .unwrap();
     assert!(!pending_deals.contains_key(&BytesKey(p_cid.to_bytes())).unwrap());
-=======
-        assert_eq!(s.slash_epoch, EPOCH_UNDEFINED);
-    }
->>>>>>> 7ac7cea9
 }