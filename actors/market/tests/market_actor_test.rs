--- conflicted
+++ resolved
@@ -5,11 +5,8 @@
 use std::convert::TryInto;
 
 use fil_actor_market::balance_table::{BalanceTable, BALANCE_TABLE_BITWIDTH};
-<<<<<<< HEAD
 use fil_actor_market::policy::deal_provider_collateral_bounds;
-=======
 use fil_actor_market::ext::miner::GetControlAddressesReturnParams;
->>>>>>> 9f66e0a9
 use fil_actor_market::{
     ext, gen_rand_next_epoch, ActivateDealsParams, Actor as MarketActor, ClientDealProposal,
     DealArray, DealMetaArray, DealProposal, DealState, Label, Method,
@@ -1774,7 +1771,6 @@
     // TODO: actor.checkState(rt)
 }
 
-<<<<<<< HEAD
 fn assert_deal_failure<F>(
     add_funds: bool,
     post_setup: F,
@@ -1783,22 +1779,10 @@
 ) where
     F: FnOnce(&mut MockRuntime, &mut DealProposal),
 {
-=======
-// Converted from: https://github.com/filecoin-project/specs-actors/blob/master/actors/builtin/market/market_test.go#L1519
-#[test]
-fn fail_when_deal_is_activated_but_proposal_is_not_found() {
-    let start_epoch = 50;
-    let end_epoch = start_epoch + 200 * EPOCHS_IN_DAY;
-    let sector_expiry = end_epoch + 100;
-
-    let mut rt = setup();
-
->>>>>>> 9f66e0a9
     let owner_addr = Address::new_id(OWNER_ID);
     let provider_addr = Address::new_id(PROVIDER_ID);
     let worker_addr = Address::new_id(WORKER_ID);
     let client_addr = Address::new_id(CLIENT_ID);
-<<<<<<< HEAD
 
     let current_epoch = ChainEpoch::from(5);
     let start_epoch = 10;
@@ -2068,7 +2052,21 @@
         };
         assert_deal_failure(true, f, ExitCode::USR_ILLEGAL_ARGUMENT, Ok(()));
     }
-=======
+}
+
+// Converted from: https://github.com/filecoin-project/specs-actors/blob/master/actors/builtin/market/market_test.go#L1519
+#[test]
+fn fail_when_deal_is_activated_but_proposal_is_not_found() {
+    let start_epoch = 50;
+    let end_epoch = start_epoch + 200 * EPOCHS_IN_DAY;
+    let sector_expiry = end_epoch + 100;
+
+    let mut rt = setup();
+
+    let owner_addr = Address::new_id(OWNER_ID);
+    let provider_addr = Address::new_id(PROVIDER_ID);
+    let worker_addr = Address::new_id(WORKER_ID);
+    let client_addr = Address::new_id(CLIENT_ID);
     let control_addr = Address::new_id(CONTROL_ID);
 
     let deal_id = publish_and_activate_deal(
@@ -2555,7 +2553,6 @@
     let s = states.get(deal_id2).unwrap();
     assert!(s.is_none());
     // TODO: actor.checkState(rt)
->>>>>>> 9f66e0a9
 }
 
 fn expect_provider_control_address(
