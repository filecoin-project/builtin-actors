--- conflicted
+++ resolved
@@ -13,23 +13,14 @@
 use fil_actors_runtime::runtime::{builtins::Type, Policy, Runtime};
 use fil_actors_runtime::test_utils::*;
 use fil_actors_runtime::{
-<<<<<<< HEAD
-    make_empty_map, ActorError, SetMultimap, BURNT_FUNDS_ACTOR_ADDR, CALLER_TYPES_SIGNABLE,
-    SYSTEM_ACTOR_ADDR, VERIFIED_REGISTRY_ACTOR_ADDR,
-=======
     make_empty_map, make_map_with_root_and_bitwidth, ActorError, BatchReturn, Map, SetMultimap,
     BURNT_FUNDS_ACTOR_ADDR, CALLER_TYPES_SIGNABLE, DATACAP_TOKEN_ACTOR_ADDR, SYSTEM_ACTOR_ADDR,
     VERIFIED_REGISTRY_ACTOR_ADDR,
->>>>>>> 931f7daf
 };
 use frc46_token::token::types::{TransferFromParams, TransferFromReturn};
 use fvm_ipld_amt::Amt;
 use fvm_ipld_encoding::{to_vec, RawBytes};
 use fvm_shared::address::Address;
-<<<<<<< HEAD
-use fvm_shared::bigint::BigInt;
-=======
->>>>>>> 931f7daf
 use fvm_shared::clock::{ChainEpoch, EPOCH_UNDEFINED};
 use fvm_shared::crypto::signature::Signature;
 use fvm_shared::deal::DealID;
@@ -41,11 +32,8 @@
 use regex::Regex;
 use std::ops::Add;
 
-<<<<<<< HEAD
-=======
 use fil_actor_market::ext::account::{AuthenticateMessageParams, AUTHENTICATE_MESSAGE_METHOD};
 use fil_actor_market::ext::verifreg::{AllocationID, AllocationRequest, AllocationsResponse};
->>>>>>> 931f7daf
 use num_traits::{FromPrimitive, Zero};
 
 mod harness;
@@ -866,15 +854,9 @@
     .unwrap();
 
     rt.expect_send(
-<<<<<<< HEAD
-        VERIFIED_REGISTRY_ACTOR_ADDR,
-        ext::verifreg::USE_BYTES_METHOD as u64,
-        param,
-=======
         deal.client,
         AUTHENTICATE_MESSAGE_METHOD,
         auth_param,
->>>>>>> 931f7daf
         TokenAmount::zero(),
         RawBytes::default(),
         ExitCode::OK,
