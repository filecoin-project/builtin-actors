--- conflicted
+++ resolved
@@ -4,9 +4,6 @@
 use std::collections::HashMap;
 
 use fil_actor_market::balance_table::{BalanceTable, BALANCE_TABLE_BITWIDTH};
-use fil_actor_market::policy::{
-    DEAL_UPDATES_INTERVAL, PROV_COLLATERAL_PERCENT_SUPPLY_DENOM, PROV_COLLATERAL_PERCENT_SUPPLY_NUM,
-};
 use fil_actor_market::{
     ext, ActivateDealsParams, Actor as MarketActor, ClientDealProposal, DealArray, DealMetaArray,
     DealProposal, DealState, Label, Method, PublishStorageDealsParams, PublishStorageDealsReturn,
@@ -18,11 +15,7 @@
 use fil_actor_verifreg::UseBytesParams;
 use fil_actors_runtime::cbor::deserialize;
 use fil_actors_runtime::network::EPOCHS_IN_DAY;
-<<<<<<< HEAD
-use fil_actors_runtime::runtime::Runtime;
-=======
 use fil_actors_runtime::runtime::{Policy, Runtime};
->>>>>>> f3d38da0
 use fil_actors_runtime::test_utils::*;
 use fil_actors_runtime::{
     make_empty_map, ActorError, SetMultimap, REWARD_ACTOR_ADDR, STORAGE_MARKET_ACTOR_ADDR,
@@ -34,10 +27,6 @@
 use fvm_shared::bigint::bigint_ser::BigIntDe;
 use fvm_shared::bigint::BigInt;
 use fvm_shared::clock::{ChainEpoch, EPOCH_UNDEFINED};
-<<<<<<< HEAD
-use fvm_shared::commcid::FIL_COMMITMENT_UNSEALED;
-=======
->>>>>>> f3d38da0
 use fvm_shared::crypto::signature::Signature;
 use fvm_shared::deal::DealID;
 use fvm_shared::econ::TokenAmount;
@@ -49,11 +38,6 @@
 use fvm_shared::{HAMT_BIT_WIDTH, METHOD_CONSTRUCTOR, METHOD_SEND};
 
 use cid::Cid;
-<<<<<<< HEAD
-use multihash::derive::Multihash;
-use multihash::MultihashDigest;
-=======
->>>>>>> f3d38da0
 use num_traits::FromPrimitive;
 
 const OWNER_ID: u64 = 101;
@@ -61,25 +45,6 @@
 const WORKER_ID: u64 = 103;
 const CLIENT_ID: u64 = 104;
 const CONTROL_ID: u64 = 200;
-<<<<<<< HEAD
-
-// TODO: move this out in some utils? (MhCode and make_piece_cid come from miner/tests)
-// multihash library doesn't support poseidon hashing, so we fake it
-#[derive(Clone, Copy, Debug, Eq, Multihash, PartialEq)]
-#[mh(alloc_size = 64)]
-enum MhCode {
-    #[mh(code = 0xb401, hasher = multihash::Sha2_256)]
-    PoseidonFake,
-    #[mh(code = 0x1012, hasher = multihash::Sha2_256)]
-    Sha256TruncPaddedFake,
-}
-
-fn make_piece_cid(input: &[u8]) -> Cid {
-    let h = MhCode::Sha256TruncPaddedFake.digest(input);
-    Cid::new_v1(FIL_COMMITMENT_UNSEALED, h)
-}
-=======
->>>>>>> f3d38da0
 
 fn setup() -> MockRuntime {
     let mut actor_code_cids = HashMap::default();
@@ -158,10 +123,6 @@
         .unwrap();
 
     let label2 = Label::Bytes(b"i_am_random_____i_am_random_____".to_vec());
-<<<<<<< HEAD
-    //println!("{:?}", (b"i_am_random_____i_am_random_____".to_vec()));
-=======
->>>>>>> f3d38da0
     let _ = to_vec(&label2)
         .map_err(|e| ActorError::from(e).wrap("failed to serialize DealProposal"))
         .unwrap();
@@ -359,7 +320,6 @@
 
     assert_eq!(TokenAmount::from(19), get_escrow_balance(&rt, &provider_addr).unwrap());
     // TODO: actor.checkState(rt)
-<<<<<<< HEAD
 }
 
 #[test]
@@ -376,18 +336,12 @@
     let withdraw_amount = TokenAmount::from(1);
     withdraw_client_balance(&mut rt, withdraw_amount.clone(), withdraw_amount, client_addr);
 
-    add_participant_funds(&mut rt, client_addr, amount);
+    assert_eq!(get_escrow_balance(&rt, &client_addr).unwrap(), TokenAmount::from(19));
     // TODO: actor.checkState(rt)
 }
 
 #[test]
 fn client_withdrawing_more_than_escrow_balance_limits_to_available_funds() {
-=======
-}
-
-#[test]
-fn withdraws_from_non_provider_escrow_funds() {
->>>>>>> f3d38da0
     let mut rt = setup();
 
     let client_addr = Address::new_id(CLIENT_ID);
@@ -395,7 +349,6 @@
     let amount = TokenAmount::from(20);
     add_participant_funds(&mut rt, client_addr, amount.clone());
 
-<<<<<<< HEAD
     // withdraw amount greater than escrow balance
     let withdraw_amount = TokenAmount::from(25);
     withdraw_client_balance(&mut rt, withdraw_amount, amount, client_addr);
@@ -431,288 +384,6 @@
 }
 
 #[test]
-fn deal_starts_on_day_boundary() {
-    let start_epoch = DEAL_UPDATES_INTERVAL; // 2880
-    let end_epoch = start_epoch + 200 * EPOCHS_IN_DAY;
-    let publish_epoch = ChainEpoch::from(1);
-
-    let mut rt = setup();
-    rt.set_epoch(publish_epoch);
-
-    let client_addr = Address::new_id(CLIENT_ID);
-    let provider_addr = Address::new_id(PROVIDER_ID);
-    let owner_addr = Address::new_id(OWNER_ID);
-    let worker_addr = Address::new_id(WORKER_ID);
-    let control_addr = Address::new_id(CONTROL_ID);
-
-    for i in 0..(3 * DEAL_UPDATES_INTERVAL) {
-        let piece_cid = make_piece_cid((format!("{i}")).as_bytes());
-        //println!("{i}: {}", piece_cid);
-        let deal_id = generate_and_publish_deal_for_piece(
-            &mut rt,
-            client_addr,
-            provider_addr,
-            owner_addr,
-            worker_addr,
-            control_addr,
-            start_epoch,
-            end_epoch,
-            piece_cid,
-            PaddedPieceSize(2048u64),
-        );
-        assert_eq!(i as DealID, deal_id);
-    }
-
-    // Check that DOBE has exactly 3 deals scheduled every epoch in the day following the start time
-    let st: State = rt.get_state().unwrap();
-    let store = &rt.store;
-    let dobe = SetMultimap::from_root(store, &st.deal_ops_by_epoch).unwrap();
-    for e in DEAL_UPDATES_INTERVAL..(2 * DEAL_UPDATES_INTERVAL) {
-        assert_n_good_deals(&dobe, e, 3);
-    }
-
-    // DOBE has no deals scheduled in the previous or next day
-    for e in 0..DEAL_UPDATES_INTERVAL {
-        assert_n_good_deals(&dobe, e, 0);
-    }
-    for e in (2 * DEAL_UPDATES_INTERVAL)..(3 * DEAL_UPDATES_INTERVAL) {
-        assert_n_good_deals(&dobe, e, 0);
-    }
-}
-
-#[test]
-fn deal_starts_partway_through_day() {
-    let start_epoch = 1000;
-    let end_epoch = start_epoch + 200 * EPOCHS_IN_DAY;
-    let publish_epoch = ChainEpoch::from(1);
-
-=======
-    assert_eq!(get_escrow_balance(&rt, &client_addr).unwrap(), amount);
-
-    let withdraw_amount = TokenAmount::from(1);
-    withdraw_client_balance(&mut rt, withdraw_amount.clone(), withdraw_amount, client_addr);
-
-    assert_eq!(get_escrow_balance(&rt, &client_addr).unwrap(), TokenAmount::from(19));
-    // TODO: actor.checkState(rt)
-}
-
-#[test]
-fn client_withdrawing_more_than_escrow_balance_limits_to_available_funds() {
-    let mut rt = setup();
-
-    let client_addr = Address::new_id(CLIENT_ID);
-
-    let amount = TokenAmount::from(20);
-    add_participant_funds(&mut rt, client_addr, amount.clone());
-
-    // withdraw amount greater than escrow balance
-    let withdraw_amount = TokenAmount::from(25);
-    withdraw_client_balance(&mut rt, withdraw_amount, amount, client_addr);
-
-    assert_eq!(get_escrow_balance(&rt, &client_addr).unwrap(), TokenAmount::from(0));
-}
-
-#[test]
-fn worker_withdrawing_more_than_escrow_balance_limits_to_available_funds() {
->>>>>>> f3d38da0
-    let mut rt = setup();
-    rt.set_epoch(publish_epoch);
-
-<<<<<<< HEAD
-    let client_addr = Address::new_id(CLIENT_ID);
-    let provider_addr = Address::new_id(PROVIDER_ID);
-    let owner_addr = Address::new_id(OWNER_ID);
-    let worker_addr = Address::new_id(WORKER_ID);
-    let control_addr = Address::new_id(CONTROL_ID);
-
-    // First 1000 deals (start_epoch % update interval) scheduled starting in the next day
-    for i in 0..1000 {
-        let piece_cid = make_piece_cid((format!("{i}")).as_bytes());
-        //println!("{i}: {}", piece_cid);
-        let deal_id = generate_and_publish_deal_for_piece(
-            &mut rt,
-            client_addr,
-            provider_addr,
-            owner_addr,
-            worker_addr,
-            control_addr,
-            start_epoch,
-            end_epoch,
-            piece_cid,
-            PaddedPieceSize(2048u64),
-        );
-        assert_eq!(i as DealID, deal_id);
-    }
-    let st: State = rt.get_state().unwrap();
-    let store = &rt.store;
-    let dobe = SetMultimap::from_root(store, &st.deal_ops_by_epoch).unwrap();
-    for e in 2880..(2880 + start_epoch) {
-        assert_n_good_deals(&dobe, e, 1);
-    }
-    // Nothing scheduled between 0 and 2880
-    for e in 0..2880 {
-        assert_n_good_deals(&dobe, e, 0);
-    }
-
-    // Now add another 500 deals
-    for i in 1000..1500 {
-        let piece_cid = make_piece_cid((format!("{i}")).as_bytes());
-        //println!("{i}: {}", piece_cid);
-        let deal_id = generate_and_publish_deal_for_piece(
-            &mut rt,
-            client_addr,
-            provider_addr,
-            owner_addr,
-            worker_addr,
-            control_addr,
-            start_epoch,
-            end_epoch,
-            piece_cid,
-            PaddedPieceSize(2048u64),
-        );
-        assert_eq!(i as DealID, deal_id);
-    }
-    let st: State = rt.get_state().unwrap();
-    let store = &rt.store;
-    let dobe = SetMultimap::from_root(store, &st.deal_ops_by_epoch).unwrap();
-    for e in start_epoch..(start_epoch + 500) {
-        assert_n_good_deals(&dobe, e, 1);
-    }
-}
-
-#[test]
-fn simple_deal() {
-    let start_epoch = 1000;
-    let end_epoch = start_epoch + 200 * EPOCHS_IN_DAY;
-    let publish_epoch = ChainEpoch::from(1);
-
-    let mut rt = setup();
-    rt.set_epoch(publish_epoch);
-
-    let owner_addr = Address::new_id(OWNER_ID);
-    let provider_addr = Address::new_id(PROVIDER_ID);
-    let worker_addr = Address::new_id(WORKER_ID);
-    let client_addr = Address::new_id(CLIENT_ID);
-    let control_addr = Address::new_id(CONTROL_ID);
-
-    // Publish from miner worker.
-    let deal1 = generate_deal_and_add_funds(
-        &mut rt,
-        client_addr,
-        provider_addr,
-        owner_addr,
-        worker_addr,
-        start_epoch,
-        end_epoch,
-    );
-    rt.set_caller(*ACCOUNT_ACTOR_CODE_ID, worker_addr);
-    publish_deals(
-        &mut rt,
-        provider_addr,
-        owner_addr,
-        worker_addr,
-        control_addr,
-        &[PublishDealReq { deal: deal1 }],
-    );
-
-    // Publish from miner control address.
-    let deal2 = generate_deal_and_add_funds(
-        &mut rt,
-        client_addr,
-        provider_addr,
-        owner_addr,
-        worker_addr,
-        start_epoch + 1,
-        end_epoch + 1,
-    );
-    rt.set_caller(*ACCOUNT_ACTOR_CODE_ID, control_addr);
-    publish_deals(
-        &mut rt,
-        provider_addr,
-        owner_addr,
-        worker_addr,
-        control_addr,
-        &[PublishDealReq { deal: deal2 }],
-    );
-=======
-    let provider_addr = Address::new_id(PROVIDER_ID);
-    let owner_addr = Address::new_id(OWNER_ID);
-    let worker_addr = Address::new_id(WORKER_ID);
-
-    let amount = TokenAmount::from(20);
-    add_provider_funds(&mut rt, amount.clone(), provider_addr, owner_addr, worker_addr);
-
-    assert_eq!(get_escrow_balance(&rt, &provider_addr).unwrap(), amount);
-
-    let withdraw_amount = TokenAmount::from(25);
-    withdraw_provider_balance(
-        &mut rt,
-        withdraw_amount,
-        amount,
-        provider_addr,
-        owner_addr,
-        worker_addr,
-    );
-
-    assert_eq!(get_escrow_balance(&rt, &provider_addr).unwrap(), TokenAmount::from(0));
->>>>>>> f3d38da0
-    // TODO: actor.checkState(rt)
-}
-
-#[test]
-<<<<<<< HEAD
-fn publish_a_deal_after_activating_a_previous_deal_which_has_a_start_epoch_far_in_the_future() {
-    let start_epoch = 1000;
-    let end_epoch = start_epoch + 200 * EPOCHS_IN_DAY;
-    let publish_epoch = ChainEpoch::from(1);
-
-    let owner_addr = Address::new_id(OWNER_ID);
-    let provider_addr = Address::new_id(PROVIDER_ID);
-    let worker_addr = Address::new_id(WORKER_ID);
-    let client_addr = Address::new_id(CLIENT_ID);
-    let control_addr = Address::new_id(CONTROL_ID);
-
-    let mut rt = setup();
-
-    // publish the deal and activate it
-    rt.set_epoch(publish_epoch);
-    let deal1 = generate_and_publish_deal(
-        &mut rt,
-        client_addr,
-        provider_addr,
-        owner_addr,
-        worker_addr,
-        control_addr,
-        start_epoch,
-        end_epoch,
-    );
-    activate_deals(&mut rt, end_epoch, provider_addr, publish_epoch, &[deal1]);
-    let st = get_deal_state(&mut rt, deal1);
-    assert_eq!(publish_epoch, st.sector_start_epoch);
-
-    // now publish a second deal and activate it
-    let new_epoch = publish_epoch + 1;
-    rt.set_epoch(new_epoch);
-    let deal2 = generate_and_publish_deal(
-        &mut rt,
-        client_addr,
-        provider_addr,
-        owner_addr,
-        worker_addr,
-        control_addr,
-        start_epoch + 1,
-        end_epoch + 1,
-    );
-    activate_deals(&mut rt, end_epoch + 1, provider_addr, new_epoch, &[deal2]);
-    // TODO: actor.checkState(rt)
-}
-
-#[test]
-fn publish_a_deal_with_enough_collateral_when_circulating_supply_is_superior_to_zero() {
-    let start_epoch = 1000;
-    let end_epoch = start_epoch + 200 * EPOCHS_IN_DAY;
-    let publish_epoch = ChainEpoch::from(1);
-=======
 fn deal_starts_on_day_boundary() {
     let deal_updates_interval = Policy::default().deal_updates_interval;
     let start_epoch = deal_updates_interval; // 2880
@@ -770,209 +441,11 @@
 
     let mut rt = setup();
     rt.set_epoch(publish_epoch);
->>>>>>> f3d38da0
 
     let client_addr = Address::new_id(CLIENT_ID);
     let provider_addr = Address::new_id(PROVIDER_ID);
     let owner_addr = Address::new_id(OWNER_ID);
-    let provider_addr = Address::new_id(PROVIDER_ID);
     let worker_addr = Address::new_id(WORKER_ID);
-<<<<<<< HEAD
-    let client_addr = Address::new_id(CLIENT_ID);
-    let control_addr = Address::new_id(CONTROL_ID);
-
-    let mut rt = setup();
-
-    let client_collateral = TokenAmount::from(10u8); // min is zero so this is placeholder
-
-    // given power and circ supply cancel this should be 1*dealqapower / 100
-    let deal_size = PaddedPieceSize(2048u64); // generateDealProposal's deal size
-    let provider_collateral = TokenAmount::from(
-        (deal_size.0 * (PROV_COLLATERAL_PERCENT_SUPPLY_NUM as u64))
-            / PROV_COLLATERAL_PERCENT_SUPPLY_DENOM as u64,
-    );
-    let deal = generate_deal_with_collateral_and_add_funds(
-        &mut rt,
-        client_addr,
-        provider_addr,
-        owner_addr,
-        worker_addr,
-        provider_collateral,
-        client_collateral,
-        start_epoch,
-        end_epoch,
-    );
-    let qa_power = StoragePower::from_i128(1 << 50).unwrap();
-    rt.set_circulating_supply(qa_power); // convenient for these two numbers to cancel out
-
-    // publish the deal successfully
-    rt.set_epoch(publish_epoch);
-    rt.set_caller(*ACCOUNT_ACTOR_CODE_ID, worker_addr);
-    publish_deals(
-        &mut rt,
-        provider_addr,
-        owner_addr,
-        worker_addr,
-        control_addr,
-        &[PublishDealReq { deal }],
-    );
-    // TODO: actor.checkState(rt)
-}
-
-#[test]
-fn publish_multiple_deals_for_different_clients_and_ensure_balances_are_correct() {
-    let start_epoch = 42;
-    let end_epoch = start_epoch + 200 * EPOCHS_IN_DAY;
-
-    let mut rt = setup();
-
-    let client1_addr = Address::new_id(900);
-    let client2_addr = Address::new_id(901);
-    let client3_addr = Address::new_id(902);
-
-    let owner_addr = Address::new_id(OWNER_ID);
-    let provider_addr = Address::new_id(PROVIDER_ID);
-    let worker_addr = Address::new_id(WORKER_ID);
-    let control_addr = Address::new_id(CONTROL_ID);
-
-    // generate first deal for
-    let deal1 = generate_deal_and_add_funds(
-        &mut rt,
-        client1_addr,
-        provider_addr,
-        owner_addr,
-        worker_addr,
-        start_epoch,
-        end_epoch,
-    );
-
-    // generate second deal
-    let deal2 = generate_deal_and_add_funds(
-        &mut rt,
-        client2_addr,
-        provider_addr,
-        owner_addr,
-        worker_addr,
-        start_epoch,
-        end_epoch,
-    );
-
-    // generate third deal
-    let deal3 = generate_deal_and_add_funds(
-        &mut rt,
-        client3_addr,
-        provider_addr,
-        owner_addr,
-        worker_addr,
-        start_epoch,
-        end_epoch,
-    );
-
-    rt.set_caller(*ACCOUNT_ACTOR_CODE_ID, worker_addr);
-    publish_deals(
-        &mut rt,
-        provider_addr,
-        owner_addr,
-        worker_addr,
-        control_addr,
-        &[
-            PublishDealReq { deal: deal1.clone() },
-            PublishDealReq { deal: deal2.clone() },
-            PublishDealReq { deal: deal3.clone() },
-        ],
-    );
-
-    // assert locked balance for all clients and provider
-    let provider_locked =
-        &deal1.provider_collateral + &deal2.provider_collateral + &deal3.provider_collateral;
-    let client1_locked = get_locked_balance(&mut rt, client1_addr);
-    let client2_locked = get_locked_balance(&mut rt, client2_addr);
-    let client3_locked = get_locked_balance(&mut rt, client3_addr);
-    assert_eq!(deal1.client_balance_requirement(), client1_locked);
-    assert_eq!(deal2.client_balance_requirement(), client2_locked);
-    assert_eq!(deal3.client_balance_requirement(), client3_locked);
-    assert_eq!(provider_locked, get_locked_balance(&mut rt, provider_addr));
-
-    // assert locked funds dealStates
-    let st: State = rt.get_state().unwrap();
-    let total_client_collateral_locked =
-        &deal1.provider_collateral + &deal2.provider_collateral + &deal3.provider_collateral;
-    assert_eq!(total_client_collateral_locked, st.total_client_locked_collateral);
-    assert_eq!(provider_locked, st.total_provider_locked_collateral);
-    let total_storage_fee =
-        &deal1.total_storage_fee() + &deal2.total_storage_fee() + &deal3.total_storage_fee();
-    assert_eq!(total_storage_fee, st.total_client_storage_fee);
-
-    // publish two more deals for same clients with same provider
-    let deal4 = generate_deal_and_add_funds(
-        &mut rt,
-        client3_addr,
-        provider_addr,
-        owner_addr,
-        worker_addr,
-        1000,
-        1000 + 200 * EPOCHS_IN_DAY,
-    );
-    let deal5 = generate_deal_and_add_funds(
-        &mut rt,
-        client3_addr,
-        provider_addr,
-        owner_addr,
-        worker_addr,
-        100,
-        100 + 200 * EPOCHS_IN_DAY,
-    );
-    rt.set_caller(*ACCOUNT_ACTOR_CODE_ID, worker_addr);
-    publish_deals(
-        &mut rt,
-        provider_addr,
-        owner_addr,
-        worker_addr,
-        control_addr,
-        &[PublishDealReq { deal: deal4.clone() }, PublishDealReq { deal: deal5.clone() }],
-    );
-
-    // assert locked balances for clients and provider
-    //let st: State = rt.get_state().unwrap();
-    let provider_locked =
-        &provider_locked + &deal4.provider_collateral + &deal5.provider_collateral;
-    assert_eq!(provider_locked, get_locked_balance(&mut rt, provider_addr));
-
-    let client3_locked_updated = get_locked_balance(&mut rt, client3_addr);
-    assert_eq!(
-        &client3_locked + &deal4.client_balance_requirement() + &deal5.client_balance_requirement(),
-        client3_locked_updated
-    );
-
-    let client1_locked = get_locked_balance(&mut rt, client1_addr);
-    let client2_locked = get_locked_balance(&mut rt, client2_addr);
-    assert_eq!(deal1.client_balance_requirement(), client1_locked);
-    assert_eq!(deal2.client_balance_requirement(), client2_locked);
-
-    // assert locked funds dealStates
-    let st: State = rt.get_state().unwrap();
-    let total_client_collateral_locked =
-        &total_client_collateral_locked + &deal4.client_collateral + &deal5.client_collateral;
-    assert_eq!(total_client_collateral_locked, st.total_client_locked_collateral);
-    assert_eq!(provider_locked, st.total_client_locked_collateral);
-
-    let total_storage_fee =
-        &total_storage_fee + &deal4.total_storage_fee() + &deal5.total_storage_fee();
-    assert_eq!(total_storage_fee, st.total_client_storage_fee);
-
-    // PUBLISH DEALS with a different provider
-    let provider2_addr = Address::new_id(109);
-
-    // generate first deal for second provider
-    let deal6 = generate_deal_and_add_funds(
-        &mut rt,
-        client1_addr,
-        provider2_addr,
-        owner_addr,
-        worker_addr,
-        20,
-        20 + 200 * EPOCHS_IN_DAY,
-=======
     let control_addr = Address::new_id(CONTROL_ID);
 
     // First 1000 deals (start_epoch % update interval) scheduled starting in the next day
@@ -1065,14 +538,266 @@
         worker_addr,
         start_epoch + 1,
         end_epoch + 1,
->>>>>>> f3d38da0
     );
     rt.set_caller(*ACCOUNT_ACTOR_CODE_ID, control_addr);
     publish_deals(&mut rt, provider_addr, owner_addr, worker_addr, control_addr, &[deal2]);
     // TODO: actor.checkState(rt)
 }
 
-<<<<<<< HEAD
+#[test]
+fn publish_a_deal_after_activating_a_previous_deal_which_has_a_start_epoch_far_in_the_future() {
+    let start_epoch = 1000;
+    let end_epoch = start_epoch + 200 * EPOCHS_IN_DAY;
+    let publish_epoch = ChainEpoch::from(1);
+
+    let owner_addr = Address::new_id(OWNER_ID);
+    let provider_addr = Address::new_id(PROVIDER_ID);
+    let worker_addr = Address::new_id(WORKER_ID);
+    let client_addr = Address::new_id(CLIENT_ID);
+    let control_addr = Address::new_id(CONTROL_ID);
+
+    let mut rt = setup();
+
+    // publish the deal and activate it
+    rt.set_epoch(publish_epoch);
+    let deal1 = generate_and_publish_deal(
+        &mut rt,
+        client_addr,
+        provider_addr,
+        owner_addr,
+        worker_addr,
+        control_addr,
+        start_epoch,
+        end_epoch,
+    );
+    activate_deals(&mut rt, end_epoch, provider_addr, publish_epoch, &[deal1]);
+    let st = get_deal_state(&mut rt, deal1);
+    assert_eq!(publish_epoch, st.sector_start_epoch);
+
+    // now publish a second deal and activate it
+    let new_epoch = publish_epoch + 1;
+    rt.set_epoch(new_epoch);
+    let deal2 = generate_and_publish_deal(
+        &mut rt,
+        client_addr,
+        provider_addr,
+        owner_addr,
+        worker_addr,
+        control_addr,
+        start_epoch + 1,
+        end_epoch + 1,
+    );
+    activate_deals(&mut rt, end_epoch + 1, provider_addr, new_epoch, &[deal2]);
+    // TODO: actor.checkState(rt)
+}
+
+#[test]
+fn publish_a_deal_with_enough_collateral_when_circulating_supply_is_superior_to_zero() {
+    let policy = Policy::default();
+
+    let start_epoch = 1000;
+    let end_epoch = start_epoch + 200 * EPOCHS_IN_DAY;
+    let publish_epoch = ChainEpoch::from(1);
+
+    let owner_addr = Address::new_id(OWNER_ID);
+    let provider_addr = Address::new_id(PROVIDER_ID);
+    let worker_addr = Address::new_id(WORKER_ID);
+    let client_addr = Address::new_id(CLIENT_ID);
+    let control_addr = Address::new_id(CONTROL_ID);
+
+    let mut rt = setup();
+
+    let client_collateral = TokenAmount::from(10u8); // min is zero so this is placeholder
+
+    // given power and circ supply cancel this should be 1*dealqapower / 100
+    let deal_size = PaddedPieceSize(2048u64); // generateDealProposal's deal size
+    let provider_collateral = TokenAmount::from(
+        (deal_size.0 * (policy.prov_collateral_percent_supply_num as u64))
+            / policy.prov_collateral_percent_supply_denom as u64,
+    );
+    let deal = generate_deal_with_collateral_and_add_funds(
+        &mut rt,
+        client_addr,
+        provider_addr,
+        owner_addr,
+        worker_addr,
+        provider_collateral,
+        client_collateral,
+        start_epoch,
+        end_epoch,
+    );
+    let qa_power = StoragePower::from_i128(1 << 50).unwrap();
+    rt.set_circulating_supply(qa_power); // convenient for these two numbers to cancel out
+
+    // publish the deal successfully
+    rt.set_epoch(publish_epoch);
+    rt.set_caller(*ACCOUNT_ACTOR_CODE_ID, worker_addr);
+    publish_deals(
+        &mut rt,
+        provider_addr,
+        owner_addr,
+        worker_addr,
+        control_addr,
+        &[deal],
+    );
+    // TODO: actor.checkState(rt)
+}
+
+#[test]
+fn publish_multiple_deals_for_different_clients_and_ensure_balances_are_correct() {
+    let start_epoch = 42;
+    let end_epoch = start_epoch + 200 * EPOCHS_IN_DAY;
+
+    let mut rt = setup();
+
+    let client1_addr = Address::new_id(900);
+    let client2_addr = Address::new_id(901);
+    let client3_addr = Address::new_id(902);
+
+    let owner_addr = Address::new_id(OWNER_ID);
+    let provider_addr = Address::new_id(PROVIDER_ID);
+    let worker_addr = Address::new_id(WORKER_ID);
+    let control_addr = Address::new_id(CONTROL_ID);
+
+    // generate first deal for
+    let deal1 = generate_deal_and_add_funds(
+        &mut rt,
+        client1_addr,
+        provider_addr,
+        owner_addr,
+        worker_addr,
+        start_epoch,
+        end_epoch,
+    );
+
+    // generate second deal
+    let deal2 = generate_deal_and_add_funds(
+        &mut rt,
+        client2_addr,
+        provider_addr,
+        owner_addr,
+        worker_addr,
+        start_epoch,
+        end_epoch,
+    );
+
+    // generate third deal
+    let deal3 = generate_deal_and_add_funds(
+        &mut rt,
+        client3_addr,
+        provider_addr,
+        owner_addr,
+        worker_addr,
+        start_epoch,
+        end_epoch,
+    );
+
+    rt.set_caller(*ACCOUNT_ACTOR_CODE_ID, worker_addr);
+    publish_deals(
+        &mut rt,
+        provider_addr,
+        owner_addr,
+        worker_addr,
+        control_addr,
+        &[
+            deal1.clone(),
+            deal2.clone(),
+            deal3.clone(),
+        ],
+    );
+
+    // assert locked balance for all clients and provider
+    let provider_locked =
+        &deal1.provider_collateral + &deal2.provider_collateral + &deal3.provider_collateral;
+    let client1_locked = get_locked_balance(&mut rt, client1_addr);
+    let client2_locked = get_locked_balance(&mut rt, client2_addr);
+    let client3_locked = get_locked_balance(&mut rt, client3_addr);
+    assert_eq!(deal1.client_balance_requirement(), client1_locked);
+    assert_eq!(deal2.client_balance_requirement(), client2_locked);
+    assert_eq!(deal3.client_balance_requirement(), client3_locked);
+    assert_eq!(provider_locked, get_locked_balance(&mut rt, provider_addr));
+
+    // assert locked funds dealStates
+    let st: State = rt.get_state();
+    let total_client_collateral_locked =
+        &deal1.provider_collateral + &deal2.provider_collateral + &deal3.provider_collateral;
+    assert_eq!(total_client_collateral_locked, st.total_client_locked_collateral);
+    assert_eq!(provider_locked, st.total_provider_locked_collateral);
+    let total_storage_fee =
+        &deal1.total_storage_fee() + &deal2.total_storage_fee() + &deal3.total_storage_fee();
+    assert_eq!(total_storage_fee, st.total_client_storage_fee);
+
+    // publish two more deals for same clients with same provider
+    let deal4 = generate_deal_and_add_funds(
+        &mut rt,
+        client3_addr,
+        provider_addr,
+        owner_addr,
+        worker_addr,
+        1000,
+        1000 + 200 * EPOCHS_IN_DAY,
+    );
+    let deal5 = generate_deal_and_add_funds(
+        &mut rt,
+        client3_addr,
+        provider_addr,
+        owner_addr,
+        worker_addr,
+        100,
+        100 + 200 * EPOCHS_IN_DAY,
+    );
+    rt.set_caller(*ACCOUNT_ACTOR_CODE_ID, worker_addr);
+    publish_deals(
+        &mut rt,
+        provider_addr,
+        owner_addr,
+        worker_addr,
+        control_addr,
+        &[deal4.clone(), deal5.clone()],
+    );
+
+    // assert locked balances for clients and provider
+    //let st: State = rt.get_state().unwrap();
+    let provider_locked =
+        &provider_locked + &deal4.provider_collateral + &deal5.provider_collateral;
+    assert_eq!(provider_locked, get_locked_balance(&mut rt, provider_addr));
+
+    let client3_locked_updated = get_locked_balance(&mut rt, client3_addr);
+    assert_eq!(
+        &client3_locked + &deal4.client_balance_requirement() + &deal5.client_balance_requirement(),
+        client3_locked_updated
+    );
+
+    let client1_locked = get_locked_balance(&mut rt, client1_addr);
+    let client2_locked = get_locked_balance(&mut rt, client2_addr);
+    assert_eq!(deal1.client_balance_requirement(), client1_locked);
+    assert_eq!(deal2.client_balance_requirement(), client2_locked);
+
+    // assert locked funds dealStates
+    let st: State = rt.get_state();
+    let total_client_collateral_locked =
+        &total_client_collateral_locked + &deal4.client_collateral + &deal5.client_collateral;
+    assert_eq!(total_client_collateral_locked, st.total_client_locked_collateral);
+    assert_eq!(provider_locked, st.total_client_locked_collateral);
+
+    let total_storage_fee =
+        &total_storage_fee + &deal4.total_storage_fee() + &deal5.total_storage_fee();
+    assert_eq!(total_storage_fee, st.total_client_storage_fee);
+
+    // PUBLISH DEALS with a different provider
+    let provider2_addr = Address::new_id(109);
+
+    // generate first deal for second provider
+    let deal6 = generate_deal_and_add_funds(
+        &mut rt,
+        client1_addr,
+        provider2_addr,
+        owner_addr,
+        worker_addr,
+        20,
+        20 + 200 * EPOCHS_IN_DAY,
+    );
+
     // generate second deal for second provider
     let deal7 = generate_deal_and_add_funds(
         &mut rt,
@@ -1092,11 +817,11 @@
         owner_addr,
         worker_addr,
         control_addr,
-        &[PublishDealReq { deal: deal6.clone() }, PublishDealReq { deal: deal7.clone() }],
+        &[deal6.clone(), deal7.clone()],
     );
 
     // assertions
-    let st: State = rt.get_state().unwrap();
+    let st: State = rt.get_state();
     let provider2_locked = &deal6.provider_collateral + &deal7.provider_collateral;
     assert_eq!(provider2_locked, get_locked_balance(&mut rt, provider2_addr));
     let client1_locked_updated = get_locked_balance(&mut rt, client1_addr);
@@ -1135,24 +860,6 @@
     let control_addr = Address::new_id(CONTROL_ID);
 
     // provider 1 publishes deals1 and deals2 and deal3
-=======
-#[test]
-fn publish_a_deal_after_activating_a_previous_deal_which_has_a_start_epoch_far_in_the_future() {
-    let start_epoch = 1000;
-    let end_epoch = start_epoch + 200 * EPOCHS_IN_DAY;
-    let publish_epoch = ChainEpoch::from(1);
-
-    let owner_addr = Address::new_id(OWNER_ID);
-    let provider_addr = Address::new_id(PROVIDER_ID);
-    let worker_addr = Address::new_id(WORKER_ID);
-    let client_addr = Address::new_id(CLIENT_ID);
-    let control_addr = Address::new_id(CONTROL_ID);
-
-    let mut rt = setup();
-
-    // publish the deal and activate it
-    rt.set_epoch(publish_epoch);
->>>>>>> f3d38da0
     let deal1 = generate_and_publish_deal(
         &mut rt,
         client_addr,
@@ -1163,16 +870,6 @@
         start_epoch,
         end_epoch,
     );
-<<<<<<< HEAD
-=======
-    activate_deals(&mut rt, end_epoch, provider_addr, publish_epoch, &[deal1]);
-    let st = get_deal_state(&mut rt, deal1);
-    assert_eq!(publish_epoch, st.sector_start_epoch);
-
-    // now publish a second deal and activate it
-    let new_epoch = publish_epoch + 1;
-    rt.set_epoch(new_epoch);
->>>>>>> f3d38da0
     let deal2 = generate_and_publish_deal(
         &mut rt,
         client_addr,
@@ -1180,7 +877,6 @@
         owner_addr,
         worker_addr,
         control_addr,
-<<<<<<< HEAD
         start_epoch,
         end_epoch + 1,
     );
@@ -1229,12 +925,6 @@
     // provider1 activates deal3
     activate_deals(&mut rt, sector_expiry, provider_addr, current_epoch, &[deal3]);
     assert_deals_not_activated(&mut rt, current_epoch, &[deal4]);
-=======
-        start_epoch + 1,
-        end_epoch + 1,
-    );
-    activate_deals(&mut rt, end_epoch + 1, provider_addr, new_epoch, &[deal2]);
->>>>>>> f3d38da0
     // TODO: actor.checkState(rt)
 }
 
@@ -1403,11 +1093,7 @@
 }
 
 fn get_deal_proposal(rt: &mut MockRuntime, deal_id: DealID) -> DealProposal {
-<<<<<<< HEAD
-    let st: State = rt.get_state().unwrap();
-=======
     let st: State = rt.get_state();
->>>>>>> f3d38da0
 
     let deals = DealArray::load(&st.proposals, &rt.store).unwrap();
 
@@ -1415,21 +1101,16 @@
     d.unwrap().clone()
 }
 
-<<<<<<< HEAD
 fn get_locked_balance(rt: &mut MockRuntime, addr: Address) -> TokenAmount {
-    let st: State = rt.get_state().unwrap();
+    let st: State = rt.get_state();
 
     let lt = BalanceTable::from_root(&rt.store, &st.locked_table).unwrap();
 
     lt.get(&addr).unwrap()
 }
 
-fn get_deal_state(rt: &mut MockRuntime, deal_id: DealID) -> DealState {
-    let st: State = rt.get_state().unwrap();
-=======
 fn get_deal_state(rt: &mut MockRuntime, deal_id: DealID) -> DealState {
     let st: State = rt.get_state();
->>>>>>> f3d38da0
 
     let states = DealMetaArray::load(&st.states, &rt.store).unwrap();
 
@@ -1451,11 +1132,7 @@
     let deal =
         generate_deal_and_add_funds(rt, client, provider, owner, worker, start_epoch, end_epoch);
     rt.set_caller(*ACCOUNT_ACTOR_CODE_ID, worker);
-<<<<<<< HEAD
-    let deal_ids = publish_deals(rt, provider, owner, worker, control, &[PublishDealReq { deal }]);
-=======
     let deal_ids = publish_deals(rt, provider, owner, worker, control, &[deal]);
->>>>>>> f3d38da0
     deal_ids[0]
 }
 
@@ -1497,11 +1174,7 @@
 
     // publish
     rt.set_caller(*ACCOUNT_ACTOR_CODE_ID, worker);
-<<<<<<< HEAD
-    let deal_ids = publish_deals(rt, provider, owner, worker, control, &[PublishDealReq { deal }]);
-=======
     let deal_ids = publish_deals(rt, provider, owner, worker, control, &[deal]);
->>>>>>> f3d38da0
     deal_ids[0]
 }
 
@@ -1520,7 +1193,6 @@
     deal
 }
 
-<<<<<<< HEAD
 #[allow(clippy::too_many_arguments)]
 fn generate_deal_with_collateral_and_add_funds(
     rt: &mut MockRuntime,
@@ -1546,8 +1218,6 @@
     deal
 }
 
-=======
->>>>>>> f3d38da0
 fn generate_deal_proposal_with_collateral(
     client: Address,
     provider: Address,
@@ -1592,24 +1262,13 @@
     )
 }
 
-<<<<<<< HEAD
-struct PublishDealReq {
-    deal: DealProposal,
-}
-
-=======
->>>>>>> f3d38da0
 fn publish_deals(
     rt: &mut MockRuntime,
     provider: Address,
     owner: Address,
     worker: Address,
     control: Address,
-<<<<<<< HEAD
-    publish_deal_reqs: &[PublishDealReq],
-=======
     publish_deals: &[DealProposal],
->>>>>>> f3d38da0
 ) -> Vec<DealID> {
     rt.expect_validate_caller_type((*CALLER_TYPES_SIGNABLE).clone());
 
@@ -1631,36 +1290,17 @@
 
     let mut params: PublishStorageDealsParams = PublishStorageDealsParams { deals: vec![] };
 
-<<<<<<< HEAD
-    for pdr in publish_deal_reqs {
-        // create a client proposal with a valid signature
-        let buf = RawBytes::serialize(pdr.deal.clone()).expect("failed to marshal deal proposal");
-        let sig = Signature::new_bls("does not matter".as_bytes().to_vec());
-        let client_proposal =
-            ClientDealProposal { proposal: pdr.deal.clone(), client_signature: sig.clone() };
-=======
     for deal in publish_deals {
         // create a client proposal with a valid signature
         let buf = RawBytes::serialize(deal.clone()).expect("failed to marshal deal proposal");
         let sig = Signature::new_bls("does not matter".as_bytes().to_vec());
         let client_proposal =
             ClientDealProposal { proposal: deal.clone(), client_signature: sig.clone() };
->>>>>>> f3d38da0
         params.deals.push(client_proposal);
 
         // expect a call to verify the above signature
         rt.expect_verify_signature(ExpectedVerifySig {
             sig,
-<<<<<<< HEAD
-            signer: pdr.deal.client,
-            plaintext: buf.to_vec(),
-            result: Ok(()),
-        });
-        if pdr.deal.verified_deal {
-            let param = RawBytes::serialize(UseBytesParams {
-                address: pdr.deal.client,
-                deal_size: BigInt::from(pdr.deal.piece_size.0),
-=======
             signer: deal.client,
             plaintext: buf.to_vec(),
             result: Ok(()),
@@ -1669,7 +1309,6 @@
             let param = RawBytes::serialize(UseBytesParams {
                 address: deal.client,
                 deal_size: BigInt::from(deal.piece_size.0),
->>>>>>> f3d38da0
             })
             .unwrap();
 
@@ -1694,19 +1333,11 @@
         .unwrap();
     rt.verify();
 
-<<<<<<< HEAD
-    assert_eq!(ret.ids.len(), publish_deal_reqs.len());
-
-    // assert state after publishing the deals
-    for (i, deal_id) in ret.ids.iter().enumerate() {
-        let expected = &publish_deal_reqs[i].deal;
-=======
     assert_eq!(ret.ids.len(), publish_deals.len());
 
     // assert state after publishing the deals
     for (i, deal_id) in ret.ids.iter().enumerate() {
         let expected = &publish_deals[i];
->>>>>>> f3d38da0
         let p = get_deal_proposal(rt, *deal_id);
 
         assert_eq!(expected, &p);
@@ -1715,9 +1346,8 @@
     ret.ids
 }
 
-<<<<<<< HEAD
 fn assert_deals_not_activated(rt: &mut MockRuntime, _epoch: ChainEpoch, deal_ids: &[DealID]) {
-    let st: State = rt.get_state().unwrap();
+    let st: State = rt.get_state();
 
     let states = DealMetaArray::load(&st.states, &rt.store).unwrap();
 
@@ -1727,8 +1357,6 @@
     }
 }
 
-=======
->>>>>>> f3d38da0
 fn expect_query_network_info(rt: &mut MockRuntime) {
     //networkQAPower
     //networkBaselinePower
@@ -1768,16 +1396,10 @@
 where
     BS: fvm_ipld_blockstore::Blockstore,
 {
-<<<<<<< HEAD
-    let mut count = 0;
-    dobe.for_each(epoch, |id| {
-        assert_eq!(epoch % DEAL_UPDATES_INTERVAL, (id as i64) % DEAL_UPDATES_INTERVAL);
-=======
     let deal_updates_interval = Policy::default().deal_updates_interval;
     let mut count = 0;
     dobe.for_each(epoch, |id| {
         assert_eq!(epoch % deal_updates_interval, (id as i64) % deal_updates_interval);
->>>>>>> f3d38da0
         count += 1;
         Ok(())
     })
