--- conflicted
+++ resolved
@@ -224,11 +224,7 @@
     let provider_addr = Address::new_id(PROVIDER_ID);
     rt.set_caller(*MINER_ACTOR_CODE_ID, provider_addr);
     assert_eq!(
-<<<<<<< HEAD
-        ExitCode::SysErrForbidden,
-=======
         ExitCode::USR_FORBIDDEN,
->>>>>>> 98019b48
         rt.call::<MarketActor>(
             Method::AddBalance as u64,
             &RawBytes::serialize(provider_addr).unwrap(),
@@ -299,15 +295,10 @@
     withdraw_provider_balance(
         &mut rt,
         withdraw_amount.clone(),
-<<<<<<< HEAD
         withdraw_amount,
         provider_addr,
         owner_addr,
         worker_addr,
-=======
-        RawBytes::default(),
-        ExitCode::OK,
->>>>>>> 98019b48
     );
 
     assert_eq!(TokenAmount::from(19), get_escrow_balance(&rt, &provider_addr).unwrap());
@@ -323,31 +314,7 @@
     let amount = TokenAmount::from(20);
     add_participant_funds(&mut rt, client_addr, amount.clone());
 
-<<<<<<< HEAD
     assert_eq!(get_escrow_balance(&rt, &client_addr).unwrap(), amount);
-=======
-    assert_eq!(amount, get_escrow_balance(&rt, &client_addr).unwrap());
-
-    rt.set_caller(*ACCOUNT_ACTOR_CODE_ID, client_addr);
-    rt.expect_validate_caller_type(vec![*ACCOUNT_ACTOR_CODE_ID, *MULTISIG_ACTOR_CODE_ID]);
-
-    let withdraw_amount = TokenAmount::from(1u8);
-
-    rt.expect_send(
-        client_addr,
-        METHOD_SEND,
-        RawBytes::default(),
-        withdraw_amount.clone(),
-        RawBytes::default(),
-        ExitCode::OK,
-    );
-
-    let params = WithdrawBalanceParams { provider_or_client: client_addr, amount: withdraw_amount };
-
-    assert!(rt
-        .call::<MarketActor>(Method::WithdrawBalance as u64, &RawBytes::serialize(params).unwrap(),)
-        .is_ok());
->>>>>>> 98019b48
 
     let withdraw_amount = TokenAmount::from(1);
     withdraw_client_balance(&mut rt, withdraw_amount.clone(), withdraw_amount, client_addr);
@@ -365,33 +332,9 @@
     let amount = TokenAmount::from(20);
     add_participant_funds(&mut rt, client_addr, amount.clone());
 
-<<<<<<< HEAD
     // withdraw amount greater than escrow balance
     let withdraw_amount = TokenAmount::from(25);
     withdraw_client_balance(&mut rt, withdraw_amount, amount, client_addr);
-=======
-    rt.set_caller(*ACCOUNT_ACTOR_CODE_ID, client_addr);
-    rt.expect_validate_caller_type(vec![*ACCOUNT_ACTOR_CODE_ID, *MULTISIG_ACTOR_CODE_ID]);
-
-    let withdraw_amount = TokenAmount::from(25u8);
-
-    rt.expect_send(
-        client_addr,
-        METHOD_SEND,
-        RawBytes::default(),
-        amount,
-        RawBytes::default(),
-        ExitCode::OK,
-    );
-
-    let params = WithdrawBalanceParams { provider_or_client: client_addr, amount: withdraw_amount };
-
-    assert!(rt
-        .call::<MarketActor>(Method::WithdrawBalance as u64, &RawBytes::serialize(params).unwrap(),)
-        .is_ok());
-
-    rt.verify();
->>>>>>> 98019b48
 
     assert_eq!(get_escrow_balance(&rt, &client_addr).unwrap(), TokenAmount::from(0));
 }
@@ -414,14 +357,9 @@
         &mut rt,
         withdraw_amount,
         amount,
-<<<<<<< HEAD
         provider_addr,
         owner_addr,
         worker_addr,
-=======
-        RawBytes::default(),
-        ExitCode::OK,
->>>>>>> 98019b48
     );
 
     assert_eq!(get_escrow_balance(&rt, &provider_addr).unwrap(), TokenAmount::from(0));
@@ -519,7 +457,7 @@
         RawBytes::default(),
         expected_send.clone(),
         RawBytes::default(),
-        ExitCode::Ok,
+        ExitCode::OK,
     );
     let ret: WithdrawBalanceReturn = rt
         .call::<MarketActor>(Method::WithdrawBalance as u64, &RawBytes::serialize(params).unwrap())
@@ -548,7 +486,7 @@
         RawBytes::default(),
         expected_send.clone(),
         RawBytes::default(),
-        ExitCode::Ok,
+        ExitCode::OK,
     );
     rt.expect_validate_caller_addr(vec![client]);
 
