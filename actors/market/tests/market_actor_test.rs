// Copyright 2019-2022 ChainSafe Systems
// SPDX-License-Identifier: Apache-2.0, MIT

use std::convert::TryInto;

use fil_actor_market::balance_table::BALANCE_TABLE_BITWIDTH;
use fil_actor_market::policy::deal_provider_collateral_bounds;
use fil_actor_market::{
    ext, ActivateDealsParams, Actor as MarketActor, ClientDealProposal, DealMetaArray,
    DealProposal, Label, Method, OnMinerSectorsTerminateParams, PublishStorageDealsParams,
    PublishStorageDealsReturn, State, WithdrawBalanceParams, PROPOSALS_AMT_BITWIDTH,
    STATES_AMT_BITWIDTH,
};
use fil_actor_verifreg::UseBytesParams;
use fil_actors_runtime::cbor::deserialize;
use fil_actors_runtime::network::EPOCHS_IN_DAY;
use fil_actors_runtime::runtime::Policy;
use fil_actors_runtime::test_utils::*;
use fil_actors_runtime::{
    make_empty_map, ActorError, SetMultimap, BURNT_FUNDS_ACTOR_ADDR, SYSTEM_ACTOR_ADDR,
    VERIFIED_REGISTRY_ACTOR_ADDR,
};
use fvm_ipld_amt::Amt;
use fvm_ipld_encoding::{to_vec, RawBytes};
use fvm_shared::address::Address;
use fvm_shared::bigint::bigint_ser::BigIntDe;
use fvm_shared::bigint::BigInt;
use fvm_shared::clock::{ChainEpoch, EPOCH_UNDEFINED};
use fvm_shared::crypto::signature::Signature;
use fvm_shared::deal::DealID;
use fvm_shared::econ::TokenAmount;
use fvm_shared::error::ExitCode;
use fvm_shared::piece::PaddedPieceSize;
use fvm_shared::sector::StoragePower;
use fvm_shared::{HAMT_BIT_WIDTH, METHOD_CONSTRUCTOR, METHOD_SEND, TOTAL_FILECOIN};

use anyhow::anyhow;
use cid::Cid;
use num_traits::FromPrimitive;

mod harness;
use harness::*;

// TODO add array stuff
#[test]
fn simple_construction() {
    let mut rt = MockRuntime {
        receiver: Address::new_id(100),
        caller: *SYSTEM_ACTOR_ADDR,
        caller_type: *INIT_ACTOR_CODE_ID,
        ..Default::default()
    };

    rt.expect_validate_caller_addr(vec![*SYSTEM_ACTOR_ADDR]);

    assert_eq!(
        RawBytes::default(),
        rt.call::<MarketActor>(METHOD_CONSTRUCTOR, &RawBytes::default(),).unwrap()
    );

    rt.verify();

    let store = &rt.store;

    let empty_balance_table =
        make_empty_map::<_, BigIntDe>(store, BALANCE_TABLE_BITWIDTH).flush().unwrap();
    let empty_map = make_empty_map::<_, ()>(store, HAMT_BIT_WIDTH).flush().unwrap();
    let empty_proposals_array =
        Amt::<(), _>::new_with_bit_width(store, PROPOSALS_AMT_BITWIDTH).flush().unwrap();
    let empty_states_array =
        Amt::<(), _>::new_with_bit_width(store, STATES_AMT_BITWIDTH).flush().unwrap();
    let empty_multimap = SetMultimap::new(store).root().unwrap();

    let state_data: State = rt.get_state();

    assert_eq!(empty_proposals_array, state_data.proposals);
    assert_eq!(empty_states_array, state_data.states);
    assert_eq!(empty_map, state_data.pending_proposals);
    assert_eq!(empty_balance_table, state_data.escrow_table);
    assert_eq!(empty_balance_table, state_data.locked_table);
    assert_eq!(0, state_data.next_id);
    assert_eq!(empty_multimap, state_data.deal_ops_by_epoch);
    assert_eq!(state_data.last_cron, EPOCH_UNDEFINED);
}

#[test]
fn label_cbor() {
    let label = Label::String("i_am_random_string____i_am_random_string____".parse().unwrap());
    let _ = to_vec(&label)
        .map_err(|e| ActorError::from(e).wrap("failed to serialize DealProposal"))
        .unwrap();

    let label2 = Label::Bytes(b"i_am_random_____i_am_random_____".to_vec());
    let _ = to_vec(&label2)
        .map_err(|e| ActorError::from(e).wrap("failed to serialize DealProposal"))
        .unwrap();

    let empty_string_label = Label::String("".parse().unwrap());
    let sv_bz = to_vec(&empty_string_label).unwrap();
    assert_eq!(vec![0x60], sv_bz);

    let empty_bytes_label = Label::Bytes(b"".to_vec());
    let sv_bz = to_vec(&empty_bytes_label).unwrap();
    assert_eq!(vec![0x40], sv_bz);
}

#[test]
fn label_from_cbor() {
    // empty string, b001_00000
    let empty_cbor_text = vec![0x60];
    let label1: Label = deserialize(&RawBytes::from(empty_cbor_text), "empty cbor string").unwrap();
    if let Label::String(s) = label1 {
        assert_eq!("", s)
    } else {
        panic!("expected string label not bytes")
    }

    // valid utf8 string b011_01000 "deadbeef"
    let end_valid_cbor_text = b"deadbeef".to_vec();
    let mut valid_cbor_text = vec![0x68];
    for i in end_valid_cbor_text {
        valid_cbor_text.push(i);
    }
    let label2: Label = deserialize(&RawBytes::from(valid_cbor_text), "valid cbor string").unwrap();
    if let Label::String(s) = label2 {
        assert_eq!("deadbeef", s)
    } else {
        panic!("expected string label not bytes")
    }

    // invalid utf8 string 0b011_00100 0xde 0xad 0xbe 0xeef
    let invalid_cbor_text = vec![0x64, 0xde, 0xad, 0xbe, 0xef];
    let out = deserialize::<Label>(&RawBytes::from(invalid_cbor_text), "invalid cbor string");
    out.expect_err("invalid utf8 string in maj typ 3 should fail deser");

    // empty bytes, b010_00000
    let empty_cbor_bytes = vec![0x40];
    let label3: Label = deserialize(&RawBytes::from(empty_cbor_bytes), "empty cbor bytes").unwrap();
    if let Label::Bytes(b) = label3 {
        assert_eq!(Vec::<u8>::new(), b)
    } else {
        panic!("expected bytes label not string")
    }

    // bytes b010_00100 0xde 0xad 0xbe 0xef
    let cbor_bytes = vec![0x44, 0xde, 0xad, 0xbe, 0xef];
    let label4: Label = deserialize(&RawBytes::from(cbor_bytes), "cbor bytes").unwrap();
    if let Label::Bytes(b) = label4 {
        assert_eq!(vec![0xde, 0xad, 0xbe, 0xef], b)
    } else {
        panic!("expected bytes label not string")
    }

    // bad major type, array of empty array b100_00001 b100_00000
    let bad_bytes = vec![0x81, 0x80];
    let out = deserialize::<Label>(&RawBytes::from(bad_bytes), "cbor array, unexpected major type");
    out.expect_err("major type 4 should not be recognized by union type and deser should fail");
}

#[test]
fn adds_to_provider_escrow_funds() {
    struct TestCase {
        delta: u64,
        total: u64,
    }
    let test_cases = [
        TestCase { delta: 10, total: 10 },
        TestCase { delta: 20, total: 30 },
        TestCase { delta: 40, total: 70 },
    ];

    for caller_addr in &[OWNER_ADDR, WORKER_ADDR] {
        let mut rt = setup();

        for tc in &test_cases {
            rt.set_caller(*ACCOUNT_ACTOR_CODE_ID, *caller_addr);
            rt.set_value(TokenAmount::from(tc.delta));
            rt.expect_validate_caller_type((*CALLER_TYPES_SIGNABLE).clone());
            expect_provider_control_address(&mut rt, PROVIDER_ADDR, OWNER_ADDR, WORKER_ADDR);

            assert_eq!(
                RawBytes::default(),
                rt.call::<MarketActor>(
                    Method::AddBalance as u64,
                    &RawBytes::serialize(PROVIDER_ADDR).unwrap(),
                )
                .unwrap()
            );

            rt.verify();

            assert_eq!(
                get_escrow_balance(&rt, &PROVIDER_ADDR).unwrap(),
                TokenAmount::from(tc.total)
            );
            check_state(&rt);
        }
    }
}

#[test]
fn fails_if_withdraw_from_non_provider_funds_is_not_initiated_by_the_recipient() {
    let mut rt = setup();

    add_participant_funds(&mut rt, CLIENT_ADDR, TokenAmount::from(20u8));

    assert_eq!(TokenAmount::from(20u8), get_escrow_balance(&rt, &CLIENT_ADDR).unwrap());

    rt.expect_validate_caller_addr(vec![CLIENT_ADDR]);

    let params =
        WithdrawBalanceParams { provider_or_client: CLIENT_ADDR, amount: TokenAmount::from(1u8) };

    // caller is not the recipient
    rt.set_caller(*ACCOUNT_ACTOR_CODE_ID, Address::new_id(909));
    expect_abort(
        ExitCode::USR_FORBIDDEN,
        rt.call::<MarketActor>(
            Method::WithdrawBalance as u64,
            &RawBytes::serialize(params).unwrap(),
        ),
    );
    rt.verify();

    // verify there was no withdrawal
    assert_eq!(TokenAmount::from(20u8), get_escrow_balance(&rt, &CLIENT_ADDR).unwrap());

    check_state(&rt);
}

#[test]
fn balance_after_withdrawal_must_always_be_greater_than_or_equal_to_locked_amount() {
    let start_epoch = ChainEpoch::from(10);
    let end_epoch = start_epoch + 200 * EPOCHS_IN_DAY;
    let publish_epoch = ChainEpoch::from(5);

    let mut rt = setup();

    // publish the deal so that client AND provider collateral is locked
    rt.set_epoch(publish_epoch);
    let deal_id = generate_and_publish_deal(
        &mut rt,
        CLIENT_ADDR,
        &MinerAddresses::default(),
        start_epoch,
        end_epoch,
    );
    let deal = get_deal_proposal(&mut rt, deal_id);
    assert_eq!(deal.provider_collateral, get_escrow_balance(&rt, &PROVIDER_ADDR).unwrap());
    assert_eq!(deal.client_balance_requirement(), get_escrow_balance(&rt, &CLIENT_ADDR).unwrap());

    let withdraw_amount = TokenAmount::from(1u8);
    let withdrawable_amount = TokenAmount::from(0u8);
    // client cannot withdraw any funds since all it's balance is locked
    withdraw_client_balance(
        &mut rt,
        withdraw_amount.clone(),
        withdrawable_amount.clone(),
        CLIENT_ADDR,
    );
    // provider cannot withdraw any funds since all it's balance is locked
    withdraw_provider_balance(
        &mut rt,
        withdraw_amount,
        withdrawable_amount,
        PROVIDER_ADDR,
        OWNER_ADDR,
        WORKER_ADDR,
    );

    // add some more funds to the provider & ensure withdrawal is limited by the locked funds
    let withdraw_amount = TokenAmount::from(30u8);
    let withdrawable_amount = TokenAmount::from(25u8);

    add_provider_funds(&mut rt, withdrawable_amount.clone(), &MinerAddresses::default());
    withdraw_provider_balance(
        &mut rt,
        withdraw_amount.clone(),
        withdrawable_amount.clone(),
        PROVIDER_ADDR,
        OWNER_ADDR,
        WORKER_ADDR,
    );

    // add some more funds to the client & ensure withdrawal is limited by the locked funds
    add_participant_funds(&mut rt, CLIENT_ADDR, withdrawable_amount.clone());
    withdraw_client_balance(&mut rt, withdraw_amount, withdrawable_amount, CLIENT_ADDR);
    check_state(&rt);
}

#[test]
fn worker_balance_after_withdrawal_must_account_for_slashed_funds() {
    let start_epoch = ChainEpoch::from(10);
    let end_epoch = start_epoch + 200 * EPOCHS_IN_DAY;
    let publish_epoch = ChainEpoch::from(5);

    let mut rt = setup();

    // publish deal
    rt.set_epoch(publish_epoch);
    let deal_id = generate_and_publish_deal(
        &mut rt,
        CLIENT_ADDR,
        &MinerAddresses::default(),
        start_epoch,
        end_epoch,
    );

    // activate the deal
    activate_deals(&mut rt, end_epoch + 1, PROVIDER_ADDR, publish_epoch, &[deal_id]);
    let st = get_deal_state(&mut rt, deal_id);
    assert_eq!(publish_epoch, st.sector_start_epoch);

    // slash the deal
    rt.set_epoch(publish_epoch + 1);
    terminate_deals(&mut rt, PROVIDER_ADDR, &[deal_id]);
    let st = get_deal_state(&mut rt, deal_id);
    assert_eq!(publish_epoch + 1, st.slash_epoch);

    // provider cannot withdraw any funds since all it's balance is locked
    let withdraw_amount = TokenAmount::from(1);
    let actual_withdrawn = TokenAmount::from(0);
    withdraw_provider_balance(
        &mut rt,
        withdraw_amount,
        actual_withdrawn,
        PROVIDER_ADDR,
        OWNER_ADDR,
        WORKER_ADDR,
    );

    // add some more funds to the provider & ensure withdrawal is limited by the locked funds
    add_provider_funds(&mut rt, TokenAmount::from(25), &MinerAddresses::default());
    let withdraw_amount = TokenAmount::from(30);
    let actual_withdrawn = TokenAmount::from(25);

    withdraw_provider_balance(
        &mut rt,
        withdraw_amount,
        actual_withdrawn,
        PROVIDER_ADDR,
        OWNER_ADDR,
        WORKER_ADDR,
    );
    check_state(&rt);
}

#[test]
fn fails_unless_called_by_an_account_actor() {
    let mut rt = setup();

    rt.set_value(TokenAmount::from(10));
    rt.expect_validate_caller_type((*CALLER_TYPES_SIGNABLE).clone());

    rt.set_caller(*MINER_ACTOR_CODE_ID, PROVIDER_ADDR);
    assert_eq!(
        ExitCode::USR_FORBIDDEN,
        rt.call::<MarketActor>(
            Method::AddBalance as u64,
            &RawBytes::serialize(PROVIDER_ADDR).unwrap(),
        )
        .unwrap_err()
        .exit_code()
    );

    rt.verify();
    check_state(&rt);
}

#[test]
fn adds_to_non_provider_funds() {
    struct TestCase {
        delta: u64,
        total: u64,
    }
    let test_cases = [
        TestCase { delta: 10, total: 10 },
        TestCase { delta: 20, total: 30 },
        TestCase { delta: 40, total: 70 },
    ];

    for caller_addr in &[CLIENT_ADDR, WORKER_ADDR] {
        let mut rt = setup();

        for tc in &test_cases {
            rt.set_caller(*ACCOUNT_ACTOR_CODE_ID, *caller_addr);
            rt.set_value(TokenAmount::from(tc.delta));
            rt.expect_validate_caller_type((*CALLER_TYPES_SIGNABLE).clone());

            assert_eq!(
                RawBytes::default(),
                rt.call::<MarketActor>(
                    Method::AddBalance as u64,
                    &RawBytes::serialize(caller_addr).unwrap(),
                )
                .unwrap()
            );

            rt.verify();

            assert_eq!(get_escrow_balance(&rt, caller_addr).unwrap(), TokenAmount::from(tc.total));
            check_state(&rt);
        }
    }
}

#[test]
fn withdraws_from_provider_escrow_funds_and_sends_to_owner() {
    let mut rt = setup();

    let amount = TokenAmount::from(20);
    add_provider_funds(&mut rt, amount.clone(), &MinerAddresses::default());

    assert_eq!(amount, get_escrow_balance(&rt, &PROVIDER_ADDR).unwrap());

    // worker calls WithdrawBalance, balance is transferred to owner
    let withdraw_amount = TokenAmount::from(1);
    withdraw_provider_balance(
        &mut rt,
        withdraw_amount.clone(),
        withdraw_amount,
        PROVIDER_ADDR,
        OWNER_ADDR,
        WORKER_ADDR,
    );

    assert_eq!(TokenAmount::from(19), get_escrow_balance(&rt, &PROVIDER_ADDR).unwrap());
    check_state(&rt);
}

#[test]
fn withdraws_from_non_provider_escrow_funds() {
    let mut rt = setup();

    let amount = TokenAmount::from(20);
    add_participant_funds(&mut rt, CLIENT_ADDR, amount.clone());

    assert_eq!(get_escrow_balance(&rt, &CLIENT_ADDR).unwrap(), amount);

    let withdraw_amount = TokenAmount::from(1);
    withdraw_client_balance(&mut rt, withdraw_amount.clone(), withdraw_amount, CLIENT_ADDR);

    assert_eq!(get_escrow_balance(&rt, &CLIENT_ADDR).unwrap(), TokenAmount::from(19));
    check_state(&rt);
}

#[test]
fn client_withdrawing_more_than_escrow_balance_limits_to_available_funds() {
    let mut rt = setup();

    let amount = TokenAmount::from(20);
    add_participant_funds(&mut rt, CLIENT_ADDR, amount.clone());

    // withdraw amount greater than escrow balance
    let withdraw_amount = TokenAmount::from(25);
    withdraw_client_balance(&mut rt, withdraw_amount, amount, CLIENT_ADDR);

    assert_eq!(get_escrow_balance(&rt, &CLIENT_ADDR).unwrap(), TokenAmount::from(0));
}

#[test]
fn worker_withdrawing_more_than_escrow_balance_limits_to_available_funds() {
    let mut rt = setup();

    let amount = TokenAmount::from(20);
    add_provider_funds(&mut rt, amount.clone(), &MinerAddresses::default());

    assert_eq!(get_escrow_balance(&rt, &PROVIDER_ADDR).unwrap(), amount);

    let withdraw_amount = TokenAmount::from(25);
    withdraw_provider_balance(
        &mut rt,
        withdraw_amount,
        amount,
        PROVIDER_ADDR,
        OWNER_ADDR,
        WORKER_ADDR,
    );

    assert_eq!(get_escrow_balance(&rt, &PROVIDER_ADDR).unwrap(), TokenAmount::from(0));
    check_state(&rt);
}

#[test]
fn fail_when_balance_is_zero() {
    let mut rt = setup();

    rt.set_caller(*ACCOUNT_ACTOR_CODE_ID, OWNER_ADDR);
    rt.set_received(BigInt::from(0_i32));

    expect_abort(
        ExitCode::USR_ILLEGAL_ARGUMENT,
        rt.call::<MarketActor>(
            Method::AddBalance as u64,
            &RawBytes::serialize(&PROVIDER_ADDR).unwrap(),
        ),
    );

    rt.verify();
}

#[test]
fn fails_with_a_negative_withdraw_amount() {
    let mut rt = setup();

    let params = WithdrawBalanceParams {
        provider_or_client: PROVIDER_ADDR,
        amount: TokenAmount::from(-1_i32),
    };

    expect_abort(
        ExitCode::USR_ILLEGAL_ARGUMENT,
        rt.call::<MarketActor>(
            Method::WithdrawBalance as u64,
            &RawBytes::serialize(&params).unwrap(),
        ),
    );

    rt.verify();
}

#[test]
fn fails_if_withdraw_from_provider_funds_is_not_initiated_by_the_owner_or_worker() {
    let mut rt = setup();

<<<<<<< HEAD
    let provider_addr = Address::new_id(PROVIDER_ID);
    let owner_addr = Address::new_id(OWNER_ID);
    let worker_addr = Address::new_id(WORKER_ID);

=======
>>>>>>> 5848f43d
    let amount = TokenAmount::from(20u8);
    add_provider_funds(&mut rt, amount.clone(), &MinerAddresses::default());

    assert_eq!(get_escrow_balance(&rt, &PROVIDER_ADDR).unwrap(), amount);

    // only signing parties can add balance for client AND provider.
    rt.expect_validate_caller_addr(vec![OWNER_ADDR, WORKER_ADDR]);
    let params =
        WithdrawBalanceParams { provider_or_client: PROVIDER_ADDR, amount: TokenAmount::from(1u8) };

    // caller is not owner or worker
    rt.set_caller(*ACCOUNT_ACTOR_CODE_ID, Address::new_id(909));
    expect_provider_control_address(&mut rt, PROVIDER_ADDR, OWNER_ADDR, WORKER_ADDR);

    expect_abort(
        ExitCode::USR_FORBIDDEN,
        rt.call::<MarketActor>(
            Method::WithdrawBalance as u64,
            &RawBytes::serialize(&params).unwrap(),
        ),
    );
    rt.verify();

    // verify there was no withdrawal
    assert_eq!(get_escrow_balance(&rt, &PROVIDER_ADDR).unwrap(), amount);
    check_state(&rt);
}

#[test]
fn deal_starts_on_day_boundary() {
    let deal_updates_interval = Policy::default().deal_updates_interval;
    let start_epoch = deal_updates_interval; // 2880
    let end_epoch = start_epoch + 200 * EPOCHS_IN_DAY;
    let publish_epoch = ChainEpoch::from(1);

    let mut rt = setup();
    rt.set_epoch(publish_epoch);

    for i in 0..(3 * deal_updates_interval) {
        let piece_cid = make_piece_cid((format!("{i}")).as_bytes());
        let deal_id = generate_and_publish_deal_for_piece(
            &mut rt,
            CLIENT_ADDR,
            &MinerAddresses::default(),
            start_epoch,
            end_epoch,
            piece_cid,
            PaddedPieceSize(2048u64),
        );
        assert_eq!(i as DealID, deal_id);
    }

    // Check that DOBE has exactly 3 deals scheduled every epoch in the day following the start time
    let st: State = rt.get_state();
    let store = &rt.store;
    let dobe = SetMultimap::from_root(store, &st.deal_ops_by_epoch).unwrap();
    for e in deal_updates_interval..(2 * deal_updates_interval) {
        assert_n_good_deals(&dobe, e, 3);
    }

    // DOBE has no deals scheduled in the previous or next day
    for e in 0..deal_updates_interval {
        assert_n_good_deals(&dobe, e, 0);
    }
    for e in (2 * deal_updates_interval)..(3 * deal_updates_interval) {
        assert_n_good_deals(&dobe, e, 0);
    }
}

#[test]
fn deal_starts_partway_through_day() {
    let start_epoch = 1000;
    let end_epoch = start_epoch + 200 * EPOCHS_IN_DAY;
    let publish_epoch = ChainEpoch::from(1);

    let mut rt = setup();
    rt.set_epoch(publish_epoch);

    // First 1000 deals (start_epoch % update interval) scheduled starting in the next day
    for i in 0..1000 {
        let piece_cid = make_piece_cid((format!("{i}")).as_bytes());
        let deal_id = generate_and_publish_deal_for_piece(
            &mut rt,
            CLIENT_ADDR,
            &MinerAddresses::default(),
            start_epoch,
            end_epoch,
            piece_cid,
            PaddedPieceSize(2048u64),
        );
        assert_eq!(i as DealID, deal_id);
    }
    let st: State = rt.get_state();
    let store = &rt.store;
    let dobe = SetMultimap::from_root(store, &st.deal_ops_by_epoch).unwrap();
    for e in 2880..(2880 + start_epoch) {
        assert_n_good_deals(&dobe, e, 1);
    }
    // Nothing scheduled between 0 and 2880
    for e in 0..2880 {
        assert_n_good_deals(&dobe, e, 0);
    }

    // Now add another 500 deals
    for i in 1000..1500 {
        let piece_cid = make_piece_cid((format!("{i}")).as_bytes());
        let deal_id = generate_and_publish_deal_for_piece(
            &mut rt,
            CLIENT_ADDR,
            &MinerAddresses::default(),
            start_epoch,
            end_epoch,
            piece_cid,
            PaddedPieceSize(2048u64),
        );
        assert_eq!(i as DealID, deal_id);
    }
    let st: State = rt.get_state();
    let store = &rt.store;
    let dobe = SetMultimap::from_root(store, &st.deal_ops_by_epoch).unwrap();
    for e in start_epoch..(start_epoch + 500) {
        assert_n_good_deals(&dobe, e, 1);
    }
}

#[test]
fn simple_deal() {
    let start_epoch = 1000;
    let end_epoch = start_epoch + 200 * EPOCHS_IN_DAY;
    let publish_epoch = ChainEpoch::from(1);

    let mut rt = setup();
    rt.set_epoch(publish_epoch);

    // Publish from miner worker.
    let deal1 = generate_deal_and_add_funds(
        &mut rt,
        CLIENT_ADDR,
        &MinerAddresses::default(),
        start_epoch,
        end_epoch,
    );
    rt.set_caller(*ACCOUNT_ACTOR_CODE_ID, WORKER_ADDR);
    publish_deals(&mut rt, &MinerAddresses::default(), &[deal1]);

    // Publish from miner control address.
    let deal2 = generate_deal_and_add_funds(
        &mut rt,
        CLIENT_ADDR,
        &MinerAddresses::default(),
        start_epoch + 1,
        end_epoch + 1,
    );
    rt.set_caller(*ACCOUNT_ACTOR_CODE_ID, CONTROL_ADDR);
    publish_deals(&mut rt, &MinerAddresses::default(), &[deal2]);
    check_state(&rt);
}

// Converted from: https://github.com/filecoin-project/specs-actors/blob/0afe155bfffa036057af5519afdead845e0780de/actors/builtin/market/market_test.go#L529
#[test]
fn provider_and_client_addresses_are_resolved_before_persisting_state_and_sent_to_verigreg_actor_for_a_verified_deal(
) {
    use fvm_shared::address::BLS_PUB_LEN;

    // provider addresses
    let provider_bls = Address::new_bls(&[101; BLS_PUB_LEN]).unwrap();
    let provider_resolved = Address::new_id(112);

    // client addresses
    let client_bls = Address::new_bls(&[90; BLS_PUB_LEN]).unwrap();
    let client_resolved = Address::new_id(333);

    let mut rt = setup();
    rt.actor_code_cids.insert(client_resolved, *ACCOUNT_ACTOR_CODE_ID);
    rt.actor_code_cids.insert(provider_resolved, *MINER_ACTOR_CODE_ID);

    // mappings for resolving address
    rt.id_addresses.insert(client_bls, client_resolved);
    rt.id_addresses.insert(provider_bls, provider_resolved);

    // generate deal and add required funds for deal
    let start_epoch = 42;
    let end_epoch = start_epoch + 200 * EPOCHS_IN_DAY;
    rt.set_epoch(start_epoch);

    let mut deal = generate_deal_proposal(client_bls, provider_bls, start_epoch, end_epoch);
    deal.verified_deal = true;

    // add funds for cient using it's BLS address -> will be resolved and persisted
    add_participant_funds(&mut rt, client_bls, deal.client_balance_requirement());
    assert_eq!(
        deal.client_balance_requirement(),
        get_escrow_balance(&rt, &client_resolved).unwrap()
    );

    // add funds for provider using it's BLS address -> will be resolved and persisted
    rt.value_received = deal.provider_collateral.clone();
    rt.set_caller(*ACCOUNT_ACTOR_CODE_ID, OWNER_ADDR);
    rt.expect_validate_caller_type((*CALLER_TYPES_SIGNABLE).clone());
    expect_provider_control_address(&mut rt, provider_resolved, OWNER_ADDR, WORKER_ADDR);

    assert_eq!(
        RawBytes::default(),
        rt.call::<MarketActor>(
            Method::AddBalance as u64,
            &RawBytes::serialize(provider_bls).unwrap(),
        )
        .unwrap()
    );
    rt.verify();
    rt.add_balance(deal.provider_collateral.clone());
    assert_eq!(deal.provider_collateral, get_escrow_balance(&rt, &provider_resolved).unwrap());

    // publish deal using the BLS addresses
    rt.set_caller(*ACCOUNT_ACTOR_CODE_ID, WORKER_ADDR);
    rt.expect_validate_caller_type((*CALLER_TYPES_SIGNABLE).clone());

    expect_provider_control_address(&mut rt, provider_resolved, OWNER_ADDR, WORKER_ADDR);
    expect_query_network_info(&mut rt);

    //  create a client proposal with a valid signature
    let mut params = PublishStorageDealsParams { deals: vec![] };
    let buf = RawBytes::serialize(&deal).expect("failed to marshal deal proposal");
    let sig = Signature::new_bls("does not matter".as_bytes().to_vec());
    let client_proposal =
        ClientDealProposal { client_signature: sig.clone(), proposal: deal.clone() };
    params.deals.push(client_proposal);
    // expect a call to verify the above signature
    rt.expect_verify_signature(ExpectedVerifySig {
        sig,
        signer: deal.client,
        plaintext: buf.to_vec(),
        result: Ok(()),
    });

    // request is sent to the VerigReg actor using the resolved address
    let param = RawBytes::serialize(UseBytesParams {
        address: client_resolved,
        deal_size: BigInt::from(deal.piece_size.0),
    })
    .unwrap();

    rt.expect_send(
        *VERIFIED_REGISTRY_ACTOR_ADDR,
        ext::verifreg::USE_BYTES_METHOD as u64,
        param,
        TokenAmount::from(0u8),
        RawBytes::default(),
        ExitCode::OK,
    );

    let ret: PublishStorageDealsReturn = rt
        .call::<MarketActor>(
            Method::PublishStorageDeals as u64,
            &RawBytes::serialize(params).unwrap(),
        )
        .unwrap()
        .deserialize()
        .unwrap();
    rt.verify();
    let deal_id = ret.ids[0];

    // assert that deal is persisted with the resolved addresses
    let prop = get_deal_proposal(&mut rt, deal_id);
    assert_eq!(client_resolved, prop.client);
    assert_eq!(provider_resolved, prop.provider);

    check_state(&rt);
}

#[test]
fn publish_a_deal_after_activating_a_previous_deal_which_has_a_start_epoch_far_in_the_future() {
    let start_epoch = 1000;
    let end_epoch = start_epoch + 200 * EPOCHS_IN_DAY;
    let publish_epoch = ChainEpoch::from(1);

    let mut rt = setup();

    // publish the deal and activate it
    rt.set_epoch(publish_epoch);
    let deal1 = generate_and_publish_deal(
        &mut rt,
        CLIENT_ADDR,
        &MinerAddresses::default(),
        start_epoch,
        end_epoch,
    );
    activate_deals(&mut rt, end_epoch, PROVIDER_ADDR, publish_epoch, &[deal1]);
    let st = get_deal_state(&mut rt, deal1);
    assert_eq!(publish_epoch, st.sector_start_epoch);

    // now publish a second deal and activate it
    let new_epoch = publish_epoch + 1;
    rt.set_epoch(new_epoch);
    let deal2 = generate_and_publish_deal(
        &mut rt,
        CLIENT_ADDR,
        &MinerAddresses::default(),
        start_epoch + 1,
        end_epoch + 1,
    );
    activate_deals(&mut rt, end_epoch + 1, PROVIDER_ADDR, new_epoch, &[deal2]);
    check_state(&rt);
}

// Converted from https://github.com/filecoin-project/specs-actors/blob/d56b240af24517443ce1f8abfbdab7cb22d331f1/actors/builtin/market/market_test.go#L1274
#[test]
fn terminate_multiple_deals_from_multiple_providers() {
    let start_epoch = 10;
    let end_epoch = start_epoch + 200 * EPOCHS_IN_DAY;
    let sector_expiry = end_epoch + 100;
    let current_epoch = 5;

    let provider2 = Address::new_id(501);

    let mut rt = setup();
    rt.set_epoch(current_epoch);

    let [deal1, deal2, deal3]: [DealID; 3] = (end_epoch..end_epoch + 3)
        .map(|epoch| {
            generate_and_publish_deal(
                &mut rt,
                CLIENT_ADDR,
                &MinerAddresses::default(),
                start_epoch,
                epoch,
            )
        })
        .collect::<Vec<DealID>>()
        .try_into()
        .unwrap();
    activate_deals(&mut rt, sector_expiry, PROVIDER_ADDR, current_epoch, &[deal1, deal2, deal3]);

    let addrs = MinerAddresses { provider: provider2, ..MinerAddresses::default() };
    let deal4 = generate_and_publish_deal(&mut rt, CLIENT_ADDR, &addrs, start_epoch, end_epoch);
    let deal5 = generate_and_publish_deal(&mut rt, CLIENT_ADDR, &addrs, start_epoch, end_epoch + 1);
    activate_deals(&mut rt, sector_expiry, provider2, current_epoch, &[deal4, deal5]);

    terminate_deals(&mut rt, PROVIDER_ADDR, &[deal1]);
    assert_deals_terminated(&mut rt, current_epoch, &[deal1]);
    assert_deals_not_terminated(&mut rt, &[deal2, deal3, deal4, deal5]);

    terminate_deals(&mut rt, provider2, &[deal5]);
    assert_deals_terminated(&mut rt, current_epoch, &[deal5]);
    assert_deals_not_terminated(&mut rt, &[deal2, deal3, deal4]);

    terminate_deals(&mut rt, PROVIDER_ADDR, &[deal2, deal3]);
    assert_deals_terminated(&mut rt, current_epoch, &[deal2, deal3]);
    assert_deals_not_terminated(&mut rt, &[deal4]);

    terminate_deals(&mut rt, provider2, &[deal4]);
    assert_deals_terminated(&mut rt, current_epoch, &[deal4]);
}

// Converted from: https://github.com/filecoin-project/specs-actors/blob/d56b240af24517443ce1f8abfbdab7cb22d331f1/actors/builtin/market/market_test.go#L1312
#[test]
fn ignore_deal_proposal_that_does_not_exist() {
    let start_epoch = 10;
    let end_epoch = start_epoch + 200 * EPOCHS_IN_DAY;
    let sector_expiry = end_epoch + 100;
    let current_epoch = 5;

    let mut rt = setup();
    rt.set_epoch(current_epoch);

    let deal1 = generate_and_publish_deal(
        &mut rt,
        CLIENT_ADDR,
        &MinerAddresses::default(),
        start_epoch,
        end_epoch,
    );
    activate_deals(&mut rt, sector_expiry, PROVIDER_ADDR, current_epoch, &[deal1]);

    terminate_deals(&mut rt, PROVIDER_ADDR, &[deal1, 42]);

    let s = get_deal_state(&mut rt, deal1);
    assert_eq!(s.slash_epoch, current_epoch);
}

// Converted from: https://github.com/filecoin-project/specs-actors/blob/d56b240af24517443ce1f8abfbdab7cb22d331f1/actors/builtin/market/market_test.go#L1326
#[test]
fn terminate_valid_deals_along_with_just_expired_deal() {
    let start_epoch = 10;
    let end_epoch = start_epoch + 200 * EPOCHS_IN_DAY;
    let sector_expiry = end_epoch + 100;
    let current_epoch = 5;

    let mut rt = setup();
    rt.set_epoch(current_epoch);

    let deal1 = generate_and_publish_deal(
        &mut rt,
        CLIENT_ADDR,
        &MinerAddresses::default(),
        start_epoch,
        end_epoch,
    );
    let deal2 = generate_and_publish_deal(
        &mut rt,
        CLIENT_ADDR,
        &MinerAddresses::default(),
        start_epoch,
        end_epoch + 1,
    );
    let deal3 = generate_and_publish_deal(
        &mut rt,
        CLIENT_ADDR,
        &MinerAddresses::default(),
        start_epoch,
        end_epoch - 1,
    );
    activate_deals(&mut rt, sector_expiry, PROVIDER_ADDR, current_epoch, &[deal1, deal2, deal3]);

    let new_epoch = end_epoch - 1;
    rt.set_epoch(new_epoch);

    terminate_deals(&mut rt, PROVIDER_ADDR, &[deal1, deal2, deal3]);
    assert_deals_terminated(&mut rt, new_epoch, &[deal1, deal2]);
    assert_deals_not_terminated(&mut rt, &[deal3]);
}
// Converted from: https://github.com/filecoin-project/specs-actors/blob/d56b240af24517443ce1f8abfbdab7cb22d331f1/actors/builtin/market/market_test.go#L1346
#[test]
fn terminate_valid_deals_along_with_expired_and_cleaned_up_deal() {
    let deal_updates_interval = Policy::default().deal_updates_interval;
    let start_epoch = 10;
    let end_epoch = start_epoch + 200 * EPOCHS_IN_DAY;
    let sector_expiry = end_epoch + 100;
    let current_epoch = 5;

    let mut rt = setup();
    rt.set_epoch(current_epoch);

    let deal1 = generate_deal_and_add_funds(
        &mut rt,
        CLIENT_ADDR,
        &MinerAddresses::default(),
        start_epoch,
        end_epoch,
    );
    let deal2 = generate_deal_and_add_funds(
        &mut rt,
        CLIENT_ADDR,
        &MinerAddresses::default(),
        start_epoch,
        end_epoch - deal_updates_interval,
    );

    rt.set_caller(*ACCOUNT_ACTOR_CODE_ID, WORKER_ADDR);
    let deal_ids = publish_deals(&mut rt, &MinerAddresses::default(), &[deal1, deal2.clone()]);
    activate_deals(&mut rt, sector_expiry, PROVIDER_ADDR, current_epoch, &deal_ids);

    let new_epoch = end_epoch - 1;
    rt.set_epoch(new_epoch);
    cron_tick(&mut rt);

    terminate_deals(&mut rt, PROVIDER_ADDR, &deal_ids);
    assert_deals_terminated(&mut rt, new_epoch, &deal_ids[0..0]);
    assert_deal_deleted(&mut rt, deal_ids[1], deal2);
}

// Converted from: https://github.com/filecoin-project/specs-actors/blob/d56b240af24517443ce1f8abfbdab7cb22d331f1/actors/builtin/market/market_test.go#L1369
#[test]
fn terminating_a_deal_the_second_time_does_not_change_its_slash_epoch() {
    let start_epoch = 10;
    let end_epoch = start_epoch + 200 * EPOCHS_IN_DAY;
    let sector_expiry = end_epoch + 100;
    let current_epoch = 5;

    let mut rt = setup();
    rt.set_epoch(current_epoch);

    let deal1 = generate_and_publish_deal(
        &mut rt,
        CLIENT_ADDR,
        &MinerAddresses::default(),
        start_epoch,
        end_epoch,
    );
    activate_deals(&mut rt, sector_expiry, PROVIDER_ADDR, current_epoch, &[deal1]);

    // terminating the deal so slash epoch is the current epoch
    terminate_deals(&mut rt, PROVIDER_ADDR, &[deal1]);

    // set a new epoch and terminate again -> however slash epoch will still be the old epoch.
    rt.set_epoch(current_epoch + 1);
    terminate_deals(&mut rt, PROVIDER_ADDR, &[deal1]);
    let s = get_deal_state(&mut rt, deal1);
    assert_eq!(s.slash_epoch, current_epoch);
}

// Converted from: https://github.com/filecoin-project/specs-actors/blob/d56b240af24517443ce1f8abfbdab7cb22d331f1/actors/builtin/market/market_test.go#L1387
#[test]
fn terminating_new_deals_and_an_already_terminated_deal_only_terminates_the_new_deals() {
    let start_epoch = 10;
    let end_epoch = start_epoch + 200 * EPOCHS_IN_DAY;
    let sector_expiry = end_epoch + 100;
    let current_epoch = 5;

    let mut rt = setup();
    rt.set_epoch(current_epoch);

    // provider1 publishes deal1 and 2 and deal3 -> deal3 has the lowest endepoch
    let deals: Vec<DealID> = [end_epoch, end_epoch + 1, end_epoch - 1]
        .iter()
        .map(|&epoch| {
            generate_and_publish_deal(
                &mut rt,
                CLIENT_ADDR,
                &MinerAddresses::default(),
                start_epoch,
                epoch,
            )
        })
        .collect();
    let [deal1, deal2, deal3]: [DealID; 3] = deals.as_slice().try_into().unwrap();
    activate_deals(&mut rt, sector_expiry, PROVIDER_ADDR, current_epoch, &deals);

    // terminating the deal so slash epoch is the current epoch
    terminate_deals(&mut rt, PROVIDER_ADDR, &[deal1]);

    // set a new epoch and terminate again -> however slash epoch will still be the old epoch.
    let new_epoch = current_epoch + 1;
    rt.set_epoch(new_epoch);
    terminate_deals(&mut rt, PROVIDER_ADDR, &deals);

    let s1 = get_deal_state(&mut rt, deal1);
    assert_eq!(s1.slash_epoch, current_epoch);

    let s2 = get_deal_state(&mut rt, deal2);
    assert_eq!(s2.slash_epoch, new_epoch);

    let s3 = get_deal_state(&mut rt, deal3);
    assert_eq!(s3.slash_epoch, new_epoch);
}

// Converted from: https://github.com/filecoin-project/specs-actors/blob/d56b240af24517443ce1f8abfbdab7cb22d331f1/actors/builtin/market/market_test.go#L1415
#[test]
fn do_not_terminate_deal_if_end_epoch_is_equal_to_or_less_than_current_epoch() {
    let start_epoch = 10;
    let end_epoch = start_epoch + 200 * EPOCHS_IN_DAY;
    let sector_expiry = end_epoch + 100;
    let current_epoch = 5;

    let mut rt = setup();
    rt.set_epoch(current_epoch);

    // deal1 has endepoch equal to current epoch when terminate is called
    let deal1 = generate_and_publish_deal(
        &mut rt,
        CLIENT_ADDR,
        &MinerAddresses::default(),
        start_epoch,
        end_epoch,
    );
    activate_deals(&mut rt, sector_expiry, PROVIDER_ADDR, current_epoch, &[deal1]);
    rt.set_epoch(end_epoch);
    terminate_deals(&mut rt, PROVIDER_ADDR, &[deal1]);
    assert_deals_not_terminated(&mut rt, &[deal1]);

    // deal2 has end epoch less than current epoch when terminate is called
    rt.set_epoch(current_epoch);
    let deal2 = generate_and_publish_deal(
        &mut rt,
        CLIENT_ADDR,
        &MinerAddresses::default(),
        start_epoch + 1,
        end_epoch,
    );
    activate_deals(&mut rt, sector_expiry, PROVIDER_ADDR, current_epoch, &[deal2]);
    rt.set_epoch(end_epoch + 1);
    terminate_deals(&mut rt, PROVIDER_ADDR, &[deal2]);
    assert_deals_not_terminated(&mut rt, &[deal2]);
}

// Converted from: https://github.com/filecoin-project/specs-actors/blob/master/actors/builtin/market/market_test.go#L1436
#[test]
fn fail_when_caller_is_not_a_storage_miner_actor() {
    let mut rt = setup();
    rt.expect_validate_caller_type(vec![*MINER_ACTOR_CODE_ID]);
    rt.set_caller(*ACCOUNT_ACTOR_CODE_ID, PROVIDER_ADDR);
    let params = OnMinerSectorsTerminateParams { epoch: rt.epoch, deal_ids: vec![] };

    // XXX: Which exit code is correct: SYS_FORBIDDEN(8) or USR_FORBIDDEN(18)?
    assert_eq!(
        ExitCode::USR_FORBIDDEN,
        rt.call::<MarketActor>(
            Method::OnMinerSectorsTerminate as u64,
            &RawBytes::serialize(params).unwrap(),
        )
        .unwrap_err()
        .exit_code()
    );
}

// Converted from: https://github.com/filecoin-project/specs-actors/blob/master/actors/builtin/market/market_test.go#L1448
#[test]
fn fail_when_caller_is_not_the_provider_of_the_deal() {
    let start_epoch = 10;
    let end_epoch = start_epoch + 200 * EPOCHS_IN_DAY;
    let sector_expiry = end_epoch + 100;
    let current_epoch = 5;

    let provider2 = Address::new_id(501);

    let mut rt = setup();
    rt.set_epoch(current_epoch);

    let deal = generate_and_publish_deal(
        &mut rt,
        CLIENT_ADDR,
        &MinerAddresses::default(),
        start_epoch,
        end_epoch,
    );
    activate_deals(&mut rt, sector_expiry, PROVIDER_ADDR, current_epoch, &[deal]);

    // XXX: Difference between go messages: 't0501' has turned into 'f0501'.
    let ret = terminate_deals_raw(&mut rt, provider2, &[deal]);
    expect_abort_contains_message(
        ExitCode::USR_ILLEGAL_STATE,
        "caller f0501 is not the provider f0102 of deal 0",
        ret,
    );
}

// Converted from: https://github.com/filecoin-project/specs-actors/blob/master/actors/builtin/market/market_test.go#L1468
#[test]
fn fail_when_deal_has_been_published_but_not_activated() {
    let start_epoch = 10;
    let end_epoch = start_epoch + 200 * EPOCHS_IN_DAY;
    let current_epoch = 5;

    let mut rt = setup();
    rt.set_epoch(current_epoch);

    let deal = generate_and_publish_deal(
        &mut rt,
        CLIENT_ADDR,
        &MinerAddresses::default(),
        start_epoch,
        end_epoch,
    );

    let ret = terminate_deals_raw(&mut rt, PROVIDER_ADDR, &[deal]);
    expect_abort_contains_message(ExitCode::USR_ILLEGAL_ARGUMENT, "no state for deal", ret);
    rt.verify();
}

// Converted from: https://github.com/filecoin-project/specs-actors/blob/master/actors/builtin/market/market_test.go#L1485
#[test]
fn termination_of_all_deals_should_fail_when_one_deal_fails() {
    let start_epoch = 10;
    let end_epoch = start_epoch + 200 * EPOCHS_IN_DAY;
    let sector_expiry = end_epoch + 100;
    let current_epoch = 5;

    let mut rt = setup();
    rt.set_epoch(current_epoch);

    // deal1 would terminate but deal2 will fail because deal2 has not been activated
    let deal1 = generate_and_publish_deal(
        &mut rt,
        CLIENT_ADDR,
        &MinerAddresses::default(),
        start_epoch,
        end_epoch,
    );
    activate_deals(&mut rt, sector_expiry, PROVIDER_ADDR, current_epoch, &[deal1]);
    let deal2 = generate_and_publish_deal(
        &mut rt,
        CLIENT_ADDR,
        &MinerAddresses::default(),
        start_epoch,
        end_epoch + 1,
    );

    let ret = terminate_deals_raw(&mut rt, PROVIDER_ADDR, &[deal1, deal2]);
    expect_abort_contains_message(ExitCode::USR_ILLEGAL_ARGUMENT, "no state for deal", ret);
    rt.verify();

    // verify deal1 has not been terminated
    assert_deals_not_terminated(&mut rt, &[deal1]);
}

#[test]
fn publish_a_deal_with_enough_collateral_when_circulating_supply_is_superior_to_zero() {
    let policy = Policy::default();

    let start_epoch = 1000;
    let end_epoch = start_epoch + 200 * EPOCHS_IN_DAY;
    let publish_epoch = ChainEpoch::from(1);

    let mut rt = setup();

    let client_collateral = TokenAmount::from(10u8); // min is zero so this is placeholder

    // given power and circ supply cancel this should be 1*dealqapower / 100
    let deal_size = PaddedPieceSize(2048u64); // generateDealProposal's deal size
    let provider_collateral = TokenAmount::from(
        (deal_size.0 * (policy.prov_collateral_percent_supply_num as u64))
            / policy.prov_collateral_percent_supply_denom as u64,
    );

    let deal = generate_deal_with_collateral_and_add_funds(
        &mut rt,
        CLIENT_ADDR,
        &MinerAddresses::default(),
        provider_collateral,
        client_collateral,
        start_epoch,
        end_epoch,
    );
    let qa_power = StoragePower::from_i128(1 << 50).unwrap();
    rt.set_circulating_supply(qa_power); // convenient for these two numbers to cancel out

    // publish the deal successfully
    rt.set_epoch(publish_epoch);
    rt.set_caller(*ACCOUNT_ACTOR_CODE_ID, WORKER_ADDR);
    publish_deals(&mut rt, &MinerAddresses::default(), &[deal]);
    check_state(&rt);
}

#[test]
fn publish_multiple_deals_for_different_clients_and_ensure_balances_are_correct() {
    let start_epoch = 42;
    let end_epoch = start_epoch + 200 * EPOCHS_IN_DAY;

    let mut rt = setup();

    let client1_addr = Address::new_id(900);
    let client2_addr = Address::new_id(901);
    let client3_addr = Address::new_id(902);

    // generate first deal for
    let deal1 = generate_deal_and_add_funds(
        &mut rt,
        client1_addr,
        &MinerAddresses::default(),
        start_epoch,
        end_epoch,
    );

    // generate second deal
    let deal2 = generate_deal_and_add_funds(
        &mut rt,
        client2_addr,
        &MinerAddresses::default(),
        start_epoch,
        end_epoch,
    );

    // generate third deal
    let deal3 = generate_deal_and_add_funds(
        &mut rt,
        client3_addr,
        &MinerAddresses::default(),
        start_epoch,
        end_epoch,
    );

    rt.set_caller(*ACCOUNT_ACTOR_CODE_ID, WORKER_ADDR);
    publish_deals(
        &mut rt,
        &MinerAddresses::default(),
        &[deal1.clone(), deal2.clone(), deal3.clone()],
    );

    // assert locked balance for all clients and provider
    let provider_locked_expected =
        &deal1.provider_collateral + &deal2.provider_collateral + &deal3.provider_collateral;
    let client1_locked = get_locked_balance(&mut rt, client1_addr);
    let client2_locked = get_locked_balance(&mut rt, client2_addr);
    let client3_locked = get_locked_balance(&mut rt, client3_addr);
    assert_eq!(deal1.client_balance_requirement(), client1_locked);
    assert_eq!(deal2.client_balance_requirement(), client2_locked);
    assert_eq!(deal3.client_balance_requirement(), client3_locked);
    assert_eq!(provider_locked_expected, get_locked_balance(&mut rt, PROVIDER_ADDR));

    // assert locked funds dealStates
    let st: State = rt.get_state();
    let total_client_collateral_locked =
        &deal3.client_collateral + &deal2.client_collateral + &deal2.client_collateral;
    assert_eq!(total_client_collateral_locked, st.total_client_locked_collateral);
    assert_eq!(provider_locked_expected, st.total_provider_locked_collateral);
    let total_storage_fee =
        &deal1.total_storage_fee() + &deal2.total_storage_fee() + &deal3.total_storage_fee();
    assert_eq!(total_storage_fee, st.total_client_storage_fee);

    // publish two more deals for same clients with same provider
    let deal4 = generate_deal_and_add_funds(
        &mut rt,
        client3_addr,
        &MinerAddresses::default(),
        1000,
        1000 + 200 * EPOCHS_IN_DAY,
    );
    let deal5 = generate_deal_and_add_funds(
        &mut rt,
        client3_addr,
        &MinerAddresses::default(),
        100,
        100 + 200 * EPOCHS_IN_DAY,
    );
    rt.set_caller(*ACCOUNT_ACTOR_CODE_ID, WORKER_ADDR);
    publish_deals(&mut rt, &MinerAddresses::default(), &[deal4.clone(), deal5.clone()]);

    // assert locked balances for clients and provider
    let provider_locked_expected =
        &provider_locked_expected + &deal4.provider_collateral + &deal5.provider_collateral;
    assert_eq!(provider_locked_expected, get_locked_balance(&mut rt, PROVIDER_ADDR));

    let client3_locked_updated = get_locked_balance(&mut rt, client3_addr);
    assert_eq!(
        &client3_locked + &deal4.client_balance_requirement() + &deal5.client_balance_requirement(),
        client3_locked_updated
    );

    let client1_locked = get_locked_balance(&mut rt, client1_addr);
    let client2_locked = get_locked_balance(&mut rt, client2_addr);
    assert_eq!(deal1.client_balance_requirement(), client1_locked);
    assert_eq!(deal2.client_balance_requirement(), client2_locked);

    // assert locked funds dealStates
    let st: State = rt.get_state();
    let total_client_collateral_locked =
        &total_client_collateral_locked + &deal4.client_collateral + &deal5.client_collateral;
    assert_eq!(total_client_collateral_locked, st.total_client_locked_collateral);
    assert_eq!(provider_locked_expected, st.total_client_locked_collateral);

    let total_storage_fee =
        &total_storage_fee + &deal4.total_storage_fee() + &deal5.total_storage_fee();
    assert_eq!(total_storage_fee, st.total_client_storage_fee);

    // PUBLISH DEALS with a different provider
    let provider2_addr = Address::new_id(109);

    // generate first deal for second provider
    let addrs = MinerAddresses { provider: provider2_addr, ..MinerAddresses::default() };
    let deal6 =
        generate_deal_and_add_funds(&mut rt, client1_addr, &addrs, 20, 20 + 200 * EPOCHS_IN_DAY);

    // generate second deal for second provider
    let deal7 =
        generate_deal_and_add_funds(&mut rt, client1_addr, &addrs, 25, 60 + 200 * EPOCHS_IN_DAY);

    // publish both the deals for the second provider
    rt.set_caller(*ACCOUNT_ACTOR_CODE_ID, WORKER_ADDR);
    publish_deals(&mut rt, &addrs, &[deal6.clone(), deal7.clone()]);

    // assertions
    let st: State = rt.get_state();
    let provider2_locked = &deal6.provider_collateral + &deal7.provider_collateral;
    assert_eq!(provider2_locked, get_locked_balance(&mut rt, provider2_addr));
    let client1_locked_updated = get_locked_balance(&mut rt, client1_addr);
    assert_eq!(
        &deal7.client_balance_requirement() + &client1_locked + &deal6.client_balance_requirement(),
        client1_locked_updated
    );

    // assert first provider's balance as well
    assert_eq!(provider_locked_expected, get_locked_balance(&mut rt, PROVIDER_ADDR));

    let total_client_collateral_locked =
        &total_client_collateral_locked + &deal6.client_collateral + &deal7.client_collateral;
    assert_eq!(total_client_collateral_locked, st.total_client_locked_collateral);
    assert_eq!(provider_locked_expected + provider2_locked, st.total_provider_locked_collateral);
    let total_storage_fee =
        &total_storage_fee + &deal6.total_storage_fee() + &deal7.total_storage_fee();
    assert_eq!(total_storage_fee, st.total_client_storage_fee);
    check_state(&rt);
}

#[test]
fn active_deals_multiple_times_with_different_providers() {
    let start_epoch = 10;
    let end_epoch = start_epoch + 200 * EPOCHS_IN_DAY;
    let current_epoch = ChainEpoch::from(5);
    let sector_expiry = end_epoch + 100;

    let mut rt = setup();
    rt.set_epoch(current_epoch);

    // provider 1 publishes deals1 and deals2 and deal3
    let deal1 = generate_and_publish_deal(
        &mut rt,
        CLIENT_ADDR,
        &MinerAddresses::default(),
        start_epoch,
        end_epoch,
    );
    let deal2 = generate_and_publish_deal(
        &mut rt,
        CLIENT_ADDR,
        &MinerAddresses::default(),
        start_epoch,
        end_epoch + 1,
    );
    let deal3 = generate_and_publish_deal(
        &mut rt,
        CLIENT_ADDR,
        &MinerAddresses::default(),
        start_epoch,
        end_epoch + 2,
    );

    // provider2 publishes deal4 and deal5
    let provider2_addr = Address::new_id(401);
    let addrs = MinerAddresses { provider: provider2_addr, ..MinerAddresses::default() };
    let deal4 = generate_and_publish_deal(&mut rt, CLIENT_ADDR, &addrs, start_epoch, end_epoch);
    let deal5 = generate_and_publish_deal(&mut rt, CLIENT_ADDR, &addrs, start_epoch, end_epoch + 1);

    // provider1 activates deal1 and deal2 but that does not activate deal3 to deal5
    activate_deals(&mut rt, sector_expiry, PROVIDER_ADDR, current_epoch, &[deal1, deal2]);
    assert_deals_not_activated(&mut rt, current_epoch, &[deal3, deal4, deal5]);

    // provider2 activates deal5 but that does not activate deal3 or deal4
    activate_deals(&mut rt, sector_expiry, provider2_addr, current_epoch, &[deal5]);
    assert_deals_not_activated(&mut rt, current_epoch, &[deal3, deal4]);

    // provider1 activates deal3
    activate_deals(&mut rt, sector_expiry, PROVIDER_ADDR, current_epoch, &[deal3]);
    assert_deals_not_activated(&mut rt, current_epoch, &[deal4]);
    check_state(&rt);
}

fn assert_deal_failure<F>(
    add_funds: bool,
    post_setup: F,
    exit_code: ExitCode,
    sig_result: Result<(), anyhow::Error>,
) where
    F: FnOnce(&mut MockRuntime, &mut DealProposal),
{
    let current_epoch = ChainEpoch::from(5);
    let start_epoch = 10;
    let end_epoch = start_epoch + 200 * EPOCHS_IN_DAY;

    let mut rt = setup();
    let mut deal_proposal = if add_funds {
        generate_deal_and_add_funds(
            &mut rt,
            CLIENT_ADDR,
            &MinerAddresses::default(),
            start_epoch,
            end_epoch,
        )
    } else {
        generate_deal_proposal(CLIENT_ADDR, PROVIDER_ADDR, start_epoch, end_epoch)
    };
    deal_proposal.verified_deal = false;
    rt.set_epoch(current_epoch);
    post_setup(&mut rt, &mut deal_proposal);

    rt.expect_validate_caller_type(vec![*ACCOUNT_ACTOR_CODE_ID, *MULTISIG_ACTOR_CODE_ID]);
    expect_provider_control_address(&mut rt, PROVIDER_ADDR, OWNER_ADDR, WORKER_ADDR);
    expect_query_network_info(&mut rt);
    rt.set_caller(*ACCOUNT_ACTOR_CODE_ID, WORKER_ADDR);

    let buf = RawBytes::serialize(deal_proposal.clone()).expect("failed to marshal deal proposal");
    let sig = Signature::new_bls("does not matter".as_bytes().to_vec());
    rt.expect_verify_signature(ExpectedVerifySig {
        sig: sig.clone(),
        signer: deal_proposal.client,
        plaintext: buf.to_vec(),
        result: sig_result,
    });

    let params: PublishStorageDealsParams = PublishStorageDealsParams {
        deals: vec![ClientDealProposal { proposal: deal_proposal, client_signature: sig }],
    };

    assert_eq!(
        exit_code,
        rt.call::<MarketActor>(
            Method::PublishStorageDeals as u64,
            &RawBytes::serialize(params).unwrap(),
        )
        .unwrap_err()
        .exit_code()
    );
    rt.verify();
    // TODO: actor.checkState(rt)
}

#[cfg(test)]
mod publish_storage_deals_failures {
    use super::*;

    #[test]
    fn deal_end_after_deal_start() {
        let f = |_rt: &mut MockRuntime, d: &mut DealProposal| {
            d.start_epoch = 10;
            d.end_epoch = 9;
        };
        assert_deal_failure(true, f, ExitCode::USR_ILLEGAL_ARGUMENT, Ok(()));
    }

    #[test]
    fn current_epoch_greater_than_start_epoch() {
        let f = |rt: &mut MockRuntime, d: &mut DealProposal| {
            d.start_epoch = rt.epoch - 1;
        };
        assert_deal_failure(true, f, ExitCode::USR_ILLEGAL_ARGUMENT, Ok(()));
    }

    #[test]
    fn deal_duration_greater_than_max_deal_duration() {
        let f = |_rt: &mut MockRuntime, d: &mut DealProposal| {
            d.start_epoch = ChainEpoch::from(10);
            d.end_epoch = d.start_epoch + (540 * EPOCHS_IN_DAY) + 1
        };
        assert_deal_failure(true, f, ExitCode::USR_ILLEGAL_ARGUMENT, Ok(()));
    }

    #[test]
    fn negative_price_per_epoch() {
        let f = |_rt: &mut MockRuntime, d: &mut DealProposal| {
            d.storage_price_per_epoch = TokenAmount::from(-1);
        };
        assert_deal_failure(true, f, ExitCode::USR_ILLEGAL_ARGUMENT, Ok(()));
    }

    #[test]
    fn price_per_epoch_greater_than_total_filecoin() {
        let f = |_rt: &mut MockRuntime, d: &mut DealProposal| {
            d.storage_price_per_epoch = TOTAL_FILECOIN.clone() + 1;
        };
        assert_deal_failure(true, f, ExitCode::USR_ILLEGAL_ARGUMENT, Ok(()));
    }

    #[test]
    fn negative_provider_collateral() {
        let f = |_rt: &mut MockRuntime, d: &mut DealProposal| {
            d.provider_collateral = TokenAmount::from(-1);
        };
        assert_deal_failure(true, f, ExitCode::USR_ILLEGAL_ARGUMENT, Ok(()));
    }

    #[test]
    fn provider_collateral_greater_than_max_collateral() {
        let f = |_rt: &mut MockRuntime, d: &mut DealProposal| {
            d.provider_collateral = TOTAL_FILECOIN.clone() + 1;
        };
        assert_deal_failure(true, f, ExitCode::USR_ILLEGAL_ARGUMENT, Ok(()));
    }

    #[test]
    fn provider_collateral_less_than_bound() {
        let f = |_rt: &mut MockRuntime, d: &mut DealProposal| {
            let power = StoragePower::from_i128(1 << 50).unwrap();
            let (provider_min, _) = deal_provider_collateral_bounds(
                &Policy::default(),
                PaddedPieceSize(2048),
                &BigInt::from(0u8),
                &BigInt::from(0u8),
                &power,
            );
            d.provider_collateral = provider_min - 1;
        };
        assert_deal_failure(true, f, ExitCode::USR_ILLEGAL_ARGUMENT, Ok(()));
    }

    #[test]
    fn negative_client_collateral() {
        let f = |_rt: &mut MockRuntime, d: &mut DealProposal| {
            d.client_collateral = TokenAmount::from(-1);
        };
        assert_deal_failure(true, f, ExitCode::USR_ILLEGAL_ARGUMENT, Ok(()));
    }

    #[test]
    fn client_collateral_greater_than_max_collateral() {
        let f = |_rt: &mut MockRuntime, d: &mut DealProposal| {
            d.client_collateral = TOTAL_FILECOIN.clone() + 1;
        };
        assert_deal_failure(true, f, ExitCode::USR_ILLEGAL_ARGUMENT, Ok(()));
    }

    #[test]
    fn client_does_not_have_enough_balance_for_collateral() {
        let f = |rt: &mut MockRuntime, d: &mut DealProposal| {
            add_participant_funds(rt, CLIENT_ADDR, d.client_balance_requirement() - 1);
            add_provider_funds(rt, d.provider_collateral.clone(), &MinerAddresses::default());
        };
        assert_deal_failure(false, f, ExitCode::USR_ILLEGAL_ARGUMENT, Ok(()));
    }

    #[test]
    fn provider_does_not_have_enough_balance_for_collateral() {
        let f = |rt: &mut MockRuntime, d: &mut DealProposal| {
            add_participant_funds(rt, CLIENT_ADDR, d.client_balance_requirement());
            add_provider_funds(rt, d.provider_collateral.clone() - 1, &MinerAddresses::default());
        };
        assert_deal_failure(false, f, ExitCode::USR_ILLEGAL_ARGUMENT, Ok(()));
    }

    #[test]
    fn client_address_does_not_exist() {
        let f = |_rt: &mut MockRuntime, d: &mut DealProposal| {
            d.client = Address::new_id(1);
        };
        assert_deal_failure(true, f, ExitCode::USR_ILLEGAL_ARGUMENT, Ok(()));
    }

    #[test]
    fn unable_to_resolve_client_address() {
        let f = |_rt: &mut MockRuntime, d: &mut DealProposal| {
            d.client = new_bls_addr(1);
        };
        assert_deal_failure(true, f, ExitCode::USR_ILLEGAL_ARGUMENT, Ok(()));
    }

    #[test]
    fn signature_is_invalid() {
        let f = |_rt: &mut MockRuntime, _d: &mut DealProposal| {};
        assert_deal_failure(true, f, ExitCode::USR_ILLEGAL_ARGUMENT, Err(anyhow!("error")));
    }

    #[test]
    fn no_entry_for_client_in_locked_balance_table() {
        let f = |rt: &mut MockRuntime, d: &mut DealProposal| {
            add_provider_funds(rt, d.provider_collateral.clone(), &MinerAddresses::default());
        };
        assert_deal_failure(false, f, ExitCode::USR_ILLEGAL_ARGUMENT, Ok(()));
    }

    #[test]
    fn no_entry_for_provider_in_locked_balance_table() {
        let f = |rt: &mut MockRuntime, d: &mut DealProposal| {
            add_participant_funds(rt, CLIENT_ADDR, d.client_balance_requirement());
        };
        assert_deal_failure(false, f, ExitCode::USR_ILLEGAL_ARGUMENT, Ok(()));
    }

    #[test]
    fn bad_piece_cid() {
        let f = |_rt: &mut MockRuntime, d: &mut DealProposal| {
            d.piece_cid = Cid::default();
        };
        assert_deal_failure(true, f, ExitCode::USR_ILLEGAL_ARGUMENT, Ok(()));
    }

    #[test]
    fn zero_piece_size() {
        let f = |_rt: &mut MockRuntime, d: &mut DealProposal| {
            d.piece_size = PaddedPieceSize(0u64);
        };
        assert_deal_failure(true, f, ExitCode::USR_ILLEGAL_ARGUMENT, Ok(()));
    }

    #[test]
    fn piece_size_less_than_128_bytes() {
        let f = |_rt: &mut MockRuntime, d: &mut DealProposal| {
            d.piece_size = PaddedPieceSize(64u64);
        };
        assert_deal_failure(true, f, ExitCode::USR_ILLEGAL_ARGUMENT, Ok(()));
    }

    #[test]
    fn piece_size_is_not_a_power_of_2() {
        let f = |_rt: &mut MockRuntime, d: &mut DealProposal| {
            d.piece_size = PaddedPieceSize(254u64);
        };
        assert_deal_failure(true, f, ExitCode::USR_ILLEGAL_ARGUMENT, Ok(()));
    }
}

// Converted from: https://github.com/filecoin-project/specs-actors/blob/master/actors/builtin/market/market_test.go#L1519
#[test]
fn fail_when_deal_is_activated_but_proposal_is_not_found() {
    let start_epoch = 50;
    let end_epoch = start_epoch + 200 * EPOCHS_IN_DAY;
    let sector_expiry = end_epoch + 100;

    let mut rt = setup();

    let deal_id = publish_and_activate_deal(
        &mut rt,
        CLIENT_ADDR,
        &MinerAddresses::default(),
        start_epoch,
        end_epoch,
        0,
        sector_expiry,
    );

    // delete the deal proposal (this breaks state invariants)
    delete_deal_proposal(&mut rt, deal_id);

    rt.set_epoch(process_epoch(start_epoch, deal_id));
    expect_abort(ExitCode::USR_NOT_FOUND, cron_tick_raw(&mut rt));

    check_state(&rt);
}

// Converted from: https://github.com/filecoin-project/specs-actors/blob/master/actors/builtin/market/market_test.go#L1540
#[test]
fn fail_when_deal_update_epoch_is_in_the_future() {
    let start_epoch = 50;
    let end_epoch = start_epoch + 200 * EPOCHS_IN_DAY;
    let sector_expiry = end_epoch + 100;

    let mut rt = setup();

    let deal_id = publish_and_activate_deal(
        &mut rt,
        CLIENT_ADDR,
        &MinerAddresses::default(),
        start_epoch,
        end_epoch,
        0,
        sector_expiry,
    );

    // move the current epoch such that the deal's last updated field is set to the start epoch of the deal
    // and the next tick for it is scheduled at the endepoch.
    rt.set_epoch(process_epoch(start_epoch, deal_id));
    cron_tick(&mut rt);

    // update last updated to some time in the future (breaks state invariants)
    update_last_updated(&mut rt, deal_id, end_epoch + 1000);

    // set current epoch of the deal to the end epoch so it's picked up for "processing" in the next cron tick.
    rt.set_epoch(end_epoch);

    expect_abort(ExitCode::USR_ILLEGAL_STATE, cron_tick_raw(&mut rt));

    check_state(&rt);
}

#[cfg(test)]
mod test_activate_deal_failures {
    use super::*;

    #[test]
    fn fail_when_caller_is_not_the_provider_of_the_deal() {
        let start_epoch = 10;
        let end_epoch = start_epoch + 200 * EPOCHS_IN_DAY;
        let sector_expiry = end_epoch + 100;

        let mut rt = setup();
        let provider2_addr = Address::new_id(201);
        let addrs = MinerAddresses { provider: provider2_addr, ..MinerAddresses::default() };
        let deal_id =
            generate_and_publish_deal(&mut rt, CLIENT_ADDR, &addrs, start_epoch, end_epoch);

        let params = ActivateDealsParams { deal_ids: vec![deal_id], sector_expiry };

        rt.expect_validate_caller_type(vec![*MINER_ACTOR_CODE_ID]);
        rt.set_caller(*MINER_ACTOR_CODE_ID, PROVIDER_ADDR);
        expect_abort(
            ExitCode::USR_FORBIDDEN,
            rt.call::<MarketActor>(
                Method::ActivateDeals as u64,
                &RawBytes::serialize(params).unwrap(),
            ),
        );

        rt.verify();
        check_state(&rt);
    }

    #[test]
    fn fail_when_caller_is_not_a_storage_miner_actor() {
        let mut rt = setup();
        rt.expect_validate_caller_type(vec![*MINER_ACTOR_CODE_ID]);
        rt.set_caller(*ACCOUNT_ACTOR_CODE_ID, PROVIDER_ADDR);

        let params = ActivateDealsParams { deal_ids: vec![], sector_expiry: 0 };
        expect_abort(
            ExitCode::USR_FORBIDDEN,
            rt.call::<MarketActor>(
                Method::ActivateDeals as u64,
                &RawBytes::serialize(params).unwrap(),
            ),
        );

        rt.verify();
        check_state(&rt);
    }

    #[test]
    fn fail_when_deal_has_not_been_published_before() {
        let mut rt = setup();
        let params = ActivateDealsParams { deal_ids: vec![DealID::from(42u32)], sector_expiry: 0 };

        rt.expect_validate_caller_type(vec![*MINER_ACTOR_CODE_ID]);
        rt.set_caller(*MINER_ACTOR_CODE_ID, PROVIDER_ADDR);
        expect_abort(
            ExitCode::USR_NOT_FOUND,
            rt.call::<MarketActor>(
                Method::ActivateDeals as u64,
                &RawBytes::serialize(params).unwrap(),
            ),
        );

        rt.verify();
        check_state(&rt);
    }

    #[test]
    fn fail_when_deal_has_already_been_activated() {
        let start_epoch = 10;
        let end_epoch = start_epoch + 200 * EPOCHS_IN_DAY;
        let sector_expiry = end_epoch + 100;

        let mut rt = setup();
        let deal_id = generate_and_publish_deal(
            &mut rt,
            CLIENT_ADDR,
            &MinerAddresses::default(),
            start_epoch,
            end_epoch,
        );
        activate_deals(&mut rt, sector_expiry, PROVIDER_ADDR, 0, &[deal_id]);

        rt.expect_validate_caller_type(vec![*MINER_ACTOR_CODE_ID]);
        rt.set_caller(*MINER_ACTOR_CODE_ID, PROVIDER_ADDR);
        let params = ActivateDealsParams { deal_ids: vec![deal_id], sector_expiry };
        expect_abort(
            ExitCode::USR_ILLEGAL_ARGUMENT,
            rt.call::<MarketActor>(
                Method::ActivateDeals as u64,
                &RawBytes::serialize(params).unwrap(),
            ),
        );

        rt.verify();
        check_state(&rt);
    }
}

#[test]
fn crontick_for_a_deal_at_its_start_epoch_results_in_zero_payment_and_no_slashing() {
    let start_epoch = ChainEpoch::from(50);
    let end_epoch = start_epoch + 200 * EPOCHS_IN_DAY;
    let sector_expiry = end_epoch + 100;

    // set start epoch to coincide with processing (0 + 0 % 2880 = 0)
    let start_epoch = 0;
    let mut rt = setup();
    let deal_id = publish_and_activate_deal(
        &mut rt,
        CLIENT_ADDR,
        &MinerAddresses::default(),
        start_epoch,
        end_epoch,
        0,
        sector_expiry,
    );

    // move the current epoch to processing epoch
    let current = process_epoch(start_epoch, deal_id);
    rt.set_epoch(current);
    let (pay, slashed) =
        cron_tick_and_assert_balances(&mut rt, CLIENT_ADDR, PROVIDER_ADDR, current, deal_id);
    assert_eq!(TokenAmount::from(0u8), pay);
    assert_eq!(TokenAmount::from(0u8), slashed);

    // deal proposal and state should NOT be deleted
    get_deal_proposal(&mut rt, deal_id);
    get_deal_state(&mut rt, deal_id);
    check_state(&rt);
}

#[test]
fn slash_a_deal_and_make_payment_for_another_deal_in_the_same_epoch() {
    let start_epoch = ChainEpoch::from(50);
    let end_epoch = start_epoch + 200 * EPOCHS_IN_DAY;
    let sector_expiry = end_epoch + 100;

    let mut rt = setup();

    let deal_id1 = publish_and_activate_deal(
        &mut rt,
        CLIENT_ADDR,
        &MinerAddresses::default(),
        start_epoch,
        end_epoch,
        0,
        sector_expiry,
    );
    let d1 = get_deal_proposal(&mut rt, deal_id1);

    let deal_id2 = publish_and_activate_deal(
        &mut rt,
        CLIENT_ADDR,
        &MinerAddresses::default(),
        start_epoch + 1,
        end_epoch + 1,
        0,
        sector_expiry,
    );

    // slash deal1
    let slash_epoch = process_epoch(start_epoch, deal_id2) + ChainEpoch::from(100);
    rt.set_epoch(slash_epoch);
    terminate_deals(&mut rt, PROVIDER_ADDR, &[deal_id1]);

    // cron tick will slash deal1 and make payment for deal2
    rt.expect_send(
        *BURNT_FUNDS_ACTOR_ADDR,
        METHOD_SEND,
        RawBytes::default(),
        d1.provider_collateral.clone(),
        RawBytes::default(),
        ExitCode::OK,
    );
    cron_tick(&mut rt);

    assert_deal_deleted(&mut rt, deal_id1, d1);
    let s2 = get_deal_state(&mut rt, deal_id2);
    assert_eq!(slash_epoch, s2.last_updated_epoch);
    check_state(&rt);
}

#[test]
fn cannot_publish_the_same_deal_twice_before_a_cron_tick() {
    let start_epoch = ChainEpoch::from(50);
    let end_epoch = start_epoch + 200 * EPOCHS_IN_DAY;

    // Publish a deal
    let mut rt = setup();
    generate_and_publish_deal(
        &mut rt,
        CLIENT_ADDR,
        &MinerAddresses::default(),
        start_epoch,
        end_epoch,
    );

    // now try to publish it again and it should fail because it will still be in pending state
    let d2 = generate_deal_and_add_funds(
        &mut rt,
        CLIENT_ADDR,
        &MinerAddresses::default(),
        start_epoch,
        end_epoch,
    );
    let buf = RawBytes::serialize(d2.clone()).expect("failed to marshal deal proposal");
    let sig = Signature::new_bls("does not matter".as_bytes().to_vec());
    let params = PublishStorageDealsParams {
        deals: vec![ClientDealProposal { proposal: d2.clone(), client_signature: sig.clone() }],
    };
    rt.expect_validate_caller_type(vec![*ACCOUNT_ACTOR_CODE_ID, *MULTISIG_ACTOR_CODE_ID]);
    expect_provider_control_address(&mut rt, PROVIDER_ADDR, OWNER_ADDR, WORKER_ADDR);
    expect_query_network_info(&mut rt);
    rt.set_caller(*ACCOUNT_ACTOR_CODE_ID, WORKER_ADDR);
    rt.expect_verify_signature(ExpectedVerifySig {
        sig,
        signer: d2.client,
        plaintext: buf.to_vec(),
        result: Ok(()),
    });
    expect_abort(
        ExitCode::USR_ILLEGAL_ARGUMENT,
        rt.call::<MarketActor>(
            Method::PublishStorageDeals as u64,
            &RawBytes::serialize(params).unwrap(),
        ),
    );
    rt.verify();
}

#[test]
fn fail_when_current_epoch_greater_than_start_epoch_of_deal() {
    let start_epoch = 10;
    let end_epoch = start_epoch + 200 * EPOCHS_IN_DAY;
    let sector_expiry = end_epoch + 100;

    let mut rt = setup();
    let deal_id = generate_and_publish_deal(
        &mut rt,
        CLIENT_ADDR,
        &MinerAddresses::default(),
        start_epoch,
        end_epoch,
    );

    rt.expect_validate_caller_type(vec![*MINER_ACTOR_CODE_ID]);
    rt.set_caller(*MINER_ACTOR_CODE_ID, PROVIDER_ADDR);
    rt.set_epoch(start_epoch + 1);
    let params = ActivateDealsParams { deal_ids: vec![deal_id], sector_expiry };
    expect_abort(
        ExitCode::USR_ILLEGAL_ARGUMENT,
        rt.call::<MarketActor>(Method::ActivateDeals as u64, &RawBytes::serialize(params).unwrap()),
    );

    rt.verify();
    check_state(&rt);
}

#[test]
fn fail_when_end_epoch_of_deal_greater_than_sector_expiry() {
    let start_epoch = 10;
    let end_epoch = start_epoch + 200 * EPOCHS_IN_DAY;

    let mut rt = setup();
    let deal_id = generate_and_publish_deal(
        &mut rt,
        CLIENT_ADDR,
        &MinerAddresses::default(),
        start_epoch,
        end_epoch,
    );

    rt.expect_validate_caller_type(vec![*MINER_ACTOR_CODE_ID]);
    rt.set_caller(*MINER_ACTOR_CODE_ID, PROVIDER_ADDR);
    let params = ActivateDealsParams { deal_ids: vec![deal_id], sector_expiry: end_epoch - 1 };
    expect_abort(
        ExitCode::USR_ILLEGAL_ARGUMENT,
        rt.call::<MarketActor>(Method::ActivateDeals as u64, &RawBytes::serialize(params).unwrap()),
    );

    rt.verify();
    check_state(&rt);
}

#[test]
fn fail_to_activate_all_deals_if_one_deal_fails() {
    let start_epoch = 10;
    let end_epoch = start_epoch + 200 * EPOCHS_IN_DAY;
    let sector_expiry = end_epoch + 100;

    let mut rt = setup();
    // activate deal1 so it fails later
    let deal_id1 = generate_and_publish_deal(
        &mut rt,
        CLIENT_ADDR,
        &MinerAddresses::default(),
        start_epoch,
        end_epoch,
    );
    activate_deals(&mut rt, sector_expiry, PROVIDER_ADDR, 0, &[deal_id1]);

    let deal_id2 = generate_and_publish_deal(
        &mut rt,
        CLIENT_ADDR,
        &MinerAddresses::default(),
        start_epoch,
        end_epoch + 1,
    );

    rt.expect_validate_caller_type(vec![*MINER_ACTOR_CODE_ID]);
    rt.set_caller(*MINER_ACTOR_CODE_ID, PROVIDER_ADDR);
    let params = ActivateDealsParams { deal_ids: vec![deal_id1, deal_id2], sector_expiry };
    expect_abort(
        ExitCode::USR_ILLEGAL_ARGUMENT,
        rt.call::<MarketActor>(Method::ActivateDeals as u64, &RawBytes::serialize(params).unwrap()),
    );
    rt.verify();

    // no state for deal2 means deal2 activation has failed
    let st: State = rt.get_state();

    let states = DealMetaArray::load(&st.states, &rt.store).unwrap();

    let s = states.get(deal_id2).unwrap();
    assert!(s.is_none());
    check_state(&rt);
}<|MERGE_RESOLUTION|>--- conflicted
+++ resolved
@@ -523,13 +523,6 @@
 fn fails_if_withdraw_from_provider_funds_is_not_initiated_by_the_owner_or_worker() {
     let mut rt = setup();
 
-<<<<<<< HEAD
-    let provider_addr = Address::new_id(PROVIDER_ID);
-    let owner_addr = Address::new_id(OWNER_ID);
-    let worker_addr = Address::new_id(WORKER_ID);
-
-=======
->>>>>>> 5848f43d
     let amount = TokenAmount::from(20u8);
     add_provider_funds(&mut rt, amount.clone(), &MinerAddresses::default());
 
