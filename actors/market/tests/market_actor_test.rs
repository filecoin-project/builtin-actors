// Copyright 2019-2022 ChainSafe Systems
// SPDX-License-Identifier: Apache-2.0, MIT

use std::collections::HashMap;
use std::convert::TryInto;

use fil_actor_market::balance_table::{BalanceTable, BALANCE_TABLE_BITWIDTH};
use fil_actor_market::{
    ext, ActivateDealsParams, Actor as MarketActor, ClientDealProposal, DealArray, DealMetaArray,
<<<<<<< HEAD
    DealProposal, DealState, Label, Method as MarketMethod, Method, OnMinerSectorsTerminateParams,
=======
    DealProposal, DealState, Label, Method, OnMinerSectorsTerminateParams,
>>>>>>> 84226a2c
    PublishStorageDealsParams, PublishStorageDealsReturn, State, WithdrawBalanceParams,
    WithdrawBalanceReturn, PROPOSALS_AMT_BITWIDTH, STATES_AMT_BITWIDTH,
};
use fil_actor_power::{CurrentTotalPowerReturn, Method as PowerMethod};
use fil_actor_reward::Method as RewardMethod;
use fil_actor_verifreg::UseBytesParams;
use fil_actors_runtime::cbor::deserialize;
use fil_actors_runtime::network::EPOCHS_IN_DAY;
use fil_actors_runtime::runtime::{Policy, Runtime};
use fil_actors_runtime::test_utils::*;
use fil_actors_runtime::{
    make_empty_map, ActorError, SetMultimap, CRON_ACTOR_ADDR, REWARD_ACTOR_ADDR,
    STORAGE_MARKET_ACTOR_ADDR, STORAGE_POWER_ACTOR_ADDR, SYSTEM_ACTOR_ADDR,
    VERIFIED_REGISTRY_ACTOR_ADDR,
};
use fvm_ipld_amt::Amt;
use fvm_ipld_encoding::{to_vec, RawBytes};
use fvm_shared::address::Address;
use fvm_shared::bigint::bigint_ser::BigIntDe;
use fvm_shared::bigint::BigInt;
use fvm_shared::clock::{ChainEpoch, EPOCH_UNDEFINED};
use fvm_shared::crypto::signature::Signature;
use fvm_shared::deal::DealID;
use fvm_shared::econ::TokenAmount;
use fvm_shared::error::ExitCode;
use fvm_shared::piece::PaddedPieceSize;
use fvm_shared::reward::ThisEpochRewardReturn;
use fvm_shared::sector::StoragePower;
use fvm_shared::smooth::FilterEstimate;
use fvm_shared::{HAMT_BIT_WIDTH, METHOD_CONSTRUCTOR, METHOD_SEND};

use cid::Cid;
use num_traits::FromPrimitive;

const OWNER_ID: u64 = 101;
const PROVIDER_ID: u64 = 102;
const WORKER_ID: u64 = 103;
const CLIENT_ID: u64 = 104;
const CONTROL_ID: u64 = 200;

fn setup() -> MockRuntime {
    let mut actor_code_cids = HashMap::default();
    actor_code_cids.insert(Address::new_id(OWNER_ID), *ACCOUNT_ACTOR_CODE_ID);
    actor_code_cids.insert(Address::new_id(WORKER_ID), *ACCOUNT_ACTOR_CODE_ID);
    actor_code_cids.insert(Address::new_id(PROVIDER_ID), *MINER_ACTOR_CODE_ID);
    actor_code_cids.insert(Address::new_id(CLIENT_ID), *ACCOUNT_ACTOR_CODE_ID);

    let mut rt = MockRuntime {
        receiver: *STORAGE_MARKET_ACTOR_ADDR,
        caller: *SYSTEM_ACTOR_ADDR,
        caller_type: *INIT_ACTOR_CODE_ID,
        actor_code_cids,
        ..Default::default()
    };
    construct_and_verify(&mut rt);

    rt
}

fn get_escrow_balance(rt: &MockRuntime, addr: &Address) -> Result<TokenAmount, ActorError> {
    let st: State = rt.get_state();

    let et = BalanceTable::from_root(rt.store(), &st.escrow_table).unwrap();

    Ok(et.get(addr).unwrap())
}

// TODO add array stuff
#[test]
fn simple_construction() {
    let mut rt = MockRuntime {
        receiver: Address::new_id(100),
        caller: *SYSTEM_ACTOR_ADDR,
        caller_type: *INIT_ACTOR_CODE_ID,
        ..Default::default()
    };

    rt.expect_validate_caller_addr(vec![*SYSTEM_ACTOR_ADDR]);

    assert_eq!(
        RawBytes::default(),
        rt.call::<MarketActor>(METHOD_CONSTRUCTOR, &RawBytes::default(),).unwrap()
    );

    rt.verify();

    let store = &rt.store;

    let empty_balance_table =
        make_empty_map::<_, BigIntDe>(store, BALANCE_TABLE_BITWIDTH).flush().unwrap();
    let empty_map = make_empty_map::<_, ()>(store, HAMT_BIT_WIDTH).flush().unwrap();
    let empty_proposals_array =
        Amt::<(), _>::new_with_bit_width(store, PROPOSALS_AMT_BITWIDTH).flush().unwrap();
    let empty_states_array =
        Amt::<(), _>::new_with_bit_width(store, STATES_AMT_BITWIDTH).flush().unwrap();
    let empty_multimap = SetMultimap::new(store).root().unwrap();

    let state_data: State = rt.get_state();

    assert_eq!(empty_proposals_array, state_data.proposals);
    assert_eq!(empty_states_array, state_data.states);
    assert_eq!(empty_map, state_data.pending_proposals);
    assert_eq!(empty_balance_table, state_data.escrow_table);
    assert_eq!(empty_balance_table, state_data.locked_table);
    assert_eq!(0, state_data.next_id);
    assert_eq!(empty_multimap, state_data.deal_ops_by_epoch);
    assert_eq!(state_data.last_cron, EPOCH_UNDEFINED);
}

#[test]
fn label_cbor() {
    let label = Label::String("i_am_random_string____i_am_random_string____".parse().unwrap());
    let _ = to_vec(&label)
        .map_err(|e| ActorError::from(e).wrap("failed to serialize DealProposal"))
        .unwrap();

    let label2 = Label::Bytes(b"i_am_random_____i_am_random_____".to_vec());
    let _ = to_vec(&label2)
        .map_err(|e| ActorError::from(e).wrap("failed to serialize DealProposal"))
        .unwrap();

    let empty_string_label = Label::String("".parse().unwrap());
    let sv_bz = to_vec(&empty_string_label).unwrap();
    assert_eq!(vec![0x60], sv_bz);

    let empty_bytes_label = Label::Bytes(b"".to_vec());
    let sv_bz = to_vec(&empty_bytes_label).unwrap();
    assert_eq!(vec![0x40], sv_bz);
}

#[test]
fn label_from_cbor() {
    // empty string, b001_00000
    let empty_cbor_text = vec![0x60];
    let label1: Label = deserialize(&RawBytes::from(empty_cbor_text), "empty cbor string").unwrap();
    if let Label::String(s) = label1 {
        assert_eq!("", s)
    } else {
        panic!("expected string label not bytes")
    }

    // valid utf8 string b011_01000 "deadbeef"
    let end_valid_cbor_text = b"deadbeef".to_vec();
    let mut valid_cbor_text = vec![0x68];
    for i in end_valid_cbor_text {
        valid_cbor_text.push(i);
    }
    let label2: Label = deserialize(&RawBytes::from(valid_cbor_text), "valid cbor string").unwrap();
    if let Label::String(s) = label2 {
        assert_eq!("deadbeef", s)
    } else {
        panic!("expected string label not bytes")
    }

    // invalid utf8 string 0b011_00100 0xde 0xad 0xbe 0xeef
    let invalid_cbor_text = vec![0x64, 0xde, 0xad, 0xbe, 0xef];
    let out = deserialize::<Label>(&RawBytes::from(invalid_cbor_text), "invalid cbor string");
    out.expect_err("invalid utf8 string in maj typ 3 should fail deser");

    // empty bytes, b010_00000
    let empty_cbor_bytes = vec![0x40];
    let label3: Label = deserialize(&RawBytes::from(empty_cbor_bytes), "empty cbor bytes").unwrap();
    if let Label::Bytes(b) = label3 {
        assert_eq!(Vec::<u8>::new(), b)
    } else {
        panic!("expected bytes label not string")
    }

    // bytes b010_00100 0xde 0xad 0xbe 0xef
    let cbor_bytes = vec![0x44, 0xde, 0xad, 0xbe, 0xef];
    let label4: Label = deserialize(&RawBytes::from(cbor_bytes), "cbor bytes").unwrap();
    if let Label::Bytes(b) = label4 {
        assert_eq!(vec![0xde, 0xad, 0xbe, 0xef], b)
    } else {
        panic!("expected bytes label not string")
    }

    // bad major type, array of empty array b100_00001 b100_00000
    let bad_bytes = vec![0x81, 0x80];
    let out = deserialize::<Label>(&RawBytes::from(bad_bytes), "cbor array, unexpected major type");
    out.expect_err("major type 4 should not be recognized by union type and deser should fail");
}

#[test]
fn adds_to_provider_escrow_funds() {
    struct TestCase {
        delta: u64,
        total: u64,
    }
    let test_cases = [
        TestCase { delta: 10, total: 10 },
        TestCase { delta: 20, total: 30 },
        TestCase { delta: 40, total: 70 },
    ];

    let owner = Address::new_id(OWNER_ID);
    let worker = Address::new_id(WORKER_ID);
    let provider = Address::new_id(PROVIDER_ID);

    for caller_addr in &[owner, worker] {
        let mut rt = setup();

        for tc in &test_cases {
            rt.set_caller(*ACCOUNT_ACTOR_CODE_ID, *caller_addr);
            rt.set_value(TokenAmount::from(tc.delta));
            rt.expect_validate_caller_type((*CALLER_TYPES_SIGNABLE).clone());
            expect_provider_control_address(&mut rt, provider, owner, worker);

            assert_eq!(
                RawBytes::default(),
                rt.call::<MarketActor>(
                    Method::AddBalance as u64,
                    &RawBytes::serialize(provider).unwrap(),
                )
                .unwrap()
            );

            rt.verify();

            assert_eq!(get_escrow_balance(&rt, &provider).unwrap(), TokenAmount::from(tc.total));
            // TODO: actor.checkState(rt)
        }
    }
}

#[test]
fn fails_unless_called_by_an_account_actor() {
    let mut rt = setup();

    rt.set_value(TokenAmount::from(10));
    rt.expect_validate_caller_type((*CALLER_TYPES_SIGNABLE).clone());

    let provider_addr = Address::new_id(PROVIDER_ID);
    rt.set_caller(*MINER_ACTOR_CODE_ID, provider_addr);
    assert_eq!(
        ExitCode::USR_FORBIDDEN,
        rt.call::<MarketActor>(
            Method::AddBalance as u64,
            &RawBytes::serialize(provider_addr).unwrap(),
        )
        .unwrap_err()
        .exit_code()
    );

    rt.verify();
    // TODO: actor.checkState(rt)
}

#[test]
fn adds_to_non_provider_funds() {
    struct TestCase {
        delta: u64,
        total: u64,
    }
    let test_cases = [
        TestCase { delta: 10, total: 10 },
        TestCase { delta: 20, total: 30 },
        TestCase { delta: 40, total: 70 },
    ];

    let client = Address::new_id(CLIENT_ID);
    let worker = Address::new_id(WORKER_ID);

    for caller_addr in &[client, worker] {
        let mut rt = setup();

        for tc in &test_cases {
            rt.set_caller(*ACCOUNT_ACTOR_CODE_ID, *caller_addr);
            rt.set_value(TokenAmount::from(tc.delta));
            rt.expect_validate_caller_type((*CALLER_TYPES_SIGNABLE).clone());

            assert_eq!(
                RawBytes::default(),
                rt.call::<MarketActor>(
                    Method::AddBalance as u64,
                    &RawBytes::serialize(caller_addr).unwrap(),
                )
                .unwrap()
            );

            rt.verify();

            assert_eq!(get_escrow_balance(&rt, caller_addr).unwrap(), TokenAmount::from(tc.total));
            // TODO: actor.checkState(rt)
        }
    }
}

#[test]
fn withdraws_from_provider_escrow_funds_and_sends_to_owner() {
    let mut rt = setup();

    let provider_addr = Address::new_id(PROVIDER_ID);
    let owner_addr = Address::new_id(OWNER_ID);
    let worker_addr = Address::new_id(WORKER_ID);

    let amount = TokenAmount::from(20);
    add_provider_funds(&mut rt, amount.clone(), provider_addr, owner_addr, worker_addr);

    assert_eq!(amount, get_escrow_balance(&rt, &provider_addr).unwrap());

    // worker calls WithdrawBalance, balance is transferred to owner
    let withdraw_amount = TokenAmount::from(1);
    withdraw_provider_balance(
        &mut rt,
        withdraw_amount.clone(),
        withdraw_amount,
        provider_addr,
        owner_addr,
        worker_addr,
    );

    assert_eq!(TokenAmount::from(19), get_escrow_balance(&rt, &provider_addr).unwrap());
    // TODO: actor.checkState(rt)
}

#[test]
fn withdraws_from_non_provider_escrow_funds() {
    let mut rt = setup();

    let client_addr = Address::new_id(CLIENT_ID);

    let amount = TokenAmount::from(20);
    add_participant_funds(&mut rt, client_addr, amount.clone());

    assert_eq!(get_escrow_balance(&rt, &client_addr).unwrap(), amount);

    let withdraw_amount = TokenAmount::from(1);
    withdraw_client_balance(&mut rt, withdraw_amount.clone(), withdraw_amount, client_addr);

    assert_eq!(get_escrow_balance(&rt, &client_addr).unwrap(), TokenAmount::from(19));
    // TODO: actor.checkState(rt)
}

#[test]
fn client_withdrawing_more_than_escrow_balance_limits_to_available_funds() {
    let mut rt = setup();

    let client_addr = Address::new_id(CLIENT_ID);

    let amount = TokenAmount::from(20);
    add_participant_funds(&mut rt, client_addr, amount.clone());

    // withdraw amount greater than escrow balance
    let withdraw_amount = TokenAmount::from(25);
    withdraw_client_balance(&mut rt, withdraw_amount, amount, client_addr);

    assert_eq!(get_escrow_balance(&rt, &client_addr).unwrap(), TokenAmount::from(0));
}

#[test]
fn worker_withdrawing_more_than_escrow_balance_limits_to_available_funds() {
    let mut rt = setup();

    let provider_addr = Address::new_id(PROVIDER_ID);
    let owner_addr = Address::new_id(OWNER_ID);
    let worker_addr = Address::new_id(WORKER_ID);

    let amount = TokenAmount::from(20);
    add_provider_funds(&mut rt, amount.clone(), provider_addr, owner_addr, worker_addr);

    assert_eq!(get_escrow_balance(&rt, &provider_addr).unwrap(), amount);

    let withdraw_amount = TokenAmount::from(25);
    withdraw_provider_balance(
        &mut rt,
        withdraw_amount,
        amount,
        provider_addr,
        owner_addr,
        worker_addr,
    );

    assert_eq!(get_escrow_balance(&rt, &provider_addr).unwrap(), TokenAmount::from(0));
    // TODO: actor.checkState(rt)
}

#[test]
fn deal_starts_on_day_boundary() {
    let deal_updates_interval = Policy::default().deal_updates_interval;
    let start_epoch = deal_updates_interval; // 2880
    let end_epoch = start_epoch + 200 * EPOCHS_IN_DAY;
    let publish_epoch = ChainEpoch::from(1);

    let mut rt = setup();
    rt.set_epoch(publish_epoch);

    let client_addr = Address::new_id(CLIENT_ID);
    let provider_addr = Address::new_id(PROVIDER_ID);
    let owner_addr = Address::new_id(OWNER_ID);
    let worker_addr = Address::new_id(WORKER_ID);
    let control_addr = Address::new_id(CONTROL_ID);

    for i in 0..(3 * deal_updates_interval) {
        let piece_cid = make_piece_cid((format!("{i}")).as_bytes());
        let deal_id = generate_and_publish_deal_for_piece(
            &mut rt,
            client_addr,
            provider_addr,
            owner_addr,
            worker_addr,
            control_addr,
            start_epoch,
            end_epoch,
            piece_cid,
            PaddedPieceSize(2048u64),
        );
        assert_eq!(i as DealID, deal_id);
    }

    // Check that DOBE has exactly 3 deals scheduled every epoch in the day following the start time
    let st: State = rt.get_state();
    let store = &rt.store;
    let dobe = SetMultimap::from_root(store, &st.deal_ops_by_epoch).unwrap();
    for e in deal_updates_interval..(2 * deal_updates_interval) {
        assert_n_good_deals(&dobe, e, 3);
    }

    // DOBE has no deals scheduled in the previous or next day
    for e in 0..deal_updates_interval {
        assert_n_good_deals(&dobe, e, 0);
    }
    for e in (2 * deal_updates_interval)..(3 * deal_updates_interval) {
        assert_n_good_deals(&dobe, e, 0);
    }
}

#[test]
fn deal_starts_partway_through_day() {
    let start_epoch = 1000;
    let end_epoch = start_epoch + 200 * EPOCHS_IN_DAY;
    let publish_epoch = ChainEpoch::from(1);

    let mut rt = setup();
    rt.set_epoch(publish_epoch);

    let client_addr = Address::new_id(CLIENT_ID);
    let provider_addr = Address::new_id(PROVIDER_ID);
    let owner_addr = Address::new_id(OWNER_ID);
    let worker_addr = Address::new_id(WORKER_ID);
    let control_addr = Address::new_id(CONTROL_ID);

    // First 1000 deals (start_epoch % update interval) scheduled starting in the next day
    for i in 0..1000 {
        let piece_cid = make_piece_cid((format!("{i}")).as_bytes());
        let deal_id = generate_and_publish_deal_for_piece(
            &mut rt,
            client_addr,
            provider_addr,
            owner_addr,
            worker_addr,
            control_addr,
            start_epoch,
            end_epoch,
            piece_cid,
            PaddedPieceSize(2048u64),
        );
        assert_eq!(i as DealID, deal_id);
    }
    let st: State = rt.get_state();
    let store = &rt.store;
    let dobe = SetMultimap::from_root(store, &st.deal_ops_by_epoch).unwrap();
    for e in 2880..(2880 + start_epoch) {
        assert_n_good_deals(&dobe, e, 1);
    }
    // Nothing scheduled between 0 and 2880
    for e in 0..2880 {
        assert_n_good_deals(&dobe, e, 0);
    }

    // Now add another 500 deals
    for i in 1000..1500 {
        let piece_cid = make_piece_cid((format!("{i}")).as_bytes());
        let deal_id = generate_and_publish_deal_for_piece(
            &mut rt,
            client_addr,
            provider_addr,
            owner_addr,
            worker_addr,
            control_addr,
            start_epoch,
            end_epoch,
            piece_cid,
            PaddedPieceSize(2048u64),
        );
        assert_eq!(i as DealID, deal_id);
    }
    let st: State = rt.get_state();
    let store = &rt.store;
    let dobe = SetMultimap::from_root(store, &st.deal_ops_by_epoch).unwrap();
    for e in start_epoch..(start_epoch + 500) {
        assert_n_good_deals(&dobe, e, 1);
    }
}

#[test]
fn simple_deal() {
    let start_epoch = 1000;
    let end_epoch = start_epoch + 200 * EPOCHS_IN_DAY;
    let publish_epoch = ChainEpoch::from(1);

    let mut rt = setup();
    rt.set_epoch(publish_epoch);

    let owner_addr = Address::new_id(OWNER_ID);
    let provider_addr = Address::new_id(PROVIDER_ID);
    let worker_addr = Address::new_id(WORKER_ID);
    let client_addr = Address::new_id(CLIENT_ID);
    let control_addr = Address::new_id(CONTROL_ID);

    // Publish from miner worker.
    let deal1 = generate_deal_and_add_funds(
        &mut rt,
        client_addr,
        provider_addr,
        owner_addr,
        worker_addr,
        start_epoch,
        end_epoch,
    );
    rt.set_caller(*ACCOUNT_ACTOR_CODE_ID, worker_addr);
    publish_deals(&mut rt, provider_addr, owner_addr, worker_addr, control_addr, &[deal1]);

    // Publish from miner control address.
    let deal2 = generate_deal_and_add_funds(
        &mut rt,
        client_addr,
        provider_addr,
        owner_addr,
        worker_addr,
        start_epoch + 1,
        end_epoch + 1,
    );
    rt.set_caller(*ACCOUNT_ACTOR_CODE_ID, control_addr);
    publish_deals(&mut rt, provider_addr, owner_addr, worker_addr, control_addr, &[deal2]);
    // TODO: actor.checkState(rt)
}

#[test]
fn publish_a_deal_after_activating_a_previous_deal_which_has_a_start_epoch_far_in_the_future() {
    let start_epoch = 1000;
    let end_epoch = start_epoch + 200 * EPOCHS_IN_DAY;
    let publish_epoch = ChainEpoch::from(1);

    let owner_addr = Address::new_id(OWNER_ID);
    let provider_addr = Address::new_id(PROVIDER_ID);
    let worker_addr = Address::new_id(WORKER_ID);
    let client_addr = Address::new_id(CLIENT_ID);
    let control_addr = Address::new_id(CONTROL_ID);

    let mut rt = setup();

    // publish the deal and activate it
    rt.set_epoch(publish_epoch);
    let deal1 = generate_and_publish_deal(
        &mut rt,
        client_addr,
        provider_addr,
        owner_addr,
        worker_addr,
        control_addr,
        start_epoch,
        end_epoch,
    );
    activate_deals(&mut rt, end_epoch, provider_addr, publish_epoch, &[deal1]);
    let st = get_deal_state(&mut rt, deal1);
    assert_eq!(publish_epoch, st.sector_start_epoch);

    // now publish a second deal and activate it
    let new_epoch = publish_epoch + 1;
    rt.set_epoch(new_epoch);
    let deal2 = generate_and_publish_deal(
        &mut rt,
        client_addr,
        provider_addr,
        owner_addr,
        worker_addr,
        control_addr,
        start_epoch + 1,
        end_epoch + 1,
    );
    activate_deals(&mut rt, end_epoch + 1, provider_addr, new_epoch, &[deal2]);
    // TODO: actor.checkState(rt)
}

// Converted from https://github.com/filecoin-project/specs-actors/blob/d56b240af24517443ce1f8abfbdab7cb22d331f1/actors/builtin/market/market_test.go#L1274
#[test]
fn terminate_multiple_deals_from_multiple_providers() {
    let start_epoch = 10;
    let end_epoch = start_epoch + 200 * EPOCHS_IN_DAY;
    let sector_expiry = end_epoch + 100;
    let current_epoch = 5;
    let owner_addr = Address::new_id(OWNER_ID);
    let provider_addr = Address::new_id(PROVIDER_ID);
    let worker_addr = Address::new_id(WORKER_ID);
    let client_addr = Address::new_id(CLIENT_ID);
    let control_addr = Address::new_id(CONTROL_ID);

    let provider2 = Address::new_id(501);

    let mut rt = setup();
    rt.set_epoch(current_epoch);

    let [deal1, deal2, deal3]: [DealID; 3] = (end_epoch..end_epoch + 3)
        .map(|epoch| {
            generate_and_publish_deal(
                &mut rt,
                client_addr,
                provider_addr,
                owner_addr,
                worker_addr,
                control_addr,
                start_epoch,
                epoch,
            )
        })
        .collect::<Vec<DealID>>()
        .try_into()
        .unwrap();
    activate_deals(&mut rt, sector_expiry, provider_addr, current_epoch, &[deal1, deal2, deal3]);

    let deal4 = generate_and_publish_deal(
        &mut rt,
        client_addr,
        provider2,
        owner_addr,
        worker_addr,
        control_addr,
        start_epoch,
        end_epoch,
    );
    let deal5 = generate_and_publish_deal(
        &mut rt,
        client_addr,
        provider2,
        owner_addr,
        worker_addr,
        control_addr,
        start_epoch,
        end_epoch + 1,
    );
    activate_deals(&mut rt, sector_expiry, provider2, current_epoch, &[deal4, deal5]);

    terminate_deals(&mut rt, provider_addr, &[deal1]);
    assert_deals_terminated(&mut rt, current_epoch, &[deal1]);
    assert_deals_not_terminated(&mut rt, &[deal2, deal3, deal4, deal5]);

    terminate_deals(&mut rt, provider2, &[deal5]);
    assert_deals_terminated(&mut rt, current_epoch, &[deal5]);
    assert_deals_not_terminated(&mut rt, &[deal2, deal3, deal4]);

    terminate_deals(&mut rt, provider_addr, &[deal2, deal3]);
    assert_deals_terminated(&mut rt, current_epoch, &[deal2, deal3]);
    assert_deals_not_terminated(&mut rt, &[deal4]);

    terminate_deals(&mut rt, provider2, &[deal4]);
    assert_deals_terminated(&mut rt, current_epoch, &[deal4]);
}

// Converted from: https://github.com/filecoin-project/specs-actors/blob/d56b240af24517443ce1f8abfbdab7cb22d331f1/actors/builtin/market/market_test.go#L1312
#[test]
fn ignore_deal_proposal_that_does_not_exist() {
    let start_epoch = 10;
    let end_epoch = start_epoch + 200 * EPOCHS_IN_DAY;
    let sector_expiry = end_epoch + 100;
    let current_epoch = 5;
    let owner_addr = Address::new_id(OWNER_ID);
    let provider_addr = Address::new_id(PROVIDER_ID);
    let worker_addr = Address::new_id(WORKER_ID);
    let client_addr = Address::new_id(CLIENT_ID);
    let control_addr = Address::new_id(CONTROL_ID);

    let mut rt = setup();
    rt.set_epoch(current_epoch);

    let deal1 = generate_and_publish_deal(
        &mut rt,
        client_addr,
        provider_addr,
        owner_addr,
        worker_addr,
        control_addr,
        start_epoch,
        end_epoch,
    );
    activate_deals(&mut rt, sector_expiry, provider_addr, current_epoch, &[deal1]);

    terminate_deals(&mut rt, provider_addr, &[deal1, 42]);

    let s = get_deal_state(&mut rt, deal1);
    assert_eq!(s.slash_epoch, current_epoch);
}

// Converted from: https://github.com/filecoin-project/specs-actors/blob/d56b240af24517443ce1f8abfbdab7cb22d331f1/actors/builtin/market/market_test.go#L1326
#[test]
fn terminate_valid_deals_along_with_just_expired_deal() {
    let start_epoch = 10;
    let end_epoch = start_epoch + 200 * EPOCHS_IN_DAY;
    let sector_expiry = end_epoch + 100;
    let current_epoch = 5;
    let owner_addr = Address::new_id(OWNER_ID);
    let provider_addr = Address::new_id(PROVIDER_ID);
    let worker_addr = Address::new_id(WORKER_ID);
    let client_addr = Address::new_id(CLIENT_ID);
    let control_addr = Address::new_id(CONTROL_ID);

    let mut rt = setup();
    rt.set_epoch(current_epoch);

    let deal1 = generate_and_publish_deal(
        &mut rt,
        client_addr,
        provider_addr,
        owner_addr,
        worker_addr,
        control_addr,
        start_epoch,
        end_epoch,
    );
    let deal2 = generate_and_publish_deal(
        &mut rt,
        client_addr,
        provider_addr,
        owner_addr,
        worker_addr,
        control_addr,
        start_epoch,
        end_epoch + 1,
    );
    let deal3 = generate_and_publish_deal(
        &mut rt,
        client_addr,
        provider_addr,
        owner_addr,
        worker_addr,
        control_addr,
        start_epoch,
        end_epoch - 1,
    );
    activate_deals(&mut rt, sector_expiry, provider_addr, current_epoch, &[deal1, deal2, deal3]);

    let new_epoch = end_epoch - 1;
    rt.set_epoch(new_epoch);

    terminate_deals(&mut rt, provider_addr, &[deal1, deal2, deal3]);
    assert_deals_terminated(&mut rt, new_epoch, &[deal1, deal2]);
    assert_deals_not_terminated(&mut rt, &[deal3]);
}
<<<<<<< HEAD

=======
>>>>>>> 84226a2c
// Converted from: https://github.com/filecoin-project/specs-actors/blob/d56b240af24517443ce1f8abfbdab7cb22d331f1/actors/builtin/market/market_test.go#L1346
#[test]
fn terminate_valid_deals_along_with_expired_and_cleaned_up_deal() {
    let deal_updates_interval = Policy::default().deal_updates_interval;
    let start_epoch = 10;
    let end_epoch = start_epoch + 200 * EPOCHS_IN_DAY;
    let sector_expiry = end_epoch + 100;
    let current_epoch = 5;
    let owner_addr = Address::new_id(OWNER_ID);
    let provider_addr = Address::new_id(PROVIDER_ID);
    let worker_addr = Address::new_id(WORKER_ID);
    let client_addr = Address::new_id(CLIENT_ID);
    let control_addr = Address::new_id(CONTROL_ID);

    let mut rt = setup();
    rt.set_epoch(current_epoch);

    let deal1 = generate_deal_and_add_funds(
        &mut rt,
        client_addr,
        provider_addr,
        owner_addr,
        worker_addr,
        start_epoch,
        end_epoch,
    );
    let deal2 = generate_deal_and_add_funds(
        &mut rt,
        client_addr,
        provider_addr,
        owner_addr,
        worker_addr,
        start_epoch,
        end_epoch - deal_updates_interval,
    );

    rt.set_caller(*ACCOUNT_ACTOR_CODE_ID, worker_addr);
    let deal_ids = publish_deals(
        &mut rt,
        provider_addr,
        owner_addr,
        worker_addr,
        control_addr,
        &[deal1, deal2.clone()],
    );
    activate_deals(&mut rt, sector_expiry, provider_addr, current_epoch, &deal_ids);

    let new_epoch = end_epoch - 1;
    rt.set_epoch(new_epoch);
    cron_tick(&mut rt);

    terminate_deals(&mut rt, provider_addr, &deal_ids);
    assert_deals_terminated(&mut rt, new_epoch, &deal_ids[0..0]);
    assert_deal_deleted(&mut rt, deal_ids[1], deal2);
}

// Converted from: https://github.com/filecoin-project/specs-actors/blob/d56b240af24517443ce1f8abfbdab7cb22d331f1/actors/builtin/market/market_test.go#L1369
#[test]
fn terminating_a_deal_the_second_time_does_not_change_its_slash_epoch() {
    let start_epoch = 10;
    let end_epoch = start_epoch + 200 * EPOCHS_IN_DAY;
    let sector_expiry = end_epoch + 100;
    let current_epoch = 5;
    let owner_addr = Address::new_id(OWNER_ID);
    let provider_addr = Address::new_id(PROVIDER_ID);
    let worker_addr = Address::new_id(WORKER_ID);
    let client_addr = Address::new_id(CLIENT_ID);
    let control_addr = Address::new_id(CONTROL_ID);

    let mut rt = setup();
    rt.set_epoch(current_epoch);

    let deal1 = generate_and_publish_deal(
        &mut rt,
        client_addr,
        provider_addr,
        owner_addr,
        worker_addr,
        control_addr,
        start_epoch,
        end_epoch,
    );
    activate_deals(&mut rt, sector_expiry, provider_addr, current_epoch, &[deal1]);

    // terminating the deal so slash epoch is the current epoch
    terminate_deals(&mut rt, provider_addr, &[deal1]);

    // set a new epoch and terminate again -> however slash epoch will still be the old epoch.
    rt.set_epoch(current_epoch + 1);
    terminate_deals(&mut rt, provider_addr, &[deal1]);
    let s = get_deal_state(&mut rt, deal1);
    assert_eq!(s.slash_epoch, current_epoch);
}

// Converted from: https://github.com/filecoin-project/specs-actors/blob/d56b240af24517443ce1f8abfbdab7cb22d331f1/actors/builtin/market/market_test.go#L1387
#[test]
fn terminating_new_deals_and_an_already_terminated_deal_only_terminates_the_new_deals() {
    let start_epoch = 10;
    let end_epoch = start_epoch + 200 * EPOCHS_IN_DAY;
    let sector_expiry = end_epoch + 100;
    let current_epoch = 5;
    let owner_addr = Address::new_id(OWNER_ID);
    let provider_addr = Address::new_id(PROVIDER_ID);
    let worker_addr = Address::new_id(WORKER_ID);
    let client_addr = Address::new_id(CLIENT_ID);
    let control_addr = Address::new_id(CONTROL_ID);

    let mut rt = setup();
    rt.set_epoch(current_epoch);

    // provider1 publishes deal1 and 2 and deal3 -> deal3 has the lowest endepoch
    let deals: Vec<DealID> = [end_epoch, end_epoch + 1, end_epoch - 1]
        .iter()
        .map(|&epoch| {
            generate_and_publish_deal(
                &mut rt,
                client_addr,
                provider_addr,
                owner_addr,
                worker_addr,
                control_addr,
                start_epoch,
                epoch,
            )
        })
        .collect();
    let [deal1, deal2, deal3]: [DealID; 3] = deals.as_slice().try_into().unwrap();
    activate_deals(&mut rt, sector_expiry, provider_addr, current_epoch, &deals);

    // terminating the deal so slash epoch is the current epoch
    terminate_deals(&mut rt, provider_addr, &[deal1]);

    // set a new epoch and terminate again -> however slash epoch will still be the old epoch.
    let new_epoch = current_epoch + 1;
    rt.set_epoch(new_epoch);
    terminate_deals(&mut rt, provider_addr, &deals);

    let s1 = get_deal_state(&mut rt, deal1);
    assert_eq!(s1.slash_epoch, current_epoch);

    let s2 = get_deal_state(&mut rt, deal2);
    assert_eq!(s2.slash_epoch, new_epoch);

    let s3 = get_deal_state(&mut rt, deal3);
    assert_eq!(s3.slash_epoch, new_epoch);
}

// Converted from: https://github.com/filecoin-project/specs-actors/blob/d56b240af24517443ce1f8abfbdab7cb22d331f1/actors/builtin/market/market_test.go#L1415
#[test]
fn do_not_terminate_deal_if_end_epoch_is_equal_to_or_less_than_current_epoch() {
    let start_epoch = 10;
    let end_epoch = start_epoch + 200 * EPOCHS_IN_DAY;
    let sector_expiry = end_epoch + 100;
    let current_epoch = 5;
    let owner_addr = Address::new_id(OWNER_ID);
    let provider_addr = Address::new_id(PROVIDER_ID);
    let worker_addr = Address::new_id(WORKER_ID);
    let client_addr = Address::new_id(CLIENT_ID);
    let control_addr = Address::new_id(CONTROL_ID);

    let mut rt = setup();
    rt.set_epoch(current_epoch);

    // deal1 has endepoch equal to current epoch when terminate is called
    let deal1 = generate_and_publish_deal(
        &mut rt,
        client_addr,
        provider_addr,
        owner_addr,
        worker_addr,
        control_addr,
        start_epoch,
        end_epoch,
    );
    activate_deals(&mut rt, sector_expiry, provider_addr, current_epoch, &[deal1]);
    rt.set_epoch(end_epoch);
    terminate_deals(&mut rt, provider_addr, &[deal1]);
    assert_deals_not_terminated(&mut rt, &[deal1]);

    // deal2 has end epoch less than current epoch when terminate is called
    rt.set_epoch(current_epoch);
    let deal2 = generate_and_publish_deal(
        &mut rt,
        client_addr,
        provider_addr,
        owner_addr,
        worker_addr,
        control_addr,
        start_epoch + 1,
        end_epoch,
    );
    activate_deals(&mut rt, sector_expiry, provider_addr, current_epoch, &[deal2]);
    rt.set_epoch(end_epoch + 1);
    terminate_deals(&mut rt, provider_addr, &[deal2]);
    assert_deals_not_terminated(&mut rt, &[deal2]);
}

<<<<<<< HEAD
// Converted from: https://github.com/filecoin-project/specs-actors/blob/master/actors/builtin/market/market_test.go#L1436
#[test]
fn fail_when_caller_is_not_a_storage_miner_actor() {
    let provider_addr = Address::new_id(PROVIDER_ID);

    let mut rt = setup();
    rt.expect_validate_caller_type(vec![*MINER_ACTOR_CODE_ID]);
    rt.set_caller(*ACCOUNT_ACTOR_CODE_ID, provider_addr);
    let params = OnMinerSectorsTerminateParams { epoch: rt.epoch, deal_ids: vec![] };

    // XXX: Which exit code is correct: SYS_FORBIDDEN(8) or USR_FORBIDDEN(18)?
    assert_eq!(
        ExitCode::USR_FORBIDDEN,
        rt.call::<MarketActor>(
            Method::OnMinerSectorsTerminate as u64,
            &RawBytes::serialize(params).unwrap(),
        )
        .unwrap_err()
        .exit_code()
    );
}

// Converted from: https://github.com/filecoin-project/specs-actors/blob/master/actors/builtin/market/market_test.go#L1448
#[test]
fn fail_when_caller_is_not_the_provider_of_the_deal() {
    let start_epoch = 10;
    let end_epoch = start_epoch + 200 * EPOCHS_IN_DAY;
    let sector_expiry = end_epoch + 100;
    let current_epoch = 5;
=======
#[test]
fn publish_a_deal_with_enough_collateral_when_circulating_supply_is_superior_to_zero() {
    let policy = Policy::default();

    let start_epoch = 1000;
    let end_epoch = start_epoch + 200 * EPOCHS_IN_DAY;
    let publish_epoch = ChainEpoch::from(1);

>>>>>>> 84226a2c
    let owner_addr = Address::new_id(OWNER_ID);
    let provider_addr = Address::new_id(PROVIDER_ID);
    let worker_addr = Address::new_id(WORKER_ID);
    let client_addr = Address::new_id(CLIENT_ID);
    let control_addr = Address::new_id(CONTROL_ID);

<<<<<<< HEAD
    let provider2 = Address::new_id(501);

    let mut rt = setup();
    rt.set_epoch(current_epoch);

    let deal = generate_and_publish_deal(
=======
    let mut rt = setup();

    let client_collateral = TokenAmount::from(10u8); // min is zero so this is placeholder

    // given power and circ supply cancel this should be 1*dealqapower / 100
    let deal_size = PaddedPieceSize(2048u64); // generateDealProposal's deal size
    let provider_collateral = TokenAmount::from(
        (deal_size.0 * (policy.prov_collateral_percent_supply_num as u64))
            / policy.prov_collateral_percent_supply_denom as u64,
    );
    let deal = generate_deal_with_collateral_and_add_funds(
>>>>>>> 84226a2c
        &mut rt,
        client_addr,
        provider_addr,
        owner_addr,
        worker_addr,
<<<<<<< HEAD
        control_addr,
        start_epoch,
        end_epoch,
    );
    activate_deals(&mut rt, sector_expiry, provider_addr, current_epoch, &[deal]);

    // XXX: Difference between go messages: 't0501' has turned into 'f0501'.
    let ret = terminate_deals_raw(&mut rt, provider2, &[deal]);
    expect_abort_contains_message(
        ExitCode::USR_ILLEGAL_STATE,
        "caller f0501 is not the provider f0102 of deal 0",
        ret,
    );
}

// Converted from: https://github.com/filecoin-project/specs-actors/blob/master/actors/builtin/market/market_test.go#L1468
#[test]
fn fail_when_deal_has_been_published_but_not_activated() {
    let start_epoch = 10;
    let end_epoch = start_epoch + 200 * EPOCHS_IN_DAY;
    let current_epoch = 5;
    let owner_addr = Address::new_id(OWNER_ID);
    let provider_addr = Address::new_id(PROVIDER_ID);
    let worker_addr = Address::new_id(WORKER_ID);
    let client_addr = Address::new_id(CLIENT_ID);
    let control_addr = Address::new_id(CONTROL_ID);

    let mut rt = setup();
    rt.set_epoch(current_epoch);

    let deal = generate_and_publish_deal(
        &mut rt,
        client_addr,
        provider_addr,
        owner_addr,
        worker_addr,
        control_addr,
=======
        provider_collateral,
        client_collateral,
        start_epoch,
        end_epoch,
    );
    let qa_power = StoragePower::from_i128(1 << 50).unwrap();
    rt.set_circulating_supply(qa_power); // convenient for these two numbers to cancel out

    // publish the deal successfully
    rt.set_epoch(publish_epoch);
    rt.set_caller(*ACCOUNT_ACTOR_CODE_ID, worker_addr);
    publish_deals(&mut rt, provider_addr, owner_addr, worker_addr, control_addr, &[deal]);
    // TODO: actor.checkState(rt)
}

#[test]
fn publish_multiple_deals_for_different_clients_and_ensure_balances_are_correct() {
    let start_epoch = 42;
    let end_epoch = start_epoch + 200 * EPOCHS_IN_DAY;

    let mut rt = setup();

    let client1_addr = Address::new_id(900);
    let client2_addr = Address::new_id(901);
    let client3_addr = Address::new_id(902);

    let owner_addr = Address::new_id(OWNER_ID);
    let provider_addr = Address::new_id(PROVIDER_ID);
    let worker_addr = Address::new_id(WORKER_ID);
    let control_addr = Address::new_id(CONTROL_ID);

    // generate first deal for
    let deal1 = generate_deal_and_add_funds(
        &mut rt,
        client1_addr,
        provider_addr,
        owner_addr,
        worker_addr,
        start_epoch,
        end_epoch,
    );

    // generate second deal
    let deal2 = generate_deal_and_add_funds(
        &mut rt,
        client2_addr,
        provider_addr,
        owner_addr,
        worker_addr,
        start_epoch,
        end_epoch,
    );

    // generate third deal
    let deal3 = generate_deal_and_add_funds(
        &mut rt,
        client3_addr,
        provider_addr,
        owner_addr,
        worker_addr,
>>>>>>> 84226a2c
        start_epoch,
        end_epoch,
    );

<<<<<<< HEAD
    let ret = terminate_deals_raw(&mut rt, provider_addr, &[deal]);
    expect_abort_contains_message(ExitCode::USR_ILLEGAL_ARGUMENT, "no state for deal", ret);
    rt.verify();
}

// Converted from: https://github.com/filecoin-project/specs-actors/blob/master/actors/builtin/market/market_test.go#L1485
#[test]
fn termination_of_all_deals_should_fail_when_one_deal_fails() {
    let start_epoch = 10;
    let end_epoch = start_epoch + 200 * EPOCHS_IN_DAY;
    let sector_expiry = end_epoch + 100;
    let current_epoch = 5;
=======
    rt.set_caller(*ACCOUNT_ACTOR_CODE_ID, worker_addr);
    publish_deals(
        &mut rt,
        provider_addr,
        owner_addr,
        worker_addr,
        control_addr,
        &[deal1.clone(), deal2.clone(), deal3.clone()],
    );

    // assert locked balance for all clients and provider
    let provider_locked_expected =
        &deal1.provider_collateral + &deal2.provider_collateral + &deal3.provider_collateral;
    let client1_locked = get_locked_balance(&mut rt, client1_addr);
    let client2_locked = get_locked_balance(&mut rt, client2_addr);
    let client3_locked = get_locked_balance(&mut rt, client3_addr);
    assert_eq!(deal1.client_balance_requirement(), client1_locked);
    assert_eq!(deal2.client_balance_requirement(), client2_locked);
    assert_eq!(deal3.client_balance_requirement(), client3_locked);
    assert_eq!(provider_locked_expected, get_locked_balance(&mut rt, provider_addr));

    // assert locked funds dealStates
    let st: State = rt.get_state();
    let total_client_collateral_locked =
        &deal3.client_collateral + &deal2.client_collateral + &deal2.client_collateral;
    assert_eq!(total_client_collateral_locked, st.total_client_locked_collateral);
    assert_eq!(provider_locked_expected, st.total_provider_locked_collateral);
    let total_storage_fee =
        &deal1.total_storage_fee() + &deal2.total_storage_fee() + &deal3.total_storage_fee();
    assert_eq!(total_storage_fee, st.total_client_storage_fee);

    // publish two more deals for same clients with same provider
    let deal4 = generate_deal_and_add_funds(
        &mut rt,
        client3_addr,
        provider_addr,
        owner_addr,
        worker_addr,
        1000,
        1000 + 200 * EPOCHS_IN_DAY,
    );
    let deal5 = generate_deal_and_add_funds(
        &mut rt,
        client3_addr,
        provider_addr,
        owner_addr,
        worker_addr,
        100,
        100 + 200 * EPOCHS_IN_DAY,
    );
    rt.set_caller(*ACCOUNT_ACTOR_CODE_ID, worker_addr);
    publish_deals(
        &mut rt,
        provider_addr,
        owner_addr,
        worker_addr,
        control_addr,
        &[deal4.clone(), deal5.clone()],
    );

    // assert locked balances for clients and provider
    let provider_locked_expected =
        &provider_locked_expected + &deal4.provider_collateral + &deal5.provider_collateral;
    assert_eq!(provider_locked_expected, get_locked_balance(&mut rt, provider_addr));

    let client3_locked_updated = get_locked_balance(&mut rt, client3_addr);
    assert_eq!(
        &client3_locked + &deal4.client_balance_requirement() + &deal5.client_balance_requirement(),
        client3_locked_updated
    );

    let client1_locked = get_locked_balance(&mut rt, client1_addr);
    let client2_locked = get_locked_balance(&mut rt, client2_addr);
    assert_eq!(deal1.client_balance_requirement(), client1_locked);
    assert_eq!(deal2.client_balance_requirement(), client2_locked);

    // assert locked funds dealStates
    let st: State = rt.get_state();
    let total_client_collateral_locked =
        &total_client_collateral_locked + &deal4.client_collateral + &deal5.client_collateral;
    assert_eq!(total_client_collateral_locked, st.total_client_locked_collateral);
    assert_eq!(provider_locked_expected, st.total_client_locked_collateral);

    let total_storage_fee =
        &total_storage_fee + &deal4.total_storage_fee() + &deal5.total_storage_fee();
    assert_eq!(total_storage_fee, st.total_client_storage_fee);

    // PUBLISH DEALS with a different provider
    let provider2_addr = Address::new_id(109);

    // generate first deal for second provider
    let deal6 = generate_deal_and_add_funds(
        &mut rt,
        client1_addr,
        provider2_addr,
        owner_addr,
        worker_addr,
        20,
        20 + 200 * EPOCHS_IN_DAY,
    );

    // generate second deal for second provider
    let deal7 = generate_deal_and_add_funds(
        &mut rt,
        client1_addr,
        provider2_addr,
        owner_addr,
        worker_addr,
        25,
        60 + 200 * EPOCHS_IN_DAY,
    );

    // publish both the deals for the second provider
    rt.set_caller(*ACCOUNT_ACTOR_CODE_ID, worker_addr);
    publish_deals(
        &mut rt,
        provider2_addr,
        owner_addr,
        worker_addr,
        control_addr,
        &[deal6.clone(), deal7.clone()],
    );

    // assertions
    let st: State = rt.get_state();
    let provider2_locked = &deal6.provider_collateral + &deal7.provider_collateral;
    assert_eq!(provider2_locked, get_locked_balance(&mut rt, provider2_addr));
    let client1_locked_updated = get_locked_balance(&mut rt, client1_addr);
    assert_eq!(
        &deal7.client_balance_requirement() + &client1_locked + &deal6.client_balance_requirement(),
        client1_locked_updated
    );

    // assert first provider's balance as well
    assert_eq!(provider_locked_expected, get_locked_balance(&mut rt, provider_addr));

    let total_client_collateral_locked =
        &total_client_collateral_locked + &deal6.client_collateral + &deal7.client_collateral;
    assert_eq!(total_client_collateral_locked, st.total_client_locked_collateral);
    assert_eq!(provider_locked_expected + provider2_locked, st.total_provider_locked_collateral);
    let total_storage_fee =
        &total_storage_fee + &deal6.total_storage_fee() + &deal7.total_storage_fee();
    assert_eq!(total_storage_fee, st.total_client_storage_fee);
    // TODO: actor.checkState(rt)
}

#[test]
fn active_deals_multiple_times_with_different_providers() {
    let start_epoch = 10;
    let end_epoch = start_epoch + 200 * EPOCHS_IN_DAY;
    let current_epoch = ChainEpoch::from(5);
    let sector_expiry = end_epoch + 100;

    let mut rt = setup();
    rt.set_epoch(current_epoch);

>>>>>>> 84226a2c
    let owner_addr = Address::new_id(OWNER_ID);
    let provider_addr = Address::new_id(PROVIDER_ID);
    let worker_addr = Address::new_id(WORKER_ID);
    let client_addr = Address::new_id(CLIENT_ID);
    let control_addr = Address::new_id(CONTROL_ID);

<<<<<<< HEAD
    let mut rt = setup();
    rt.set_epoch(current_epoch);

    // deal1 would terminate but deal2 will fail because deal2 has not been activated
=======
    // provider 1 publishes deals1 and deals2 and deal3
>>>>>>> 84226a2c
    let deal1 = generate_and_publish_deal(
        &mut rt,
        client_addr,
        provider_addr,
        owner_addr,
        worker_addr,
        control_addr,
        start_epoch,
        end_epoch,
    );
<<<<<<< HEAD
    activate_deals(&mut rt, sector_expiry, provider_addr, current_epoch, &[deal1]);
=======
>>>>>>> 84226a2c
    let deal2 = generate_and_publish_deal(
        &mut rt,
        client_addr,
        provider_addr,
        owner_addr,
        worker_addr,
        control_addr,
        start_epoch,
        end_epoch + 1,
    );
<<<<<<< HEAD

    let ret = terminate_deals_raw(&mut rt, provider_addr, &[deal1, deal2]);
    expect_abort_contains_message(ExitCode::USR_ILLEGAL_ARGUMENT, "no state for deal", ret);
    rt.verify();

    // verify deal1 has not been terminated
    assert_deals_not_terminated(&mut rt, &[deal1]);
=======
    let deal3 = generate_and_publish_deal(
        &mut rt,
        client_addr,
        provider_addr,
        owner_addr,
        worker_addr,
        control_addr,
        start_epoch,
        end_epoch + 2,
    );

    // provider2 publishes deal4 and deal5
    let provider2_addr = Address::new_id(401);
    let deal4 = generate_and_publish_deal(
        &mut rt,
        client_addr,
        provider2_addr,
        owner_addr,
        worker_addr,
        control_addr,
        start_epoch,
        end_epoch,
    );
    let deal5 = generate_and_publish_deal(
        &mut rt,
        client_addr,
        provider2_addr,
        owner_addr,
        worker_addr,
        control_addr,
        start_epoch,
        end_epoch + 1,
    );

    // provider1 activates deal1 and deal2 but that does not activate deal3 to deal5
    activate_deals(&mut rt, sector_expiry, provider_addr, current_epoch, &[deal1, deal2]);
    assert_deals_not_activated(&mut rt, current_epoch, &[deal3, deal4, deal5]);

    // provider2 activates deal5 but that does not activate deal3 or deal4
    activate_deals(&mut rt, sector_expiry, provider2_addr, current_epoch, &[deal5]);
    assert_deals_not_activated(&mut rt, current_epoch, &[deal3, deal4]);

    // provider1 activates deal3
    activate_deals(&mut rt, sector_expiry, provider_addr, current_epoch, &[deal3]);
    assert_deals_not_activated(&mut rt, current_epoch, &[deal4]);
    // TODO: actor.checkState(rt)
>>>>>>> 84226a2c
}

fn expect_provider_control_address(
    rt: &mut MockRuntime,
    provider: Address,
    owner: Address,
    worker: Address,
) {
    //rt.expect_validate_caller_addr(vec![owner, worker]);
    let return_value = ext::miner::GetControlAddressesReturnParams {
        owner,
        worker,
        control_addresses: Vec::new(),
    };

    rt.expect_send(
        provider,
        ext::miner::CONTROL_ADDRESSES_METHOD,
        RawBytes::default(),
        TokenAmount::from(0u8),
        RawBytes::serialize(return_value).unwrap(),
        ExitCode::OK,
    );
}

fn add_provider_funds(
    rt: &mut MockRuntime,
    amount: TokenAmount,
    provider: Address,
    owner: Address,
    worker: Address,
) {
    rt.set_value(amount.clone());
    rt.set_address_actor_type(provider, *MINER_ACTOR_CODE_ID);
    rt.set_caller(*ACCOUNT_ACTOR_CODE_ID, owner);
    rt.expect_validate_caller_type((*CALLER_TYPES_SIGNABLE).clone());

    expect_provider_control_address(rt, provider, owner, worker);

    assert_eq!(
        RawBytes::default(),
        rt.call::<MarketActor>(Method::AddBalance as u64, &RawBytes::serialize(provider).unwrap(),)
            .unwrap()
    );
    rt.verify();
    rt.add_balance(amount);
}

fn add_participant_funds(rt: &mut MockRuntime, addr: Address, amount: TokenAmount) {
    rt.set_value(amount.clone());

    rt.set_caller(*ACCOUNT_ACTOR_CODE_ID, addr);

    rt.expect_validate_caller_type(vec![*ACCOUNT_ACTOR_CODE_ID, *MULTISIG_ACTOR_CODE_ID]);

    assert!(rt
        .call::<MarketActor>(Method::AddBalance as u64, &RawBytes::serialize(addr).unwrap(),)
        .is_ok());

    rt.verify();

    rt.add_balance(amount);
}

fn construct_and_verify(rt: &mut MockRuntime) {
    rt.expect_validate_caller_addr(vec![*SYSTEM_ACTOR_ADDR]);
    assert_eq!(
        RawBytes::default(),
        rt.call::<MarketActor>(METHOD_CONSTRUCTOR, &RawBytes::default(),).unwrap()
    );
    rt.verify();
}

fn withdraw_provider_balance(
    rt: &mut MockRuntime,
    withdraw_amount: TokenAmount,
    expected_send: TokenAmount,
    provider: Address,
    owner: Address,
    worker: Address,
) {
    rt.set_caller(*ACCOUNT_ACTOR_CODE_ID, worker);
    rt.expect_validate_caller_addr(vec![owner, worker]);
    expect_provider_control_address(rt, provider, owner, worker);

    let params = WithdrawBalanceParams { provider_or_client: provider, amount: withdraw_amount };

    rt.expect_send(
        owner,
        METHOD_SEND,
        RawBytes::default(),
        expected_send.clone(),
        RawBytes::default(),
        ExitCode::OK,
    );
    let ret: WithdrawBalanceReturn = rt
        .call::<MarketActor>(Method::WithdrawBalance as u64, &RawBytes::serialize(params).unwrap())
        .unwrap()
        .deserialize()
        .unwrap();
    rt.verify();

    assert_eq!(
        expected_send, ret.amount_withdrawn,
        "return value indicates {} withdrawn but expected {}",
        ret.amount_withdrawn, expected_send
    );
}

fn withdraw_client_balance(
    rt: &mut MockRuntime,
    withdraw_amount: TokenAmount,
    expected_send: TokenAmount,
    client: Address,
) {
    rt.set_caller(*ACCOUNT_ACTOR_CODE_ID, client);
    rt.expect_send(
        client,
        METHOD_SEND,
        RawBytes::default(),
        expected_send.clone(),
        RawBytes::default(),
        ExitCode::OK,
    );
    rt.expect_validate_caller_addr(vec![client]);

    let params = WithdrawBalanceParams { provider_or_client: client, amount: withdraw_amount };

    let ret: WithdrawBalanceReturn = rt
        .call::<MarketActor>(Method::WithdrawBalance as u64, &RawBytes::serialize(params).unwrap())
        .unwrap()
        .deserialize()
        .unwrap();
    rt.verify();

    assert_eq!(
        expected_send, ret.amount_withdrawn,
        "return value indicates {} withdrawn but expected {}",
        ret.amount_withdrawn, expected_send
    );
}

fn activate_deals(
    rt: &mut MockRuntime,
    sector_expiry: ChainEpoch,
    provider: Address,
    current_epoch: ChainEpoch,
    deal_ids: &[DealID],
) {
    rt.set_caller(*MINER_ACTOR_CODE_ID, provider);
    rt.expect_validate_caller_type(vec![*MINER_ACTOR_CODE_ID]);

    let params = ActivateDealsParams { deal_ids: deal_ids.to_vec(), sector_expiry };

    let ret = rt
        .call::<MarketActor>(Method::ActivateDeals as u64, &RawBytes::serialize(params).unwrap())
        .unwrap();
    assert_eq!(ret, RawBytes::default());
    rt.verify();

    for d in deal_ids {
        let s = get_deal_state(rt, *d);
        assert_eq!(current_epoch, s.sector_start_epoch);
    }
}

fn terminate_deals(rt: &mut MockRuntime, miner_addr: Address, deal_ids: &[DealID]) {
    let ret = terminate_deals_raw(rt, miner_addr, deal_ids).unwrap();
    assert_eq!(ret, RawBytes::default());
    rt.verify();
}

fn terminate_deals_raw(
    rt: &mut MockRuntime,
    miner_addr: Address,
    deal_ids: &[DealID],
) -> Result<RawBytes, ActorError> {
    rt.set_caller(*MINER_ACTOR_CODE_ID, miner_addr);
    rt.expect_validate_caller_type(vec![*MINER_ACTOR_CODE_ID]);

    let params = OnMinerSectorsTerminateParams { epoch: rt.epoch, deal_ids: deal_ids.to_vec() };

    rt.call::<MarketActor>(
        Method::OnMinerSectorsTerminate as u64,
        &RawBytes::serialize(params).unwrap(),
    )
}

fn get_deal_proposal(rt: &mut MockRuntime, deal_id: DealID) -> DealProposal {
    let st: State = rt.get_state();

    let deals = DealArray::load(&st.proposals, &rt.store).unwrap();

    let d = deals.get(deal_id).unwrap();
    d.unwrap().clone()
}

fn get_locked_balance(rt: &mut MockRuntime, addr: Address) -> TokenAmount {
    let st: State = rt.get_state();

    let lt = BalanceTable::from_root(&rt.store, &st.locked_table).unwrap();

    lt.get(&addr).unwrap()
}

fn get_deal_state(rt: &mut MockRuntime, deal_id: DealID) -> DealState {
    let st: State = rt.get_state();

    let states = DealMetaArray::load(&st.states, &rt.store).unwrap();

    let s = states.get(deal_id).unwrap();
    *s.unwrap()
}

#[allow(clippy::too_many_arguments)]
fn generate_and_publish_deal(
    rt: &mut MockRuntime,
    client: Address,
    provider: Address,
    owner: Address,
    worker: Address,
    control: Address,
    start_epoch: ChainEpoch,
    end_epoch: ChainEpoch,
) -> DealID {
    let deal =
        generate_deal_and_add_funds(rt, client, provider, owner, worker, start_epoch, end_epoch);
    rt.set_caller(*ACCOUNT_ACTOR_CODE_ID, worker);
    let deal_ids = publish_deals(rt, provider, owner, worker, control, &[deal]);
    deal_ids[0]
}

#[allow(clippy::too_many_arguments)]
fn generate_and_publish_deal_for_piece(
    rt: &mut MockRuntime,
    client: Address,
    provider: Address,
    owner: Address,
    worker: Address,
    control: Address,
    start_epoch: ChainEpoch,
    end_epoch: ChainEpoch,
    piece_cid: Cid,
    piece_size: PaddedPieceSize,
) -> DealID {
    // generate deal
    let storage_per_epoch = BigInt::from(10u8);
    let client_collateral = TokenAmount::from(10u8);
    let provider_collateral = TokenAmount::from(10u8);

    let deal = DealProposal {
        piece_cid,
        piece_size,
        verified_deal: true,
        client,
        provider,
        label: "label".to_string(),
        start_epoch,
        end_epoch,
        storage_price_per_epoch: storage_per_epoch,
        provider_collateral,
        client_collateral,
    };

    // add funds
    add_provider_funds(rt, deal.provider_collateral.clone(), provider, owner, worker);
    add_participant_funds(rt, client, deal.client_balance_requirement());

    // publish
    rt.set_caller(*ACCOUNT_ACTOR_CODE_ID, worker);
    let deal_ids = publish_deals(rt, provider, owner, worker, control, &[deal]);
    deal_ids[0]
}

fn generate_deal_and_add_funds(
    rt: &mut MockRuntime,
    client: Address,
    provider: Address,
    owner: Address,
    worker: Address,
    start_epoch: ChainEpoch,
    end_epoch: ChainEpoch,
) -> DealProposal {
    let deal = generate_deal_proposal(client, provider, start_epoch, end_epoch);
    add_provider_funds(rt, deal.provider_collateral.clone(), provider, owner, worker);
    add_participant_funds(rt, client, deal.client_balance_requirement());
    deal
}

#[allow(clippy::too_many_arguments)]
fn generate_deal_with_collateral_and_add_funds(
    rt: &mut MockRuntime,
    client: Address,
    provider: Address,
    owner: Address,
    worker: Address,
    provider_collateral: BigInt,
    client_collateral: BigInt,
    start_epoch: ChainEpoch,
    end_epoch: ChainEpoch,
) -> DealProposal {
    let deal = generate_deal_proposal_with_collateral(
        client,
        provider,
        client_collateral,
        provider_collateral,
        start_epoch,
        end_epoch,
    );
    add_provider_funds(rt, deal.provider_collateral.clone(), provider, owner, worker);
    add_participant_funds(rt, client, deal.client_balance_requirement());
    deal
}

fn generate_deal_proposal_with_collateral(
    client: Address,
    provider: Address,
    client_collateral: TokenAmount,
    provider_collateral: TokenAmount,
    start_epoch: ChainEpoch,
    end_epoch: ChainEpoch,
) -> DealProposal {
    let piece_cid = make_piece_cid("1".as_bytes());
    let piece_size = PaddedPieceSize(2048u64);
    let storage_per_epoch = BigInt::from(10u8);
    DealProposal {
        piece_cid,
        piece_size,
        verified_deal: true,
        client,
        provider,
        label: "label".to_string(),
        start_epoch,
        end_epoch,
        storage_price_per_epoch: storage_per_epoch,
        provider_collateral,
        client_collateral,
    }
}

fn generate_deal_proposal(
    client: Address,
    provider: Address,
    start_epoch: ChainEpoch,
    end_epoch: ChainEpoch,
) -> DealProposal {
    let client_collateral = TokenAmount::from(10u8);
    let provider_collateral = TokenAmount::from(10u8);
    generate_deal_proposal_with_collateral(
        client,
        provider,
        client_collateral,
        provider_collateral,
        start_epoch,
        end_epoch,
    )
}

fn terminate_deals(rt: &mut MockRuntime, miner_addr: Address, deal_ids: &[DealID]) {
    rt.set_caller(*MINER_ACTOR_CODE_ID, miner_addr);
    rt.expect_validate_caller_type(vec![*MINER_ACTOR_CODE_ID]);

    let params = OnMinerSectorsTerminateParams { epoch: rt.epoch, deal_ids: deal_ids.to_vec() };

    let ret = rt
        .call::<MarketActor>(
            Method::OnMinerSectorsTerminate as u64,
            &RawBytes::serialize(params).unwrap(),
        )
        .unwrap();
    assert_eq!(ret, RawBytes::default());
    rt.verify();
}

fn publish_deals(
    rt: &mut MockRuntime,
    provider: Address,
    owner: Address,
    worker: Address,
    control: Address,
    publish_deals: &[DealProposal],
) -> Vec<DealID> {
    rt.expect_validate_caller_type((*CALLER_TYPES_SIGNABLE).clone());

    let return_value = ext::miner::GetControlAddressesReturnParams {
        owner,
        worker,
        control_addresses: vec![control],
    };
    rt.expect_send(
        provider,
        ext::miner::CONTROL_ADDRESSES_METHOD,
        RawBytes::default(),
        TokenAmount::from(0u8),
        RawBytes::serialize(return_value).unwrap(),
        ExitCode::OK,
    );

    expect_query_network_info(rt);

    let mut params: PublishStorageDealsParams = PublishStorageDealsParams { deals: vec![] };

    for deal in publish_deals {
        // create a client proposal with a valid signature
        let buf = RawBytes::serialize(deal.clone()).expect("failed to marshal deal proposal");
        let sig = Signature::new_bls("does not matter".as_bytes().to_vec());
        let client_proposal =
            ClientDealProposal { proposal: deal.clone(), client_signature: sig.clone() };
        params.deals.push(client_proposal);

        // expect a call to verify the above signature
        rt.expect_verify_signature(ExpectedVerifySig {
            sig,
            signer: deal.client,
            plaintext: buf.to_vec(),
            result: Ok(()),
        });
        if deal.verified_deal {
            let param = RawBytes::serialize(UseBytesParams {
                address: deal.client,
                deal_size: BigInt::from(deal.piece_size.0),
            })
            .unwrap();

            rt.expect_send(
                *VERIFIED_REGISTRY_ACTOR_ADDR,
                ext::verifreg::USE_BYTES_METHOD as u64,
                param,
                TokenAmount::from(0u8),
                RawBytes::default(),
                ExitCode::OK,
            );
        }
    }

    let ret: PublishStorageDealsReturn = rt
        .call::<MarketActor>(
            Method::PublishStorageDeals as u64,
            &RawBytes::serialize(params).unwrap(),
        )
        .unwrap()
        .deserialize()
        .unwrap();
    rt.verify();

    assert_eq!(ret.ids.len(), publish_deals.len());

    // assert state after publishing the deals
    for (i, deal_id) in ret.ids.iter().enumerate() {
        let expected = &publish_deals[i];
        let p = get_deal_proposal(rt, *deal_id);

        assert_eq!(expected, &p);
    }

    ret.ids
}

<<<<<<< HEAD
=======
fn assert_deals_not_activated(rt: &mut MockRuntime, _epoch: ChainEpoch, deal_ids: &[DealID]) {
    let st: State = rt.get_state();

    let states = DealMetaArray::load(&st.states, &rt.store).unwrap();

    for d in deal_ids {
        let opt = states.get(*d).unwrap();
        assert!(opt.is_none());
    }
}

>>>>>>> 84226a2c
fn cron_tick(rt: &mut MockRuntime) {
    rt.expect_validate_caller_addr(vec![*CRON_ACTOR_ADDR]);
    rt.set_caller(*CRON_ACTOR_CODE_ID, *CRON_ACTOR_ADDR);

    assert_eq!(
        RawBytes::default(),
<<<<<<< HEAD
        rt.call::<MarketActor>(MarketMethod::CronTick as u64, &RawBytes::default()).unwrap()
=======
        rt.call::<MarketActor>(Method::CronTick as u64, &RawBytes::default()).unwrap()
>>>>>>> 84226a2c
    );
    rt.verify()
}

fn expect_query_network_info(rt: &mut MockRuntime) {
    //networkQAPower
    //networkBaselinePower
    let rwd = TokenAmount::from(10u8) * TokenAmount::from(10_i128.pow(18));
    let power = StoragePower::from_i128(1 << 50).unwrap();
    let epoch_reward_smooth = FilterEstimate::new(rwd.clone(), BigInt::from(0u8));

    let current_power = CurrentTotalPowerReturn {
        raw_byte_power: StoragePower::default(),
        quality_adj_power: power.clone(),
        pledge_collateral: TokenAmount::default(),
        quality_adj_power_smoothed: FilterEstimate::new(rwd, TokenAmount::default()),
    };
    let current_reward = ThisEpochRewardReturn {
        this_epoch_baseline_power: power,
        this_epoch_reward_smoothed: epoch_reward_smooth,
    };
    rt.expect_send(
        *REWARD_ACTOR_ADDR,
        RewardMethod::ThisEpochReward as u64,
        RawBytes::default(),
        TokenAmount::from(0u8),
        RawBytes::serialize(current_reward).unwrap(),
        ExitCode::OK,
    );
    rt.expect_send(
        *STORAGE_POWER_ACTOR_ADDR,
        PowerMethod::CurrentTotalPower as u64,
        RawBytes::default(),
        TokenAmount::from(0u8),
        RawBytes::serialize(current_power).unwrap(),
        ExitCode::OK,
    );
}

fn assert_n_good_deals<BS>(dobe: &SetMultimap<BS>, epoch: ChainEpoch, n: isize)
where
    BS: fvm_ipld_blockstore::Blockstore,
{
    let deal_updates_interval = Policy::default().deal_updates_interval;
    let mut count = 0;
    dobe.for_each(epoch, |id| {
        assert_eq!(epoch % deal_updates_interval, (id as i64) % deal_updates_interval);
        count += 1;
        Ok(())
    })
    .unwrap();
    assert_eq!(n, count, "unexpected deal count at epoch {}", epoch);
}

fn assert_deals_terminated(rt: &mut MockRuntime, epoch: ChainEpoch, deal_ids: &[DealID]) {
    for &deal_id in deal_ids {
        let s = get_deal_state(rt, deal_id);
        assert_eq!(s.slash_epoch, epoch);
    }
}

fn assert_deals_not_terminated(rt: &mut MockRuntime, deal_ids: &[DealID]) {
    for &deal_id in deal_ids {
        let s = get_deal_state(rt, deal_id);
        assert_eq!(s.slash_epoch, EPOCH_UNDEFINED);
    }
}

fn assert_deal_deleted(rt: &mut MockRuntime, deal_id: DealID, p: DealProposal) {
    use cid::multihash::Code;
    use cid::multihash::MultihashDigest;
    use fvm_ipld_hamt::{BytesKey, Hamt};

    let st: State = rt.get_state();

    // Check that the deal_id is not in st.proposals.
    let deals = DealArray::load(&st.proposals, &rt.store).unwrap();
    let d = deals.get(deal_id).unwrap();
    assert!(d.is_none());

    // Check that the deal_id is not in st.states
    let states = DealMetaArray::load(&st.states, &rt.store).unwrap();
    let s = states.get(deal_id).unwrap();
    assert!(s.is_none());

    let mh_code = Code::Blake2b256;
    let p_cid = Cid::new_v1(fvm_ipld_encoding::DAG_CBOR, mh_code.digest(&to_vec(&p).unwrap()));
<<<<<<< HEAD
    // Check that the deal_id is not in st.proposals.
=======
    // Check that the deal_id is not in st.pending_proposals.
>>>>>>> 84226a2c
    let pending_deals: Hamt<&fvm_ipld_blockstore::MemoryBlockstore, DealProposal> =
        fil_actors_runtime::make_map_with_root_and_bitwidth(
            &st.pending_proposals,
            &rt.store,
            PROPOSALS_AMT_BITWIDTH,
        )
        .unwrap();
    assert!(!pending_deals.contains_key(&BytesKey(p_cid.to_bytes())).unwrap());
}<|MERGE_RESOLUTION|>--- conflicted
+++ resolved
@@ -7,11 +7,7 @@
 use fil_actor_market::balance_table::{BalanceTable, BALANCE_TABLE_BITWIDTH};
 use fil_actor_market::{
     ext, ActivateDealsParams, Actor as MarketActor, ClientDealProposal, DealArray, DealMetaArray,
-<<<<<<< HEAD
-    DealProposal, DealState, Label, Method as MarketMethod, Method, OnMinerSectorsTerminateParams,
-=======
     DealProposal, DealState, Label, Method, OnMinerSectorsTerminateParams,
->>>>>>> 84226a2c
     PublishStorageDealsParams, PublishStorageDealsReturn, State, WithdrawBalanceParams,
     WithdrawBalanceReturn, PROPOSALS_AMT_BITWIDTH, STATES_AMT_BITWIDTH,
 };
@@ -760,10 +756,6 @@
     assert_deals_terminated(&mut rt, new_epoch, &[deal1, deal2]);
     assert_deals_not_terminated(&mut rt, &[deal3]);
 }
-<<<<<<< HEAD
-
-=======
->>>>>>> 84226a2c
 // Converted from: https://github.com/filecoin-project/specs-actors/blob/d56b240af24517443ce1f8abfbdab7cb22d331f1/actors/builtin/market/market_test.go#L1346
 #[test]
 fn terminate_valid_deals_along_with_expired_and_cleaned_up_deal() {
@@ -961,7 +953,6 @@
     assert_deals_not_terminated(&mut rt, &[deal2]);
 }
 
-<<<<<<< HEAD
 // Converted from: https://github.com/filecoin-project/specs-actors/blob/master/actors/builtin/market/market_test.go#L1436
 #[test]
 fn fail_when_caller_is_not_a_storage_miner_actor() {
@@ -991,48 +982,23 @@
     let end_epoch = start_epoch + 200 * EPOCHS_IN_DAY;
     let sector_expiry = end_epoch + 100;
     let current_epoch = 5;
-=======
-#[test]
-fn publish_a_deal_with_enough_collateral_when_circulating_supply_is_superior_to_zero() {
-    let policy = Policy::default();
-
-    let start_epoch = 1000;
-    let end_epoch = start_epoch + 200 * EPOCHS_IN_DAY;
-    let publish_epoch = ChainEpoch::from(1);
-
->>>>>>> 84226a2c
     let owner_addr = Address::new_id(OWNER_ID);
     let provider_addr = Address::new_id(PROVIDER_ID);
     let worker_addr = Address::new_id(WORKER_ID);
     let client_addr = Address::new_id(CLIENT_ID);
     let control_addr = Address::new_id(CONTROL_ID);
 
-<<<<<<< HEAD
     let provider2 = Address::new_id(501);
 
     let mut rt = setup();
     rt.set_epoch(current_epoch);
 
     let deal = generate_and_publish_deal(
-=======
-    let mut rt = setup();
-
-    let client_collateral = TokenAmount::from(10u8); // min is zero so this is placeholder
-
-    // given power and circ supply cancel this should be 1*dealqapower / 100
-    let deal_size = PaddedPieceSize(2048u64); // generateDealProposal's deal size
-    let provider_collateral = TokenAmount::from(
-        (deal_size.0 * (policy.prov_collateral_percent_supply_num as u64))
-            / policy.prov_collateral_percent_supply_denom as u64,
-    );
-    let deal = generate_deal_with_collateral_and_add_funds(
->>>>>>> 84226a2c
-        &mut rt,
-        client_addr,
-        provider_addr,
-        owner_addr,
-        worker_addr,
-<<<<<<< HEAD
+        &mut rt,
+        client_addr,
+        provider_addr,
+        owner_addr,
+        worker_addr,
         control_addr,
         start_epoch,
         end_epoch,
@@ -1070,7 +1036,92 @@
         owner_addr,
         worker_addr,
         control_addr,
-=======
+        start_epoch,
+        end_epoch,
+    );
+
+    let ret = terminate_deals_raw(&mut rt, provider_addr, &[deal]);
+    expect_abort_contains_message(ExitCode::USR_ILLEGAL_ARGUMENT, "no state for deal", ret);
+    rt.verify();
+}
+
+// Converted from: https://github.com/filecoin-project/specs-actors/blob/master/actors/builtin/market/market_test.go#L1485
+#[test]
+fn termination_of_all_deals_should_fail_when_one_deal_fails() {
+    let start_epoch = 10;
+    let end_epoch = start_epoch + 200 * EPOCHS_IN_DAY;
+    let sector_expiry = end_epoch + 100;
+    let current_epoch = 5;
+    let owner_addr = Address::new_id(OWNER_ID);
+    let provider_addr = Address::new_id(PROVIDER_ID);
+    let worker_addr = Address::new_id(WORKER_ID);
+    let client_addr = Address::new_id(CLIENT_ID);
+    let control_addr = Address::new_id(CONTROL_ID);
+
+    let mut rt = setup();
+    rt.set_epoch(current_epoch);
+
+    // deal1 would terminate but deal2 will fail because deal2 has not been activated
+    let deal1 = generate_and_publish_deal(
+        &mut rt,
+        client_addr,
+        provider_addr,
+        owner_addr,
+        worker_addr,
+        control_addr,
+        start_epoch,
+        end_epoch,
+    );
+    activate_deals(&mut rt, sector_expiry, provider_addr, current_epoch, &[deal1]);
+    let deal2 = generate_and_publish_deal(
+        &mut rt,
+        client_addr,
+        provider_addr,
+        owner_addr,
+        worker_addr,
+        control_addr,
+        start_epoch,
+        end_epoch + 1,
+    );
+
+    let ret = terminate_deals_raw(&mut rt, provider_addr, &[deal1, deal2]);
+    expect_abort_contains_message(ExitCode::USR_ILLEGAL_ARGUMENT, "no state for deal", ret);
+    rt.verify();
+
+    // verify deal1 has not been terminated
+    assert_deals_not_terminated(&mut rt, &[deal1]);
+}
+
+#[test]
+fn publish_a_deal_with_enough_collateral_when_circulating_supply_is_superior_to_zero() {
+    let policy = Policy::default();
+
+    let start_epoch = 1000;
+    let end_epoch = start_epoch + 200 * EPOCHS_IN_DAY;
+    let publish_epoch = ChainEpoch::from(1);
+
+    let owner_addr = Address::new_id(OWNER_ID);
+    let provider_addr = Address::new_id(PROVIDER_ID);
+    let worker_addr = Address::new_id(WORKER_ID);
+    let client_addr = Address::new_id(CLIENT_ID);
+    let control_addr = Address::new_id(CONTROL_ID);
+
+    let mut rt = setup();
+
+    let client_collateral = TokenAmount::from(10u8); // min is zero so this is placeholder
+
+    // given power and circ supply cancel this should be 1*dealqapower / 100
+    let deal_size = PaddedPieceSize(2048u64); // generateDealProposal's deal size
+    let provider_collateral = TokenAmount::from(
+        (deal_size.0 * (policy.prov_collateral_percent_supply_num as u64))
+            / policy.prov_collateral_percent_supply_denom as u64,
+    );
+    let deal = generate_deal_with_collateral_and_add_funds(
+        &mut rt,
+        client_addr,
+        provider_addr,
+        owner_addr,
+        worker_addr,
         provider_collateral,
         client_collateral,
         start_epoch,
@@ -1131,25 +1182,10 @@
         provider_addr,
         owner_addr,
         worker_addr,
->>>>>>> 84226a2c
-        start_epoch,
-        end_epoch,
-    );
-
-<<<<<<< HEAD
-    let ret = terminate_deals_raw(&mut rt, provider_addr, &[deal]);
-    expect_abort_contains_message(ExitCode::USR_ILLEGAL_ARGUMENT, "no state for deal", ret);
-    rt.verify();
-}
-
-// Converted from: https://github.com/filecoin-project/specs-actors/blob/master/actors/builtin/market/market_test.go#L1485
-#[test]
-fn termination_of_all_deals_should_fail_when_one_deal_fails() {
-    let start_epoch = 10;
-    let end_epoch = start_epoch + 200 * EPOCHS_IN_DAY;
-    let sector_expiry = end_epoch + 100;
-    let current_epoch = 5;
-=======
+        start_epoch,
+        end_epoch,
+    );
+
     rt.set_caller(*ACCOUNT_ACTOR_CODE_ID, worker_addr);
     publish_deals(
         &mut rt,
@@ -1306,21 +1342,13 @@
     let mut rt = setup();
     rt.set_epoch(current_epoch);
 
->>>>>>> 84226a2c
     let owner_addr = Address::new_id(OWNER_ID);
     let provider_addr = Address::new_id(PROVIDER_ID);
     let worker_addr = Address::new_id(WORKER_ID);
     let client_addr = Address::new_id(CLIENT_ID);
     let control_addr = Address::new_id(CONTROL_ID);
 
-<<<<<<< HEAD
-    let mut rt = setup();
-    rt.set_epoch(current_epoch);
-
-    // deal1 would terminate but deal2 will fail because deal2 has not been activated
-=======
     // provider 1 publishes deals1 and deals2 and deal3
->>>>>>> 84226a2c
     let deal1 = generate_and_publish_deal(
         &mut rt,
         client_addr,
@@ -1331,10 +1359,6 @@
         start_epoch,
         end_epoch,
     );
-<<<<<<< HEAD
-    activate_deals(&mut rt, sector_expiry, provider_addr, current_epoch, &[deal1]);
-=======
->>>>>>> 84226a2c
     let deal2 = generate_and_publish_deal(
         &mut rt,
         client_addr,
@@ -1345,15 +1369,6 @@
         start_epoch,
         end_epoch + 1,
     );
-<<<<<<< HEAD
-
-    let ret = terminate_deals_raw(&mut rt, provider_addr, &[deal1, deal2]);
-    expect_abort_contains_message(ExitCode::USR_ILLEGAL_ARGUMENT, "no state for deal", ret);
-    rt.verify();
-
-    // verify deal1 has not been terminated
-    assert_deals_not_terminated(&mut rt, &[deal1]);
-=======
     let deal3 = generate_and_publish_deal(
         &mut rt,
         client_addr,
@@ -1400,7 +1415,6 @@
     activate_deals(&mut rt, sector_expiry, provider_addr, current_epoch, &[deal3]);
     assert_deals_not_activated(&mut rt, current_epoch, &[deal4]);
     // TODO: actor.checkState(rt)
->>>>>>> 84226a2c
 }
 
 fn expect_provider_control_address(
@@ -1565,28 +1579,6 @@
         let s = get_deal_state(rt, *d);
         assert_eq!(current_epoch, s.sector_start_epoch);
     }
-}
-
-fn terminate_deals(rt: &mut MockRuntime, miner_addr: Address, deal_ids: &[DealID]) {
-    let ret = terminate_deals_raw(rt, miner_addr, deal_ids).unwrap();
-    assert_eq!(ret, RawBytes::default());
-    rt.verify();
-}
-
-fn terminate_deals_raw(
-    rt: &mut MockRuntime,
-    miner_addr: Address,
-    deal_ids: &[DealID],
-) -> Result<RawBytes, ActorError> {
-    rt.set_caller(*MINER_ACTOR_CODE_ID, miner_addr);
-    rt.expect_validate_caller_type(vec![*MINER_ACTOR_CODE_ID]);
-
-    let params = OnMinerSectorsTerminateParams { epoch: rt.epoch, deal_ids: deal_ids.to_vec() };
-
-    rt.call::<MarketActor>(
-        Method::OnMinerSectorsTerminate as u64,
-        &RawBytes::serialize(params).unwrap(),
-    )
 }
 
 fn get_deal_proposal(rt: &mut MockRuntime, deal_id: DealID) -> DealProposal {
@@ -1760,19 +1752,25 @@
 }
 
 fn terminate_deals(rt: &mut MockRuntime, miner_addr: Address, deal_ids: &[DealID]) {
+    let ret = terminate_deals_raw(rt, miner_addr, deal_ids).unwrap();
+    assert_eq!(ret, RawBytes::default());
+    rt.verify();
+}
+
+fn terminate_deals_raw(
+    rt: &mut MockRuntime,
+    miner_addr: Address,
+    deal_ids: &[DealID],
+) -> Result<RawBytes, ActorError> {
     rt.set_caller(*MINER_ACTOR_CODE_ID, miner_addr);
     rt.expect_validate_caller_type(vec![*MINER_ACTOR_CODE_ID]);
 
     let params = OnMinerSectorsTerminateParams { epoch: rt.epoch, deal_ids: deal_ids.to_vec() };
 
-    let ret = rt
-        .call::<MarketActor>(
-            Method::OnMinerSectorsTerminate as u64,
-            &RawBytes::serialize(params).unwrap(),
-        )
-        .unwrap();
-    assert_eq!(ret, RawBytes::default());
-    rt.verify();
+    rt.call::<MarketActor>(
+        Method::OnMinerSectorsTerminate as u64,
+        &RawBytes::serialize(params).unwrap(),
+    )
 }
 
 fn publish_deals(
@@ -1859,8 +1857,6 @@
     ret.ids
 }
 
-<<<<<<< HEAD
-=======
 fn assert_deals_not_activated(rt: &mut MockRuntime, _epoch: ChainEpoch, deal_ids: &[DealID]) {
     let st: State = rt.get_state();
 
@@ -1872,18 +1868,13 @@
     }
 }
 
->>>>>>> 84226a2c
 fn cron_tick(rt: &mut MockRuntime) {
     rt.expect_validate_caller_addr(vec![*CRON_ACTOR_ADDR]);
     rt.set_caller(*CRON_ACTOR_CODE_ID, *CRON_ACTOR_ADDR);
 
     assert_eq!(
         RawBytes::default(),
-<<<<<<< HEAD
-        rt.call::<MarketActor>(MarketMethod::CronTick as u64, &RawBytes::default()).unwrap()
-=======
         rt.call::<MarketActor>(Method::CronTick as u64, &RawBytes::default()).unwrap()
->>>>>>> 84226a2c
     );
     rt.verify()
 }
@@ -1971,11 +1962,7 @@
 
     let mh_code = Code::Blake2b256;
     let p_cid = Cid::new_v1(fvm_ipld_encoding::DAG_CBOR, mh_code.digest(&to_vec(&p).unwrap()));
-<<<<<<< HEAD
-    // Check that the deal_id is not in st.proposals.
-=======
     // Check that the deal_id is not in st.pending_proposals.
->>>>>>> 84226a2c
     let pending_deals: Hamt<&fvm_ipld_blockstore::MemoryBlockstore, DealProposal> =
         fil_actors_runtime::make_map_with_root_and_bitwidth(
             &st.pending_proposals,
