// Copyright 2019-2022 ChainSafe Systems
// SPDX-License-Identifier: Apache-2.0, MIT

use std::convert::TryInto;

<<<<<<< HEAD
use fil_actor_market::balance_table::BALANCE_TABLE_BITWIDTH;
=======
use fil_actor_market::balance_table::{BalanceTable, BALANCE_TABLE_BITWIDTH};
use fil_actor_market::ext::miner::GetControlAddressesReturnParams;
use fil_actor_market::policy::deal_provider_collateral_bounds;
>>>>>>> 7601c866
use fil_actor_market::{
    ext, ActivateDealsParams, Actor as MarketActor, ClientDealProposal, DealMetaArray, Label,
    Method, OnMinerSectorsTerminateParams, PublishStorageDealsParams, PublishStorageDealsReturn,
    State, WithdrawBalanceParams, PROPOSALS_AMT_BITWIDTH, STATES_AMT_BITWIDTH,
};
use fil_actor_verifreg::UseBytesParams;
use fil_actors_runtime::cbor::deserialize;
use fil_actors_runtime::network::EPOCHS_IN_DAY;
use fil_actors_runtime::runtime::Policy;
use fil_actors_runtime::test_utils::*;
use fil_actors_runtime::{
    make_empty_map, ActorError, SetMultimap, BURNT_FUNDS_ACTOR_ADDR, SYSTEM_ACTOR_ADDR,
    VERIFIED_REGISTRY_ACTOR_ADDR,
};
use fvm_ipld_amt::Amt;
use fvm_ipld_encoding::{to_vec, RawBytes};
use fvm_shared::address::Address;
use fvm_shared::bigint::bigint_ser::BigIntDe;
use fvm_shared::bigint::BigInt;
use fvm_shared::clock::{ChainEpoch, EPOCH_UNDEFINED};
use fvm_shared::crypto::signature::Signature;
use fvm_shared::deal::DealID;
use fvm_shared::econ::TokenAmount;
use fvm_shared::error::ExitCode;
use fvm_shared::piece::PaddedPieceSize;
use fvm_shared::sector::StoragePower;
<<<<<<< HEAD
use fvm_shared::{HAMT_BIT_WIDTH, METHOD_CONSTRUCTOR, METHOD_SEND};

=======
use fvm_shared::smooth::FilterEstimate;
use fvm_shared::{HAMT_BIT_WIDTH, METHOD_CONSTRUCTOR, METHOD_SEND, TOTAL_FILECOIN};

use anyhow::anyhow;
use cid::Cid;
>>>>>>> 7601c866
use num_traits::FromPrimitive;

mod harness;
use harness::*;

// TODO add array stuff
#[test]
fn simple_construction() {
    let mut rt = MockRuntime {
        receiver: Address::new_id(100),
        caller: *SYSTEM_ACTOR_ADDR,
        caller_type: *INIT_ACTOR_CODE_ID,
        ..Default::default()
    };

    rt.expect_validate_caller_addr(vec![*SYSTEM_ACTOR_ADDR]);

    assert_eq!(
        RawBytes::default(),
        rt.call::<MarketActor>(METHOD_CONSTRUCTOR, &RawBytes::default(),).unwrap()
    );

    rt.verify();

    let store = &rt.store;

    let empty_balance_table =
        make_empty_map::<_, BigIntDe>(store, BALANCE_TABLE_BITWIDTH).flush().unwrap();
    let empty_map = make_empty_map::<_, ()>(store, HAMT_BIT_WIDTH).flush().unwrap();
    let empty_proposals_array =
        Amt::<(), _>::new_with_bit_width(store, PROPOSALS_AMT_BITWIDTH).flush().unwrap();
    let empty_states_array =
        Amt::<(), _>::new_with_bit_width(store, STATES_AMT_BITWIDTH).flush().unwrap();
    let empty_multimap = SetMultimap::new(store).root().unwrap();

    let state_data: State = rt.get_state();

    assert_eq!(empty_proposals_array, state_data.proposals);
    assert_eq!(empty_states_array, state_data.states);
    assert_eq!(empty_map, state_data.pending_proposals);
    assert_eq!(empty_balance_table, state_data.escrow_table);
    assert_eq!(empty_balance_table, state_data.locked_table);
    assert_eq!(0, state_data.next_id);
    assert_eq!(empty_multimap, state_data.deal_ops_by_epoch);
    assert_eq!(state_data.last_cron, EPOCH_UNDEFINED);
}

#[test]
fn label_cbor() {
    let label = Label::String("i_am_random_string____i_am_random_string____".parse().unwrap());
    let _ = to_vec(&label)
        .map_err(|e| ActorError::from(e).wrap("failed to serialize DealProposal"))
        .unwrap();

    let label2 = Label::Bytes(b"i_am_random_____i_am_random_____".to_vec());
    let _ = to_vec(&label2)
        .map_err(|e| ActorError::from(e).wrap("failed to serialize DealProposal"))
        .unwrap();

    let empty_string_label = Label::String("".parse().unwrap());
    let sv_bz = to_vec(&empty_string_label).unwrap();
    assert_eq!(vec![0x60], sv_bz);

    let empty_bytes_label = Label::Bytes(b"".to_vec());
    let sv_bz = to_vec(&empty_bytes_label).unwrap();
    assert_eq!(vec![0x40], sv_bz);
}

#[test]
fn label_from_cbor() {
    // empty string, b001_00000
    let empty_cbor_text = vec![0x60];
    let label1: Label = deserialize(&RawBytes::from(empty_cbor_text), "empty cbor string").unwrap();
    if let Label::String(s) = label1 {
        assert_eq!("", s)
    } else {
        panic!("expected string label not bytes")
    }

    // valid utf8 string b011_01000 "deadbeef"
    let end_valid_cbor_text = b"deadbeef".to_vec();
    let mut valid_cbor_text = vec![0x68];
    for i in end_valid_cbor_text {
        valid_cbor_text.push(i);
    }
    let label2: Label = deserialize(&RawBytes::from(valid_cbor_text), "valid cbor string").unwrap();
    if let Label::String(s) = label2 {
        assert_eq!("deadbeef", s)
    } else {
        panic!("expected string label not bytes")
    }

    // invalid utf8 string 0b011_00100 0xde 0xad 0xbe 0xeef
    let invalid_cbor_text = vec![0x64, 0xde, 0xad, 0xbe, 0xef];
    let out = deserialize::<Label>(&RawBytes::from(invalid_cbor_text), "invalid cbor string");
    out.expect_err("invalid utf8 string in maj typ 3 should fail deser");

    // empty bytes, b010_00000
    let empty_cbor_bytes = vec![0x40];
    let label3: Label = deserialize(&RawBytes::from(empty_cbor_bytes), "empty cbor bytes").unwrap();
    if let Label::Bytes(b) = label3 {
        assert_eq!(Vec::<u8>::new(), b)
    } else {
        panic!("expected bytes label not string")
    }

    // bytes b010_00100 0xde 0xad 0xbe 0xef
    let cbor_bytes = vec![0x44, 0xde, 0xad, 0xbe, 0xef];
    let label4: Label = deserialize(&RawBytes::from(cbor_bytes), "cbor bytes").unwrap();
    if let Label::Bytes(b) = label4 {
        assert_eq!(vec![0xde, 0xad, 0xbe, 0xef], b)
    } else {
        panic!("expected bytes label not string")
    }

    // bad major type, array of empty array b100_00001 b100_00000
    let bad_bytes = vec![0x81, 0x80];
    let out = deserialize::<Label>(&RawBytes::from(bad_bytes), "cbor array, unexpected major type");
    out.expect_err("major type 4 should not be recognized by union type and deser should fail");
}

#[test]
fn adds_to_provider_escrow_funds() {
    struct TestCase {
        delta: u64,
        total: u64,
    }
    let test_cases = [
        TestCase { delta: 10, total: 10 },
        TestCase { delta: 20, total: 30 },
        TestCase { delta: 40, total: 70 },
    ];

    for caller_addr in &[OWNER_ADDR, WORKER_ADDR] {
        let mut rt = setup();

        for tc in &test_cases {
            rt.set_caller(*ACCOUNT_ACTOR_CODE_ID, *caller_addr);
            rt.set_value(TokenAmount::from(tc.delta));
            rt.expect_validate_caller_type((*CALLER_TYPES_SIGNABLE).clone());
            expect_provider_control_address(&mut rt, PROVIDER_ADDR, OWNER_ADDR, WORKER_ADDR);

            assert_eq!(
                RawBytes::default(),
                rt.call::<MarketActor>(
                    Method::AddBalance as u64,
                    &RawBytes::serialize(PROVIDER_ADDR).unwrap(),
                )
                .unwrap()
            );

            rt.verify();

            assert_eq!(
                get_escrow_balance(&rt, &PROVIDER_ADDR).unwrap(),
                TokenAmount::from(tc.total)
            );
            check_state(&rt);
        }
    }
}

#[test]
fn fails_if_withdraw_from_non_provider_funds_is_not_initiated_by_the_recipient() {
    let mut rt = setup();

    add_participant_funds(&mut rt, CLIENT_ADDR, TokenAmount::from(20u8));

    assert_eq!(TokenAmount::from(20u8), get_escrow_balance(&rt, &CLIENT_ADDR).unwrap());

    rt.expect_validate_caller_addr(vec![CLIENT_ADDR]);

    let params =
        WithdrawBalanceParams { provider_or_client: CLIENT_ADDR, amount: TokenAmount::from(1u8) };

    // caller is not the recipient
    rt.set_caller(*ACCOUNT_ACTOR_CODE_ID, Address::new_id(909));
    expect_abort(
        ExitCode::USR_FORBIDDEN,
        rt.call::<MarketActor>(
            Method::WithdrawBalance as u64,
            &RawBytes::serialize(params).unwrap(),
        ),
    );
    rt.verify();

    // verify there was no withdrawal
    assert_eq!(TokenAmount::from(20u8), get_escrow_balance(&rt, &CLIENT_ADDR).unwrap());

    check_state(&rt);
}

#[test]
fn balance_after_withdrawal_must_always_be_greater_than_or_equal_to_locked_amount() {
    let start_epoch = ChainEpoch::from(10);
    let end_epoch = start_epoch + 200 * EPOCHS_IN_DAY;
    let publish_epoch = ChainEpoch::from(5);

    let mut rt = setup();

    // publish the deal so that client AND provider collateral is locked
    rt.set_epoch(publish_epoch);
    let deal_id = generate_and_publish_deal(
        &mut rt,
        CLIENT_ADDR,
        &MinerAddresses::default(),
        start_epoch,
        end_epoch,
    );
    let deal = get_deal_proposal(&mut rt, deal_id);
    assert_eq!(deal.provider_collateral, get_escrow_balance(&rt, &PROVIDER_ADDR).unwrap());
    assert_eq!(deal.client_balance_requirement(), get_escrow_balance(&rt, &CLIENT_ADDR).unwrap());

    let withdraw_amount = TokenAmount::from(1u8);
    let withdrawable_amount = TokenAmount::from(0u8);
    // client cannot withdraw any funds since all it's balance is locked
    withdraw_client_balance(
        &mut rt,
        withdraw_amount.clone(),
        withdrawable_amount.clone(),
        CLIENT_ADDR,
    );
    // provider cannot withdraw any funds since all it's balance is locked
    withdraw_provider_balance(
        &mut rt,
        withdraw_amount,
        withdrawable_amount,
        PROVIDER_ADDR,
        OWNER_ADDR,
        WORKER_ADDR,
    );

    // add some more funds to the provider & ensure withdrawal is limited by the locked funds
    let withdraw_amount = TokenAmount::from(30u8);
    let withdrawable_amount = TokenAmount::from(25u8);

    add_provider_funds(&mut rt, withdrawable_amount.clone(), &MinerAddresses::default());
    withdraw_provider_balance(
        &mut rt,
        withdraw_amount.clone(),
        withdrawable_amount.clone(),
        PROVIDER_ADDR,
        OWNER_ADDR,
        WORKER_ADDR,
    );

    // add some more funds to the client & ensure withdrawal is limited by the locked funds
    add_participant_funds(&mut rt, CLIENT_ADDR, withdrawable_amount.clone());
    withdraw_client_balance(&mut rt, withdraw_amount, withdrawable_amount, CLIENT_ADDR);
    check_state(&rt);
}

#[test]
fn worker_balance_after_withdrawal_must_account_for_slashed_funds() {
    let start_epoch = ChainEpoch::from(10);
    let end_epoch = start_epoch + 200 * EPOCHS_IN_DAY;
    let publish_epoch = ChainEpoch::from(5);

    let mut rt = setup();

    // publish deal
    rt.set_epoch(publish_epoch);
    let deal_id = generate_and_publish_deal(
        &mut rt,
        CLIENT_ADDR,
        &MinerAddresses::default(),
        start_epoch,
        end_epoch,
    );

    // activate the deal
    activate_deals(&mut rt, end_epoch + 1, PROVIDER_ADDR, publish_epoch, &[deal_id]);
    let st = get_deal_state(&mut rt, deal_id);
    assert_eq!(publish_epoch, st.sector_start_epoch);

    // slash the deal
    rt.set_epoch(publish_epoch + 1);
    terminate_deals(&mut rt, PROVIDER_ADDR, &[deal_id]);
    let st = get_deal_state(&mut rt, deal_id);
    assert_eq!(publish_epoch + 1, st.slash_epoch);

    // provider cannot withdraw any funds since all it's balance is locked
    let withdraw_amount = TokenAmount::from(1);
    let actual_withdrawn = TokenAmount::from(0);
    withdraw_provider_balance(
        &mut rt,
        withdraw_amount,
        actual_withdrawn,
        PROVIDER_ADDR,
        OWNER_ADDR,
        WORKER_ADDR,
    );

    // add some more funds to the provider & ensure withdrawal is limited by the locked funds
    add_provider_funds(&mut rt, TokenAmount::from(25), &MinerAddresses::default());
    let withdraw_amount = TokenAmount::from(30);
    let actual_withdrawn = TokenAmount::from(25);

    withdraw_provider_balance(
        &mut rt,
        withdraw_amount,
        actual_withdrawn,
        PROVIDER_ADDR,
        OWNER_ADDR,
        WORKER_ADDR,
    );
    check_state(&rt);
}

#[test]
fn fails_unless_called_by_an_account_actor() {
    let mut rt = setup();

    rt.set_value(TokenAmount::from(10));
    rt.expect_validate_caller_type((*CALLER_TYPES_SIGNABLE).clone());

    rt.set_caller(*MINER_ACTOR_CODE_ID, PROVIDER_ADDR);
    assert_eq!(
        ExitCode::USR_FORBIDDEN,
        rt.call::<MarketActor>(
            Method::AddBalance as u64,
            &RawBytes::serialize(PROVIDER_ADDR).unwrap(),
        )
        .unwrap_err()
        .exit_code()
    );

    rt.verify();
    check_state(&rt);
}

#[test]
fn adds_to_non_provider_funds() {
    struct TestCase {
        delta: u64,
        total: u64,
    }
    let test_cases = [
        TestCase { delta: 10, total: 10 },
        TestCase { delta: 20, total: 30 },
        TestCase { delta: 40, total: 70 },
    ];

    for caller_addr in &[CLIENT_ADDR, WORKER_ADDR] {
        let mut rt = setup();

        for tc in &test_cases {
            rt.set_caller(*ACCOUNT_ACTOR_CODE_ID, *caller_addr);
            rt.set_value(TokenAmount::from(tc.delta));
            rt.expect_validate_caller_type((*CALLER_TYPES_SIGNABLE).clone());

            assert_eq!(
                RawBytes::default(),
                rt.call::<MarketActor>(
                    Method::AddBalance as u64,
                    &RawBytes::serialize(caller_addr).unwrap(),
                )
                .unwrap()
            );

            rt.verify();

            assert_eq!(get_escrow_balance(&rt, caller_addr).unwrap(), TokenAmount::from(tc.total));
            check_state(&rt);
        }
    }
}

#[test]
fn withdraws_from_provider_escrow_funds_and_sends_to_owner() {
    let mut rt = setup();

    let amount = TokenAmount::from(20);
    add_provider_funds(&mut rt, amount.clone(), &MinerAddresses::default());

    assert_eq!(amount, get_escrow_balance(&rt, &PROVIDER_ADDR).unwrap());

    // worker calls WithdrawBalance, balance is transferred to owner
    let withdraw_amount = TokenAmount::from(1);
    withdraw_provider_balance(
        &mut rt,
        withdraw_amount.clone(),
        withdraw_amount,
        PROVIDER_ADDR,
        OWNER_ADDR,
        WORKER_ADDR,
    );

    assert_eq!(TokenAmount::from(19), get_escrow_balance(&rt, &PROVIDER_ADDR).unwrap());
    check_state(&rt);
}

#[test]
fn withdraws_from_non_provider_escrow_funds() {
    let mut rt = setup();

    let amount = TokenAmount::from(20);
    add_participant_funds(&mut rt, CLIENT_ADDR, amount.clone());

    assert_eq!(get_escrow_balance(&rt, &CLIENT_ADDR).unwrap(), amount);

    let withdraw_amount = TokenAmount::from(1);
    withdraw_client_balance(&mut rt, withdraw_amount.clone(), withdraw_amount, CLIENT_ADDR);

    assert_eq!(get_escrow_balance(&rt, &CLIENT_ADDR).unwrap(), TokenAmount::from(19));
    check_state(&rt);
}

#[test]
fn client_withdrawing_more_than_escrow_balance_limits_to_available_funds() {
    let mut rt = setup();

    let amount = TokenAmount::from(20);
    add_participant_funds(&mut rt, CLIENT_ADDR, amount.clone());

    // withdraw amount greater than escrow balance
    let withdraw_amount = TokenAmount::from(25);
    withdraw_client_balance(&mut rt, withdraw_amount, amount, CLIENT_ADDR);

    assert_eq!(get_escrow_balance(&rt, &CLIENT_ADDR).unwrap(), TokenAmount::from(0));
}

#[test]
fn worker_withdrawing_more_than_escrow_balance_limits_to_available_funds() {
    let mut rt = setup();

    let amount = TokenAmount::from(20);
    add_provider_funds(&mut rt, amount.clone(), &MinerAddresses::default());

    assert_eq!(get_escrow_balance(&rt, &PROVIDER_ADDR).unwrap(), amount);

    let withdraw_amount = TokenAmount::from(25);
    withdraw_provider_balance(
        &mut rt,
        withdraw_amount,
        amount,
        PROVIDER_ADDR,
        OWNER_ADDR,
        WORKER_ADDR,
    );

    assert_eq!(get_escrow_balance(&rt, &PROVIDER_ADDR).unwrap(), TokenAmount::from(0));
    check_state(&rt);
}

#[test]
fn fail_when_balance_is_zero() {
    let mut rt = setup();

    rt.set_caller(*ACCOUNT_ACTOR_CODE_ID, OWNER_ADDR);
    rt.set_received(BigInt::from(0_i32));

    expect_abort(
        ExitCode::USR_ILLEGAL_ARGUMENT,
        rt.call::<MarketActor>(
            Method::AddBalance as u64,
            &RawBytes::serialize(&PROVIDER_ADDR).unwrap(),
        ),
    );

    rt.verify();
}

#[test]
fn fails_with_a_negative_withdraw_amount() {
    let mut rt = setup();

    let params = WithdrawBalanceParams {
        provider_or_client: PROVIDER_ADDR,
        amount: TokenAmount::from(-1_i32),
    };

    expect_abort(
        ExitCode::USR_ILLEGAL_ARGUMENT,
        rt.call::<MarketActor>(
            Method::WithdrawBalance as u64,
            &RawBytes::serialize(&params).unwrap(),
        ),
    );

    rt.verify();
}

#[test]
fn fails_if_withdraw_from_provider_funds_is_not_initiated_by_the_owner_or_worker() {
    let mut rt = setup();

    let amount = TokenAmount::from(20u8);
    add_provider_funds(&mut rt, amount.clone(), &MinerAddresses::default());

    assert_eq!(get_escrow_balance(&rt, &PROVIDER_ADDR).unwrap(), amount);

    // only signing parties can add balance for client AND provider.
    rt.expect_validate_caller_addr(vec![OWNER_ADDR, WORKER_ADDR]);
    let params =
        WithdrawBalanceParams { provider_or_client: PROVIDER_ADDR, amount: TokenAmount::from(1u8) };

    // caller is not owner or worker
    rt.set_caller(*ACCOUNT_ACTOR_CODE_ID, Address::new_id(909));
    expect_provider_control_address(&mut rt, PROVIDER_ADDR, OWNER_ADDR, WORKER_ADDR);

    expect_abort(
        ExitCode::USR_FORBIDDEN,
        rt.call::<MarketActor>(
            Method::WithdrawBalance as u64,
            &RawBytes::serialize(&params).unwrap(),
        ),
    );
    rt.verify();

    // verify there was no withdrawal
    assert_eq!(get_escrow_balance(&rt, &PROVIDER_ADDR).unwrap(), amount);
    check_state(&rt);
}

#[test]
fn deal_starts_on_day_boundary() {
    let deal_updates_interval = Policy::default().deal_updates_interval;
    let start_epoch = deal_updates_interval; // 2880
    let end_epoch = start_epoch + 200 * EPOCHS_IN_DAY;
    let publish_epoch = ChainEpoch::from(1);

    let mut rt = setup();
    rt.set_epoch(publish_epoch);

    for i in 0..(3 * deal_updates_interval) {
        let piece_cid = make_piece_cid((format!("{i}")).as_bytes());
        let deal_id = generate_and_publish_deal_for_piece(
            &mut rt,
            CLIENT_ADDR,
            &MinerAddresses::default(),
            start_epoch,
            end_epoch,
            piece_cid,
            PaddedPieceSize(2048u64),
        );
        assert_eq!(i as DealID, deal_id);
    }

    // Check that DOBE has exactly 3 deals scheduled every epoch in the day following the start time
    let st: State = rt.get_state();
    let store = &rt.store;
    let dobe = SetMultimap::from_root(store, &st.deal_ops_by_epoch).unwrap();
    for e in deal_updates_interval..(2 * deal_updates_interval) {
        assert_n_good_deals(&dobe, e, 3);
    }

    // DOBE has no deals scheduled in the previous or next day
    for e in 0..deal_updates_interval {
        assert_n_good_deals(&dobe, e, 0);
    }
    for e in (2 * deal_updates_interval)..(3 * deal_updates_interval) {
        assert_n_good_deals(&dobe, e, 0);
    }
}

#[test]
fn deal_starts_partway_through_day() {
    let start_epoch = 1000;
    let end_epoch = start_epoch + 200 * EPOCHS_IN_DAY;
    let publish_epoch = ChainEpoch::from(1);

    let mut rt = setup();
    rt.set_epoch(publish_epoch);

    // First 1000 deals (start_epoch % update interval) scheduled starting in the next day
    for i in 0..1000 {
        let piece_cid = make_piece_cid((format!("{i}")).as_bytes());
        let deal_id = generate_and_publish_deal_for_piece(
            &mut rt,
            CLIENT_ADDR,
            &MinerAddresses::default(),
            start_epoch,
            end_epoch,
            piece_cid,
            PaddedPieceSize(2048u64),
        );
        assert_eq!(i as DealID, deal_id);
    }
    let st: State = rt.get_state();
    let store = &rt.store;
    let dobe = SetMultimap::from_root(store, &st.deal_ops_by_epoch).unwrap();
    for e in 2880..(2880 + start_epoch) {
        assert_n_good_deals(&dobe, e, 1);
    }
    // Nothing scheduled between 0 and 2880
    for e in 0..2880 {
        assert_n_good_deals(&dobe, e, 0);
    }

    // Now add another 500 deals
    for i in 1000..1500 {
        let piece_cid = make_piece_cid((format!("{i}")).as_bytes());
        let deal_id = generate_and_publish_deal_for_piece(
            &mut rt,
            CLIENT_ADDR,
            &MinerAddresses::default(),
            start_epoch,
            end_epoch,
            piece_cid,
            PaddedPieceSize(2048u64),
        );
        assert_eq!(i as DealID, deal_id);
    }
    let st: State = rt.get_state();
    let store = &rt.store;
    let dobe = SetMultimap::from_root(store, &st.deal_ops_by_epoch).unwrap();
    for e in start_epoch..(start_epoch + 500) {
        assert_n_good_deals(&dobe, e, 1);
    }
}

#[test]
fn simple_deal() {
    let start_epoch = 1000;
    let end_epoch = start_epoch + 200 * EPOCHS_IN_DAY;
    let publish_epoch = ChainEpoch::from(1);

    let mut rt = setup();
    rt.set_epoch(publish_epoch);

    // Publish from miner worker.
    let deal1 = generate_deal_and_add_funds(
        &mut rt,
        CLIENT_ADDR,
        &MinerAddresses::default(),
        start_epoch,
        end_epoch,
    );
    rt.set_caller(*ACCOUNT_ACTOR_CODE_ID, WORKER_ADDR);
    publish_deals(&mut rt, &MinerAddresses::default(), &[deal1]);

    // Publish from miner control address.
    let deal2 = generate_deal_and_add_funds(
        &mut rt,
        CLIENT_ADDR,
        &MinerAddresses::default(),
        start_epoch + 1,
        end_epoch + 1,
    );
    rt.set_caller(*ACCOUNT_ACTOR_CODE_ID, CONTROL_ADDR);
    publish_deals(&mut rt, &MinerAddresses::default(), &[deal2]);
    check_state(&rt);
}

// Converted from: https://github.com/filecoin-project/specs-actors/blob/0afe155bfffa036057af5519afdead845e0780de/actors/builtin/market/market_test.go#L529
#[test]
fn provider_and_client_addresses_are_resolved_before_persisting_state_and_sent_to_verigreg_actor_for_a_verified_deal(
) {
    use fvm_shared::address::BLS_PUB_LEN;

    // provider addresses
    let provider_bls = Address::new_bls(&[101; BLS_PUB_LEN]).unwrap();
    let provider_resolved = Address::new_id(112);

    // client addresses
    let client_bls = Address::new_bls(&[90; BLS_PUB_LEN]).unwrap();
    let client_resolved = Address::new_id(333);

    let mut rt = setup();
    rt.actor_code_cids.insert(client_resolved, *ACCOUNT_ACTOR_CODE_ID);
    rt.actor_code_cids.insert(provider_resolved, *MINER_ACTOR_CODE_ID);

    // mappings for resolving address
    rt.id_addresses.insert(client_bls, client_resolved);
    rt.id_addresses.insert(provider_bls, provider_resolved);

    // generate deal and add required funds for deal
    let start_epoch = 42;
    let end_epoch = start_epoch + 200 * EPOCHS_IN_DAY;
    rt.set_epoch(start_epoch);

    let mut deal = generate_deal_proposal(client_bls, provider_bls, start_epoch, end_epoch);
    deal.verified_deal = true;

    // add funds for cient using it's BLS address -> will be resolved and persisted
    add_participant_funds(&mut rt, client_bls, deal.client_balance_requirement());
    assert_eq!(
        deal.client_balance_requirement(),
        get_escrow_balance(&rt, &client_resolved).unwrap()
    );

    // add funds for provider using it's BLS address -> will be resolved and persisted
    rt.value_received = deal.provider_collateral.clone();
    rt.set_caller(*ACCOUNT_ACTOR_CODE_ID, OWNER_ADDR);
    rt.expect_validate_caller_type((*CALLER_TYPES_SIGNABLE).clone());
    expect_provider_control_address(&mut rt, provider_resolved, OWNER_ADDR, WORKER_ADDR);

    assert_eq!(
        RawBytes::default(),
        rt.call::<MarketActor>(
            Method::AddBalance as u64,
            &RawBytes::serialize(provider_bls).unwrap(),
        )
        .unwrap()
    );
    rt.verify();
    rt.add_balance(deal.provider_collateral.clone());
    assert_eq!(deal.provider_collateral, get_escrow_balance(&rt, &provider_resolved).unwrap());

    // publish deal using the BLS addresses
    rt.set_caller(*ACCOUNT_ACTOR_CODE_ID, WORKER_ADDR);
    rt.expect_validate_caller_type((*CALLER_TYPES_SIGNABLE).clone());

    expect_provider_control_address(&mut rt, provider_resolved, OWNER_ADDR, WORKER_ADDR);
    expect_query_network_info(&mut rt);

    //  create a client proposal with a valid signature
    let mut params = PublishStorageDealsParams { deals: vec![] };
    let buf = RawBytes::serialize(&deal).expect("failed to marshal deal proposal");
    let sig = Signature::new_bls("does not matter".as_bytes().to_vec());
    let client_proposal =
        ClientDealProposal { client_signature: sig.clone(), proposal: deal.clone() };
    params.deals.push(client_proposal);
    // expect a call to verify the above signature
    rt.expect_verify_signature(ExpectedVerifySig {
        sig,
        signer: deal.client,
        plaintext: buf.to_vec(),
        result: Ok(()),
    });

    // request is sent to the VerigReg actor using the resolved address
    let param = RawBytes::serialize(UseBytesParams {
        address: client_resolved,
        deal_size: BigInt::from(deal.piece_size.0),
    })
    .unwrap();

    rt.expect_send(
        *VERIFIED_REGISTRY_ACTOR_ADDR,
        ext::verifreg::USE_BYTES_METHOD as u64,
        param,
        TokenAmount::from(0u8),
        RawBytes::default(),
        ExitCode::OK,
    );

    let ret: PublishStorageDealsReturn = rt
        .call::<MarketActor>(
            Method::PublishStorageDeals as u64,
            &RawBytes::serialize(params).unwrap(),
        )
        .unwrap()
        .deserialize()
        .unwrap();
    rt.verify();
    let deal_id = ret.ids[0];

    // assert that deal is persisted with the resolved addresses
    let prop = get_deal_proposal(&mut rt, deal_id);
    assert_eq!(client_resolved, prop.client);
    assert_eq!(provider_resolved, prop.provider);

    check_state(&rt);
}

#[test]
fn publish_a_deal_after_activating_a_previous_deal_which_has_a_start_epoch_far_in_the_future() {
    let start_epoch = 1000;
    let end_epoch = start_epoch + 200 * EPOCHS_IN_DAY;
    let publish_epoch = ChainEpoch::from(1);

    let mut rt = setup();

    // publish the deal and activate it
    rt.set_epoch(publish_epoch);
    let deal1 = generate_and_publish_deal(
        &mut rt,
        CLIENT_ADDR,
        &MinerAddresses::default(),
        start_epoch,
        end_epoch,
    );
    activate_deals(&mut rt, end_epoch, PROVIDER_ADDR, publish_epoch, &[deal1]);
    let st = get_deal_state(&mut rt, deal1);
    assert_eq!(publish_epoch, st.sector_start_epoch);

    // now publish a second deal and activate it
    let new_epoch = publish_epoch + 1;
    rt.set_epoch(new_epoch);
    let deal2 = generate_and_publish_deal(
        &mut rt,
        CLIENT_ADDR,
        &MinerAddresses::default(),
        start_epoch + 1,
        end_epoch + 1,
    );
    activate_deals(&mut rt, end_epoch + 1, PROVIDER_ADDR, new_epoch, &[deal2]);
    check_state(&rt);
}

// Converted from https://github.com/filecoin-project/specs-actors/blob/d56b240af24517443ce1f8abfbdab7cb22d331f1/actors/builtin/market/market_test.go#L1274
#[test]
fn terminate_multiple_deals_from_multiple_providers() {
    let start_epoch = 10;
    let end_epoch = start_epoch + 200 * EPOCHS_IN_DAY;
    let sector_expiry = end_epoch + 100;
    let current_epoch = 5;

    let provider2 = Address::new_id(501);

    let mut rt = setup();
    rt.set_epoch(current_epoch);

    let [deal1, deal2, deal3]: [DealID; 3] = (end_epoch..end_epoch + 3)
        .map(|epoch| {
            generate_and_publish_deal(
                &mut rt,
                CLIENT_ADDR,
                &MinerAddresses::default(),
                start_epoch,
                epoch,
            )
        })
        .collect::<Vec<DealID>>()
        .try_into()
        .unwrap();
    activate_deals(&mut rt, sector_expiry, PROVIDER_ADDR, current_epoch, &[deal1, deal2, deal3]);

    let addrs = MinerAddresses { provider: provider2, ..MinerAddresses::default() };
    let deal4 = generate_and_publish_deal(&mut rt, CLIENT_ADDR, &addrs, start_epoch, end_epoch);
    let deal5 = generate_and_publish_deal(&mut rt, CLIENT_ADDR, &addrs, start_epoch, end_epoch + 1);
    activate_deals(&mut rt, sector_expiry, provider2, current_epoch, &[deal4, deal5]);

    terminate_deals(&mut rt, PROVIDER_ADDR, &[deal1]);
    assert_deals_terminated(&mut rt, current_epoch, &[deal1]);
    assert_deals_not_terminated(&mut rt, &[deal2, deal3, deal4, deal5]);

    terminate_deals(&mut rt, provider2, &[deal5]);
    assert_deals_terminated(&mut rt, current_epoch, &[deal5]);
    assert_deals_not_terminated(&mut rt, &[deal2, deal3, deal4]);

    terminate_deals(&mut rt, PROVIDER_ADDR, &[deal2, deal3]);
    assert_deals_terminated(&mut rt, current_epoch, &[deal2, deal3]);
    assert_deals_not_terminated(&mut rt, &[deal4]);

    terminate_deals(&mut rt, provider2, &[deal4]);
    assert_deals_terminated(&mut rt, current_epoch, &[deal4]);
}

// Converted from: https://github.com/filecoin-project/specs-actors/blob/d56b240af24517443ce1f8abfbdab7cb22d331f1/actors/builtin/market/market_test.go#L1312
#[test]
fn ignore_deal_proposal_that_does_not_exist() {
    let start_epoch = 10;
    let end_epoch = start_epoch + 200 * EPOCHS_IN_DAY;
    let sector_expiry = end_epoch + 100;
    let current_epoch = 5;

    let mut rt = setup();
    rt.set_epoch(current_epoch);

    let deal1 = generate_and_publish_deal(
        &mut rt,
        CLIENT_ADDR,
        &MinerAddresses::default(),
        start_epoch,
        end_epoch,
    );
    activate_deals(&mut rt, sector_expiry, PROVIDER_ADDR, current_epoch, &[deal1]);

    terminate_deals(&mut rt, PROVIDER_ADDR, &[deal1, 42]);

    let s = get_deal_state(&mut rt, deal1);
    assert_eq!(s.slash_epoch, current_epoch);
}

// Converted from: https://github.com/filecoin-project/specs-actors/blob/d56b240af24517443ce1f8abfbdab7cb22d331f1/actors/builtin/market/market_test.go#L1326
#[test]
fn terminate_valid_deals_along_with_just_expired_deal() {
    let start_epoch = 10;
    let end_epoch = start_epoch + 200 * EPOCHS_IN_DAY;
    let sector_expiry = end_epoch + 100;
    let current_epoch = 5;

    let mut rt = setup();
    rt.set_epoch(current_epoch);

    let deal1 = generate_and_publish_deal(
        &mut rt,
        CLIENT_ADDR,
        &MinerAddresses::default(),
        start_epoch,
        end_epoch,
    );
    let deal2 = generate_and_publish_deal(
        &mut rt,
        CLIENT_ADDR,
        &MinerAddresses::default(),
        start_epoch,
        end_epoch + 1,
    );
    let deal3 = generate_and_publish_deal(
        &mut rt,
        CLIENT_ADDR,
        &MinerAddresses::default(),
        start_epoch,
        end_epoch - 1,
    );
    activate_deals(&mut rt, sector_expiry, PROVIDER_ADDR, current_epoch, &[deal1, deal2, deal3]);

    let new_epoch = end_epoch - 1;
    rt.set_epoch(new_epoch);

    terminate_deals(&mut rt, PROVIDER_ADDR, &[deal1, deal2, deal3]);
    assert_deals_terminated(&mut rt, new_epoch, &[deal1, deal2]);
    assert_deals_not_terminated(&mut rt, &[deal3]);
}
// Converted from: https://github.com/filecoin-project/specs-actors/blob/d56b240af24517443ce1f8abfbdab7cb22d331f1/actors/builtin/market/market_test.go#L1346
#[test]
fn terminate_valid_deals_along_with_expired_and_cleaned_up_deal() {
    let deal_updates_interval = Policy::default().deal_updates_interval;
    let start_epoch = 10;
    let end_epoch = start_epoch + 200 * EPOCHS_IN_DAY;
    let sector_expiry = end_epoch + 100;
    let current_epoch = 5;

    let mut rt = setup();
    rt.set_epoch(current_epoch);

    let deal1 = generate_deal_and_add_funds(
        &mut rt,
        CLIENT_ADDR,
        &MinerAddresses::default(),
        start_epoch,
        end_epoch,
    );
    let deal2 = generate_deal_and_add_funds(
        &mut rt,
        CLIENT_ADDR,
        &MinerAddresses::default(),
        start_epoch,
        end_epoch - deal_updates_interval,
    );

    rt.set_caller(*ACCOUNT_ACTOR_CODE_ID, WORKER_ADDR);
    let deal_ids = publish_deals(&mut rt, &MinerAddresses::default(), &[deal1, deal2.clone()]);
    activate_deals(&mut rt, sector_expiry, PROVIDER_ADDR, current_epoch, &deal_ids);

    let new_epoch = end_epoch - 1;
    rt.set_epoch(new_epoch);
    cron_tick(&mut rt);

    terminate_deals(&mut rt, PROVIDER_ADDR, &deal_ids);
    assert_deals_terminated(&mut rt, new_epoch, &deal_ids[0..0]);
    assert_deal_deleted(&mut rt, deal_ids[1], deal2);
}

// Converted from: https://github.com/filecoin-project/specs-actors/blob/d56b240af24517443ce1f8abfbdab7cb22d331f1/actors/builtin/market/market_test.go#L1369
#[test]
fn terminating_a_deal_the_second_time_does_not_change_its_slash_epoch() {
    let start_epoch = 10;
    let end_epoch = start_epoch + 200 * EPOCHS_IN_DAY;
    let sector_expiry = end_epoch + 100;
    let current_epoch = 5;

    let mut rt = setup();
    rt.set_epoch(current_epoch);

    let deal1 = generate_and_publish_deal(
        &mut rt,
        CLIENT_ADDR,
        &MinerAddresses::default(),
        start_epoch,
        end_epoch,
    );
    activate_deals(&mut rt, sector_expiry, PROVIDER_ADDR, current_epoch, &[deal1]);

    // terminating the deal so slash epoch is the current epoch
    terminate_deals(&mut rt, PROVIDER_ADDR, &[deal1]);

    // set a new epoch and terminate again -> however slash epoch will still be the old epoch.
    rt.set_epoch(current_epoch + 1);
    terminate_deals(&mut rt, PROVIDER_ADDR, &[deal1]);
    let s = get_deal_state(&mut rt, deal1);
    assert_eq!(s.slash_epoch, current_epoch);
}

// Converted from: https://github.com/filecoin-project/specs-actors/blob/d56b240af24517443ce1f8abfbdab7cb22d331f1/actors/builtin/market/market_test.go#L1387
#[test]
fn terminating_new_deals_and_an_already_terminated_deal_only_terminates_the_new_deals() {
    let start_epoch = 10;
    let end_epoch = start_epoch + 200 * EPOCHS_IN_DAY;
    let sector_expiry = end_epoch + 100;
    let current_epoch = 5;

    let mut rt = setup();
    rt.set_epoch(current_epoch);

    // provider1 publishes deal1 and 2 and deal3 -> deal3 has the lowest endepoch
    let deals: Vec<DealID> = [end_epoch, end_epoch + 1, end_epoch - 1]
        .iter()
        .map(|&epoch| {
            generate_and_publish_deal(
                &mut rt,
                CLIENT_ADDR,
                &MinerAddresses::default(),
                start_epoch,
                epoch,
            )
        })
        .collect();
    let [deal1, deal2, deal3]: [DealID; 3] = deals.as_slice().try_into().unwrap();
    activate_deals(&mut rt, sector_expiry, PROVIDER_ADDR, current_epoch, &deals);

    // terminating the deal so slash epoch is the current epoch
    terminate_deals(&mut rt, PROVIDER_ADDR, &[deal1]);

    // set a new epoch and terminate again -> however slash epoch will still be the old epoch.
    let new_epoch = current_epoch + 1;
    rt.set_epoch(new_epoch);
    terminate_deals(&mut rt, PROVIDER_ADDR, &deals);

    let s1 = get_deal_state(&mut rt, deal1);
    assert_eq!(s1.slash_epoch, current_epoch);

    let s2 = get_deal_state(&mut rt, deal2);
    assert_eq!(s2.slash_epoch, new_epoch);

    let s3 = get_deal_state(&mut rt, deal3);
    assert_eq!(s3.slash_epoch, new_epoch);
}

// Converted from: https://github.com/filecoin-project/specs-actors/blob/d56b240af24517443ce1f8abfbdab7cb22d331f1/actors/builtin/market/market_test.go#L1415
#[test]
fn do_not_terminate_deal_if_end_epoch_is_equal_to_or_less_than_current_epoch() {
    let start_epoch = 10;
    let end_epoch = start_epoch + 200 * EPOCHS_IN_DAY;
    let sector_expiry = end_epoch + 100;
    let current_epoch = 5;

    let mut rt = setup();
    rt.set_epoch(current_epoch);

    // deal1 has endepoch equal to current epoch when terminate is called
    let deal1 = generate_and_publish_deal(
        &mut rt,
        CLIENT_ADDR,
        &MinerAddresses::default(),
        start_epoch,
        end_epoch,
    );
    activate_deals(&mut rt, sector_expiry, PROVIDER_ADDR, current_epoch, &[deal1]);
    rt.set_epoch(end_epoch);
    terminate_deals(&mut rt, PROVIDER_ADDR, &[deal1]);
    assert_deals_not_terminated(&mut rt, &[deal1]);

    // deal2 has end epoch less than current epoch when terminate is called
    rt.set_epoch(current_epoch);
    let deal2 = generate_and_publish_deal(
        &mut rt,
        CLIENT_ADDR,
        &MinerAddresses::default(),
        start_epoch + 1,
        end_epoch,
    );
    activate_deals(&mut rt, sector_expiry, PROVIDER_ADDR, current_epoch, &[deal2]);
    rt.set_epoch(end_epoch + 1);
    terminate_deals(&mut rt, PROVIDER_ADDR, &[deal2]);
    assert_deals_not_terminated(&mut rt, &[deal2]);
}

// Converted from: https://github.com/filecoin-project/specs-actors/blob/master/actors/builtin/market/market_test.go#L1436
#[test]
fn fail_when_caller_is_not_a_storage_miner_actor() {
    let mut rt = setup();
    rt.expect_validate_caller_type(vec![*MINER_ACTOR_CODE_ID]);
    rt.set_caller(*ACCOUNT_ACTOR_CODE_ID, PROVIDER_ADDR);
    let params = OnMinerSectorsTerminateParams { epoch: rt.epoch, deal_ids: vec![] };

    // XXX: Which exit code is correct: SYS_FORBIDDEN(8) or USR_FORBIDDEN(18)?
    assert_eq!(
        ExitCode::USR_FORBIDDEN,
        rt.call::<MarketActor>(
            Method::OnMinerSectorsTerminate as u64,
            &RawBytes::serialize(params).unwrap(),
        )
        .unwrap_err()
        .exit_code()
    );
}

// Converted from: https://github.com/filecoin-project/specs-actors/blob/master/actors/builtin/market/market_test.go#L1448
#[test]
fn fail_when_caller_is_not_the_provider_of_the_deal() {
    let start_epoch = 10;
    let end_epoch = start_epoch + 200 * EPOCHS_IN_DAY;
    let sector_expiry = end_epoch + 100;
    let current_epoch = 5;

    let provider2 = Address::new_id(501);

    let mut rt = setup();
    rt.set_epoch(current_epoch);

    let deal = generate_and_publish_deal(
        &mut rt,
        CLIENT_ADDR,
        &MinerAddresses::default(),
        start_epoch,
        end_epoch,
    );
    activate_deals(&mut rt, sector_expiry, PROVIDER_ADDR, current_epoch, &[deal]);

    // XXX: Difference between go messages: 't0501' has turned into 'f0501'.
    let ret = terminate_deals_raw(&mut rt, provider2, &[deal]);
    expect_abort_contains_message(
        ExitCode::USR_ILLEGAL_STATE,
        "caller f0501 is not the provider f0102 of deal 0",
        ret,
    );
}

// Converted from: https://github.com/filecoin-project/specs-actors/blob/master/actors/builtin/market/market_test.go#L1468
#[test]
fn fail_when_deal_has_been_published_but_not_activated() {
    let start_epoch = 10;
    let end_epoch = start_epoch + 200 * EPOCHS_IN_DAY;
    let current_epoch = 5;

    let mut rt = setup();
    rt.set_epoch(current_epoch);

    let deal = generate_and_publish_deal(
        &mut rt,
        CLIENT_ADDR,
        &MinerAddresses::default(),
        start_epoch,
        end_epoch,
    );

    let ret = terminate_deals_raw(&mut rt, PROVIDER_ADDR, &[deal]);
    expect_abort_contains_message(ExitCode::USR_ILLEGAL_ARGUMENT, "no state for deal", ret);
    rt.verify();
}

// Converted from: https://github.com/filecoin-project/specs-actors/blob/master/actors/builtin/market/market_test.go#L1485
#[test]
fn termination_of_all_deals_should_fail_when_one_deal_fails() {
    let start_epoch = 10;
    let end_epoch = start_epoch + 200 * EPOCHS_IN_DAY;
    let sector_expiry = end_epoch + 100;
    let current_epoch = 5;

    let mut rt = setup();
    rt.set_epoch(current_epoch);

    // deal1 would terminate but deal2 will fail because deal2 has not been activated
    let deal1 = generate_and_publish_deal(
        &mut rt,
        CLIENT_ADDR,
        &MinerAddresses::default(),
        start_epoch,
        end_epoch,
    );
    activate_deals(&mut rt, sector_expiry, PROVIDER_ADDR, current_epoch, &[deal1]);
    let deal2 = generate_and_publish_deal(
        &mut rt,
        CLIENT_ADDR,
        &MinerAddresses::default(),
        start_epoch,
        end_epoch + 1,
    );

    let ret = terminate_deals_raw(&mut rt, PROVIDER_ADDR, &[deal1, deal2]);
    expect_abort_contains_message(ExitCode::USR_ILLEGAL_ARGUMENT, "no state for deal", ret);
    rt.verify();

    // verify deal1 has not been terminated
    assert_deals_not_terminated(&mut rt, &[deal1]);
}

#[test]
fn publish_a_deal_with_enough_collateral_when_circulating_supply_is_superior_to_zero() {
    let policy = Policy::default();

    let start_epoch = 1000;
    let end_epoch = start_epoch + 200 * EPOCHS_IN_DAY;
    let publish_epoch = ChainEpoch::from(1);

    let mut rt = setup();

    let client_collateral = TokenAmount::from(10u8); // min is zero so this is placeholder

    // given power and circ supply cancel this should be 1*dealqapower / 100
    let deal_size = PaddedPieceSize(2048u64); // generateDealProposal's deal size
    let provider_collateral = TokenAmount::from(
        (deal_size.0 * (policy.prov_collateral_percent_supply_num as u64))
            / policy.prov_collateral_percent_supply_denom as u64,
    );

    let deal = generate_deal_with_collateral_and_add_funds(
        &mut rt,
        CLIENT_ADDR,
        &MinerAddresses::default(),
        provider_collateral,
        client_collateral,
        start_epoch,
        end_epoch,
    );
    let qa_power = StoragePower::from_i128(1 << 50).unwrap();
    rt.set_circulating_supply(qa_power); // convenient for these two numbers to cancel out

    // publish the deal successfully
    rt.set_epoch(publish_epoch);
    rt.set_caller(*ACCOUNT_ACTOR_CODE_ID, WORKER_ADDR);
    publish_deals(&mut rt, &MinerAddresses::default(), &[deal]);
    check_state(&rt);
}

#[test]
fn publish_multiple_deals_for_different_clients_and_ensure_balances_are_correct() {
    let start_epoch = 42;
    let end_epoch = start_epoch + 200 * EPOCHS_IN_DAY;

    let mut rt = setup();

    let client1_addr = Address::new_id(900);
    let client2_addr = Address::new_id(901);
    let client3_addr = Address::new_id(902);

    // generate first deal for
    let deal1 = generate_deal_and_add_funds(
        &mut rt,
        client1_addr,
        &MinerAddresses::default(),
        start_epoch,
        end_epoch,
    );

    // generate second deal
    let deal2 = generate_deal_and_add_funds(
        &mut rt,
        client2_addr,
        &MinerAddresses::default(),
        start_epoch,
        end_epoch,
    );

    // generate third deal
    let deal3 = generate_deal_and_add_funds(
        &mut rt,
        client3_addr,
        &MinerAddresses::default(),
        start_epoch,
        end_epoch,
    );

    rt.set_caller(*ACCOUNT_ACTOR_CODE_ID, WORKER_ADDR);
    publish_deals(
        &mut rt,
        &MinerAddresses::default(),
        &[deal1.clone(), deal2.clone(), deal3.clone()],
    );

    // assert locked balance for all clients and provider
    let provider_locked_expected =
        &deal1.provider_collateral + &deal2.provider_collateral + &deal3.provider_collateral;
    let client1_locked = get_locked_balance(&mut rt, client1_addr);
    let client2_locked = get_locked_balance(&mut rt, client2_addr);
    let client3_locked = get_locked_balance(&mut rt, client3_addr);
    assert_eq!(deal1.client_balance_requirement(), client1_locked);
    assert_eq!(deal2.client_balance_requirement(), client2_locked);
    assert_eq!(deal3.client_balance_requirement(), client3_locked);
    assert_eq!(provider_locked_expected, get_locked_balance(&mut rt, PROVIDER_ADDR));

    // assert locked funds dealStates
    let st: State = rt.get_state();
    let total_client_collateral_locked =
        &deal3.client_collateral + &deal2.client_collateral + &deal2.client_collateral;
    assert_eq!(total_client_collateral_locked, st.total_client_locked_collateral);
    assert_eq!(provider_locked_expected, st.total_provider_locked_collateral);
    let total_storage_fee =
        &deal1.total_storage_fee() + &deal2.total_storage_fee() + &deal3.total_storage_fee();
    assert_eq!(total_storage_fee, st.total_client_storage_fee);

    // publish two more deals for same clients with same provider
    let deal4 = generate_deal_and_add_funds(
        &mut rt,
        client3_addr,
        &MinerAddresses::default(),
        1000,
        1000 + 200 * EPOCHS_IN_DAY,
    );
    let deal5 = generate_deal_and_add_funds(
        &mut rt,
        client3_addr,
        &MinerAddresses::default(),
        100,
        100 + 200 * EPOCHS_IN_DAY,
    );
    rt.set_caller(*ACCOUNT_ACTOR_CODE_ID, WORKER_ADDR);
    publish_deals(&mut rt, &MinerAddresses::default(), &[deal4.clone(), deal5.clone()]);

    // assert locked balances for clients and provider
    let provider_locked_expected =
        &provider_locked_expected + &deal4.provider_collateral + &deal5.provider_collateral;
    assert_eq!(provider_locked_expected, get_locked_balance(&mut rt, PROVIDER_ADDR));

    let client3_locked_updated = get_locked_balance(&mut rt, client3_addr);
    assert_eq!(
        &client3_locked + &deal4.client_balance_requirement() + &deal5.client_balance_requirement(),
        client3_locked_updated
    );

    let client1_locked = get_locked_balance(&mut rt, client1_addr);
    let client2_locked = get_locked_balance(&mut rt, client2_addr);
    assert_eq!(deal1.client_balance_requirement(), client1_locked);
    assert_eq!(deal2.client_balance_requirement(), client2_locked);

    // assert locked funds dealStates
    let st: State = rt.get_state();
    let total_client_collateral_locked =
        &total_client_collateral_locked + &deal4.client_collateral + &deal5.client_collateral;
    assert_eq!(total_client_collateral_locked, st.total_client_locked_collateral);
    assert_eq!(provider_locked_expected, st.total_client_locked_collateral);

    let total_storage_fee =
        &total_storage_fee + &deal4.total_storage_fee() + &deal5.total_storage_fee();
    assert_eq!(total_storage_fee, st.total_client_storage_fee);

    // PUBLISH DEALS with a different provider
    let provider2_addr = Address::new_id(109);

    // generate first deal for second provider
    let addrs = MinerAddresses { provider: provider2_addr, ..MinerAddresses::default() };
    let deal6 =
        generate_deal_and_add_funds(&mut rt, client1_addr, &addrs, 20, 20 + 200 * EPOCHS_IN_DAY);

    // generate second deal for second provider
    let deal7 =
        generate_deal_and_add_funds(&mut rt, client1_addr, &addrs, 25, 60 + 200 * EPOCHS_IN_DAY);

    // publish both the deals for the second provider
    rt.set_caller(*ACCOUNT_ACTOR_CODE_ID, WORKER_ADDR);
    publish_deals(&mut rt, &addrs, &[deal6.clone(), deal7.clone()]);

    // assertions
    let st: State = rt.get_state();
    let provider2_locked = &deal6.provider_collateral + &deal7.provider_collateral;
    assert_eq!(provider2_locked, get_locked_balance(&mut rt, provider2_addr));
    let client1_locked_updated = get_locked_balance(&mut rt, client1_addr);
    assert_eq!(
        &deal7.client_balance_requirement() + &client1_locked + &deal6.client_balance_requirement(),
        client1_locked_updated
    );

    // assert first provider's balance as well
    assert_eq!(provider_locked_expected, get_locked_balance(&mut rt, PROVIDER_ADDR));

    let total_client_collateral_locked =
        &total_client_collateral_locked + &deal6.client_collateral + &deal7.client_collateral;
    assert_eq!(total_client_collateral_locked, st.total_client_locked_collateral);
    assert_eq!(provider_locked_expected + provider2_locked, st.total_provider_locked_collateral);
    let total_storage_fee =
        &total_storage_fee + &deal6.total_storage_fee() + &deal7.total_storage_fee();
    assert_eq!(total_storage_fee, st.total_client_storage_fee);
    check_state(&rt);
}

#[test]
fn active_deals_multiple_times_with_different_providers() {
    let start_epoch = 10;
    let end_epoch = start_epoch + 200 * EPOCHS_IN_DAY;
    let current_epoch = ChainEpoch::from(5);
    let sector_expiry = end_epoch + 100;

    let mut rt = setup();
    rt.set_epoch(current_epoch);

    // provider 1 publishes deals1 and deals2 and deal3
    let deal1 = generate_and_publish_deal(
        &mut rt,
        CLIENT_ADDR,
        &MinerAddresses::default(),
        start_epoch,
        end_epoch,
    );
    let deal2 = generate_and_publish_deal(
        &mut rt,
        CLIENT_ADDR,
        &MinerAddresses::default(),
        start_epoch,
        end_epoch + 1,
    );
    let deal3 = generate_and_publish_deal(
        &mut rt,
        CLIENT_ADDR,
        &MinerAddresses::default(),
        start_epoch,
        end_epoch + 2,
    );

    // provider2 publishes deal4 and deal5
    let provider2_addr = Address::new_id(401);
    let addrs = MinerAddresses { provider: provider2_addr, ..MinerAddresses::default() };
    let deal4 = generate_and_publish_deal(&mut rt, CLIENT_ADDR, &addrs, start_epoch, end_epoch);
    let deal5 = generate_and_publish_deal(&mut rt, CLIENT_ADDR, &addrs, start_epoch, end_epoch + 1);

    // provider1 activates deal1 and deal2 but that does not activate deal3 to deal5
    activate_deals(&mut rt, sector_expiry, PROVIDER_ADDR, current_epoch, &[deal1, deal2]);
    assert_deals_not_activated(&mut rt, current_epoch, &[deal3, deal4, deal5]);

    // provider2 activates deal5 but that does not activate deal3 or deal4
    activate_deals(&mut rt, sector_expiry, provider2_addr, current_epoch, &[deal5]);
    assert_deals_not_activated(&mut rt, current_epoch, &[deal3, deal4]);

    // provider1 activates deal3
    activate_deals(&mut rt, sector_expiry, PROVIDER_ADDR, current_epoch, &[deal3]);
    assert_deals_not_activated(&mut rt, current_epoch, &[deal4]);
    check_state(&rt);
}

fn assert_deal_failure<F>(
    add_funds: bool,
    post_setup: F,
    exit_code: ExitCode,
    sig_result: Result<(), anyhow::Error>,
) where
    F: FnOnce(&mut MockRuntime, &mut DealProposal),
{
    let owner_addr = Address::new_id(OWNER_ID);
    let provider_addr = Address::new_id(PROVIDER_ID);
    let worker_addr = Address::new_id(WORKER_ID);
    let client_addr = Address::new_id(CLIENT_ID);

    let current_epoch = ChainEpoch::from(5);
    let start_epoch = 10;
    let end_epoch = start_epoch + 200 * EPOCHS_IN_DAY;

    let mut rt = setup();
    let mut deal_proposal = if add_funds {
        generate_deal_and_add_funds(
            &mut rt,
            client_addr,
            provider_addr,
            owner_addr,
            worker_addr,
            start_epoch,
            end_epoch,
        )
    } else {
        generate_deal_proposal(client_addr, provider_addr, start_epoch, end_epoch)
    };
    deal_proposal.verified_deal = false;
    rt.set_epoch(current_epoch);
    post_setup(&mut rt, &mut deal_proposal);

    rt.expect_validate_caller_type(vec![*ACCOUNT_ACTOR_CODE_ID, *MULTISIG_ACTOR_CODE_ID]);
    expect_provider_control_address(&mut rt, provider_addr, owner_addr, worker_addr);
    expect_query_network_info(&mut rt);
    rt.set_caller(*ACCOUNT_ACTOR_CODE_ID, worker_addr);

    let buf = RawBytes::serialize(deal_proposal.clone()).expect("failed to marshal deal proposal");
    let sig = Signature::new_bls("does not matter".as_bytes().to_vec());
    rt.expect_verify_signature(ExpectedVerifySig {
        sig: sig.clone(),
        signer: deal_proposal.client,
        plaintext: buf.to_vec(),
        result: sig_result,
    });

    let params: PublishStorageDealsParams = PublishStorageDealsParams {
        deals: vec![ClientDealProposal { proposal: deal_proposal, client_signature: sig }],
    };

    assert_eq!(
        exit_code,
        rt.call::<MarketActor>(
            Method::PublishStorageDeals as u64,
            &RawBytes::serialize(params).unwrap(),
        )
        .unwrap_err()
        .exit_code()
    );
    rt.verify();
    // TODO: actor.checkState(rt)
}

#[cfg(test)]
mod publish_storage_deals_failures {
    use super::*;

    #[test]
    fn deal_end_after_deal_start() {
        let f = |_rt: &mut MockRuntime, d: &mut DealProposal| {
            d.start_epoch = 10;
            d.end_epoch = 9;
        };
        assert_deal_failure(true, f, ExitCode::USR_ILLEGAL_ARGUMENT, Ok(()));
    }

    #[test]
    fn current_epoch_greater_than_start_epoch() {
        let f = |rt: &mut MockRuntime, d: &mut DealProposal| {
            d.start_epoch = rt.epoch - 1;
        };
        assert_deal_failure(true, f, ExitCode::USR_ILLEGAL_ARGUMENT, Ok(()));
    }

    #[test]
    fn deal_duration_greater_than_max_deal_duration() {
        let f = |_rt: &mut MockRuntime, d: &mut DealProposal| {
            d.start_epoch = ChainEpoch::from(10);
            d.end_epoch = d.start_epoch + (540 * EPOCHS_IN_DAY) + 1
        };
        assert_deal_failure(true, f, ExitCode::USR_ILLEGAL_ARGUMENT, Ok(()));
    }

    #[test]
    fn negative_price_per_epoch() {
        let f = |_rt: &mut MockRuntime, d: &mut DealProposal| {
            d.storage_price_per_epoch = TokenAmount::from(-1);
        };
        assert_deal_failure(true, f, ExitCode::USR_ILLEGAL_ARGUMENT, Ok(()));
    }

    #[test]
    fn price_per_epoch_greater_than_total_filecoin() {
        let f = |_rt: &mut MockRuntime, d: &mut DealProposal| {
            d.storage_price_per_epoch = TOTAL_FILECOIN.clone() + 1;
        };
        assert_deal_failure(true, f, ExitCode::USR_ILLEGAL_ARGUMENT, Ok(()));
    }

    #[test]
    fn negative_provider_collateral() {
        let f = |_rt: &mut MockRuntime, d: &mut DealProposal| {
            d.provider_collateral = TokenAmount::from(-1);
        };
        assert_deal_failure(true, f, ExitCode::USR_ILLEGAL_ARGUMENT, Ok(()));
    }

    #[test]
    fn provider_collateral_greater_than_max_collateral() {
        let f = |_rt: &mut MockRuntime, d: &mut DealProposal| {
            d.provider_collateral = TOTAL_FILECOIN.clone() + 1;
        };
        assert_deal_failure(true, f, ExitCode::USR_ILLEGAL_ARGUMENT, Ok(()));
    }

    #[test]
    fn provider_collateral_less_than_bound() {
        let f = |_rt: &mut MockRuntime, d: &mut DealProposal| {
            let power = StoragePower::from_i128(1 << 50).unwrap();
            let (provider_min, _) = deal_provider_collateral_bounds(
                &Policy::default(),
                PaddedPieceSize(2048),
                &BigInt::from(0u8),
                &BigInt::from(0u8),
                &power,
            );
            d.provider_collateral = provider_min - 1;
        };
        assert_deal_failure(true, f, ExitCode::USR_ILLEGAL_ARGUMENT, Ok(()));
    }

    #[test]
    fn negative_client_collateral() {
        let f = |_rt: &mut MockRuntime, d: &mut DealProposal| {
            d.client_collateral = TokenAmount::from(-1);
        };
        assert_deal_failure(true, f, ExitCode::USR_ILLEGAL_ARGUMENT, Ok(()));
    }

    #[test]
    fn client_collateral_greater_than_max_collateral() {
        let f = |_rt: &mut MockRuntime, d: &mut DealProposal| {
            d.client_collateral = TOTAL_FILECOIN.clone() + 1;
        };
        assert_deal_failure(true, f, ExitCode::USR_ILLEGAL_ARGUMENT, Ok(()));
    }

    #[test]
    fn client_does_not_have_enough_balance_for_collateral() {
        let owner_addr = Address::new_id(OWNER_ID);
        let provider_addr = Address::new_id(PROVIDER_ID);
        let worker_addr = Address::new_id(WORKER_ID);
        let client_addr = Address::new_id(CLIENT_ID);

        let f = |rt: &mut MockRuntime, d: &mut DealProposal| {
            add_participant_funds(rt, client_addr, d.client_balance_requirement() - 1);
            add_provider_funds(
                rt,
                d.provider_collateral.clone(),
                provider_addr,
                owner_addr,
                worker_addr,
            );
        };
        assert_deal_failure(false, f, ExitCode::USR_ILLEGAL_ARGUMENT, Ok(()));
    }

    #[test]
    fn provider_does_not_have_enough_balance_for_collateral() {
        let owner_addr = Address::new_id(OWNER_ID);
        let provider_addr = Address::new_id(PROVIDER_ID);
        let worker_addr = Address::new_id(WORKER_ID);
        let client_addr = Address::new_id(CLIENT_ID);

        let f = |rt: &mut MockRuntime, d: &mut DealProposal| {
            add_participant_funds(rt, client_addr, d.client_balance_requirement());
            add_provider_funds(
                rt,
                d.provider_collateral.clone() - 1,
                provider_addr,
                owner_addr,
                worker_addr,
            );
        };
        assert_deal_failure(false, f, ExitCode::USR_ILLEGAL_ARGUMENT, Ok(()));
    }

    #[test]
    fn client_address_does_not_exist() {
        let f = |_rt: &mut MockRuntime, d: &mut DealProposal| {
            d.client = Address::new_id(1);
        };
        assert_deal_failure(true, f, ExitCode::USR_ILLEGAL_ARGUMENT, Ok(()));
    }

    #[test]
    fn unable_to_resolve_client_address() {
        let f = |_rt: &mut MockRuntime, d: &mut DealProposal| {
            d.client = new_bls_addr(1);
        };
        assert_deal_failure(true, f, ExitCode::USR_ILLEGAL_ARGUMENT, Ok(()));
    }

    #[test]
    fn signature_is_invalid() {
        let f = |_rt: &mut MockRuntime, _d: &mut DealProposal| {};
        assert_deal_failure(true, f, ExitCode::USR_ILLEGAL_ARGUMENT, Err(anyhow!("error")));
    }

    #[test]
    fn no_entry_for_client_in_locked_balance_table() {
        let owner_addr = Address::new_id(OWNER_ID);
        let provider_addr = Address::new_id(PROVIDER_ID);
        let worker_addr = Address::new_id(WORKER_ID);

        let f = |rt: &mut MockRuntime, d: &mut DealProposal| {
            add_provider_funds(
                rt,
                d.provider_collateral.clone(),
                provider_addr,
                owner_addr,
                worker_addr,
            );
        };
        assert_deal_failure(false, f, ExitCode::USR_ILLEGAL_ARGUMENT, Ok(()));
    }

    #[test]
    fn no_entry_for_provider_in_locked_balance_table() {
        let client_addr = Address::new_id(CLIENT_ID);

        let f = |rt: &mut MockRuntime, d: &mut DealProposal| {
            add_participant_funds(rt, client_addr, d.client_balance_requirement());
        };
        assert_deal_failure(false, f, ExitCode::USR_ILLEGAL_ARGUMENT, Ok(()));
    }

    #[test]
    fn bad_piece_cid() {
        let f = |_rt: &mut MockRuntime, d: &mut DealProposal| {
            d.piece_cid = Cid::default();
        };
        assert_deal_failure(true, f, ExitCode::USR_ILLEGAL_ARGUMENT, Ok(()));
    }

    #[test]
    fn zero_piece_size() {
        let f = |_rt: &mut MockRuntime, d: &mut DealProposal| {
            d.piece_size = PaddedPieceSize(0u64);
        };
        assert_deal_failure(true, f, ExitCode::USR_ILLEGAL_ARGUMENT, Ok(()));
    }

    #[test]
    fn piece_size_less_than_128_bytes() {
        let f = |_rt: &mut MockRuntime, d: &mut DealProposal| {
            d.piece_size = PaddedPieceSize(64u64);
        };
        assert_deal_failure(true, f, ExitCode::USR_ILLEGAL_ARGUMENT, Ok(()));
    }

    #[test]
    fn piece_size_is_not_a_power_of_2() {
        let f = |_rt: &mut MockRuntime, d: &mut DealProposal| {
            d.piece_size = PaddedPieceSize(254u64);
        };
        assert_deal_failure(true, f, ExitCode::USR_ILLEGAL_ARGUMENT, Ok(()));
    }
}

// Converted from: https://github.com/filecoin-project/specs-actors/blob/master/actors/builtin/market/market_test.go#L1519
#[test]
fn fail_when_deal_is_activated_but_proposal_is_not_found() {
    let start_epoch = 50;
    let end_epoch = start_epoch + 200 * EPOCHS_IN_DAY;
    let sector_expiry = end_epoch + 100;

    let mut rt = setup();

    let deal_id = publish_and_activate_deal(
        &mut rt,
        CLIENT_ADDR,
        &MinerAddresses::default(),
        start_epoch,
        end_epoch,
        0,
        sector_expiry,
    );

    // delete the deal proposal (this breaks state invariants)
    delete_deal_proposal(&mut rt, deal_id);

    rt.set_epoch(process_epoch(start_epoch, deal_id));
    expect_abort(ExitCode::USR_NOT_FOUND, cron_tick_raw(&mut rt));

    check_state(&rt);
}

// Converted from: https://github.com/filecoin-project/specs-actors/blob/master/actors/builtin/market/market_test.go#L1540
#[test]
fn fail_when_deal_update_epoch_is_in_the_future() {
    let start_epoch = 50;
    let end_epoch = start_epoch + 200 * EPOCHS_IN_DAY;
    let sector_expiry = end_epoch + 100;

    let mut rt = setup();

    let deal_id = publish_and_activate_deal(
        &mut rt,
        CLIENT_ADDR,
        &MinerAddresses::default(),
        start_epoch,
        end_epoch,
        0,
        sector_expiry,
    );

    // move the current epoch such that the deal's last updated field is set to the start epoch of the deal
    // and the next tick for it is scheduled at the endepoch.
    rt.set_epoch(process_epoch(start_epoch, deal_id));
    cron_tick(&mut rt);

    // update last updated to some time in the future (breaks state invariants)
    update_last_updated(&mut rt, deal_id, end_epoch + 1000);

    // set current epoch of the deal to the end epoch so it's picked up for "processing" in the next cron tick.
    rt.set_epoch(end_epoch);

    expect_abort(ExitCode::USR_ILLEGAL_STATE, cron_tick_raw(&mut rt));

    check_state(&rt);
}

#[cfg(test)]
mod test_activate_deal_failures {
    use super::*;

    #[test]
    fn fail_when_caller_is_not_the_provider_of_the_deal() {
        let start_epoch = 10;
        let end_epoch = start_epoch + 200 * EPOCHS_IN_DAY;
        let sector_expiry = end_epoch + 100;

        let mut rt = setup();
        let provider2_addr = Address::new_id(201);
        let addrs = MinerAddresses { provider: provider2_addr, ..MinerAddresses::default() };
        let deal_id =
            generate_and_publish_deal(&mut rt, CLIENT_ADDR, &addrs, start_epoch, end_epoch);

        let params = ActivateDealsParams { deal_ids: vec![deal_id], sector_expiry };

        rt.expect_validate_caller_type(vec![*MINER_ACTOR_CODE_ID]);
        rt.set_caller(*MINER_ACTOR_CODE_ID, PROVIDER_ADDR);
        expect_abort(
            ExitCode::USR_FORBIDDEN,
            rt.call::<MarketActor>(
                Method::ActivateDeals as u64,
                &RawBytes::serialize(params).unwrap(),
            ),
        );

        rt.verify();
        check_state(&rt);
    }

    #[test]
    fn fail_when_caller_is_not_a_storage_miner_actor() {
        let mut rt = setup();
        rt.expect_validate_caller_type(vec![*MINER_ACTOR_CODE_ID]);
        rt.set_caller(*ACCOUNT_ACTOR_CODE_ID, PROVIDER_ADDR);

        let params = ActivateDealsParams { deal_ids: vec![], sector_expiry: 0 };
        expect_abort(
            ExitCode::USR_FORBIDDEN,
            rt.call::<MarketActor>(
                Method::ActivateDeals as u64,
                &RawBytes::serialize(params).unwrap(),
            ),
        );

        rt.verify();
        check_state(&rt);
    }

    #[test]
    fn fail_when_deal_has_not_been_published_before() {
        let mut rt = setup();
        let params = ActivateDealsParams { deal_ids: vec![DealID::from(42u32)], sector_expiry: 0 };

        rt.expect_validate_caller_type(vec![*MINER_ACTOR_CODE_ID]);
        rt.set_caller(*MINER_ACTOR_CODE_ID, PROVIDER_ADDR);
        expect_abort(
            ExitCode::USR_NOT_FOUND,
            rt.call::<MarketActor>(
                Method::ActivateDeals as u64,
                &RawBytes::serialize(params).unwrap(),
            ),
        );

        rt.verify();
        check_state(&rt);
    }

    #[test]
    fn fail_when_deal_has_already_been_activated() {
        let start_epoch = 10;
        let end_epoch = start_epoch + 200 * EPOCHS_IN_DAY;
        let sector_expiry = end_epoch + 100;

        let mut rt = setup();
        let deal_id = generate_and_publish_deal(
            &mut rt,
            CLIENT_ADDR,
            &MinerAddresses::default(),
            start_epoch,
            end_epoch,
        );
        activate_deals(&mut rt, sector_expiry, PROVIDER_ADDR, 0, &[deal_id]);

        rt.expect_validate_caller_type(vec![*MINER_ACTOR_CODE_ID]);
        rt.set_caller(*MINER_ACTOR_CODE_ID, PROVIDER_ADDR);
        let params = ActivateDealsParams { deal_ids: vec![deal_id], sector_expiry };
        expect_abort(
            ExitCode::USR_ILLEGAL_ARGUMENT,
            rt.call::<MarketActor>(
                Method::ActivateDeals as u64,
                &RawBytes::serialize(params).unwrap(),
            ),
        );

        rt.verify();
        check_state(&rt);
    }
}

#[test]
fn crontick_for_a_deal_at_its_start_epoch_results_in_zero_payment_and_no_slashing() {
    let start_epoch = ChainEpoch::from(50);
    let end_epoch = start_epoch + 200 * EPOCHS_IN_DAY;
    let sector_expiry = end_epoch + 100;

    // set start epoch to coincide with processing (0 + 0 % 2880 = 0)
    let start_epoch = 0;
    let mut rt = setup();
    let deal_id = publish_and_activate_deal(
        &mut rt,
        CLIENT_ADDR,
        &MinerAddresses::default(),
        start_epoch,
        end_epoch,
        0,
        sector_expiry,
    );

    // move the current epoch to processing epoch
    let current = process_epoch(start_epoch, deal_id);
    rt.set_epoch(current);
    let (pay, slashed) =
        cron_tick_and_assert_balances(&mut rt, CLIENT_ADDR, PROVIDER_ADDR, current, deal_id);
    assert_eq!(TokenAmount::from(0u8), pay);
    assert_eq!(TokenAmount::from(0u8), slashed);

    // deal proposal and state should NOT be deleted
    get_deal_proposal(&mut rt, deal_id);
    get_deal_state(&mut rt, deal_id);
    check_state(&rt);
}

#[test]
fn slash_a_deal_and_make_payment_for_another_deal_in_the_same_epoch() {
    let start_epoch = ChainEpoch::from(50);
    let end_epoch = start_epoch + 200 * EPOCHS_IN_DAY;
    let sector_expiry = end_epoch + 100;

    let mut rt = setup();

    let deal_id1 = publish_and_activate_deal(
        &mut rt,
        CLIENT_ADDR,
        &MinerAddresses::default(),
        start_epoch,
        end_epoch,
        0,
        sector_expiry,
    );
    let d1 = get_deal_proposal(&mut rt, deal_id1);

    let deal_id2 = publish_and_activate_deal(
        &mut rt,
        CLIENT_ADDR,
        &MinerAddresses::default(),
        start_epoch + 1,
        end_epoch + 1,
        0,
        sector_expiry,
    );

    // slash deal1
    let slash_epoch = process_epoch(start_epoch, deal_id2) + ChainEpoch::from(100);
    rt.set_epoch(slash_epoch);
    terminate_deals(&mut rt, PROVIDER_ADDR, &[deal_id1]);

    // cron tick will slash deal1 and make payment for deal2
    rt.expect_send(
        *BURNT_FUNDS_ACTOR_ADDR,
        METHOD_SEND,
        RawBytes::default(),
        d1.provider_collateral.clone(),
        RawBytes::default(),
        ExitCode::OK,
    );
    cron_tick(&mut rt);

    assert_deal_deleted(&mut rt, deal_id1, d1);
    let s2 = get_deal_state(&mut rt, deal_id2);
    assert_eq!(slash_epoch, s2.last_updated_epoch);
    check_state(&rt);
}

#[test]
fn cannot_publish_the_same_deal_twice_before_a_cron_tick() {
    let start_epoch = ChainEpoch::from(50);
    let end_epoch = start_epoch + 200 * EPOCHS_IN_DAY;

    // Publish a deal
    let mut rt = setup();
    generate_and_publish_deal(
        &mut rt,
        CLIENT_ADDR,
        &MinerAddresses::default(),
        start_epoch,
        end_epoch,
    );

    // now try to publish it again and it should fail because it will still be in pending state
    let d2 = generate_deal_and_add_funds(
        &mut rt,
        CLIENT_ADDR,
        &MinerAddresses::default(),
        start_epoch,
        end_epoch,
    );
    let buf = RawBytes::serialize(d2.clone()).expect("failed to marshal deal proposal");
    let sig = Signature::new_bls("does not matter".as_bytes().to_vec());
    let params = PublishStorageDealsParams {
        deals: vec![ClientDealProposal { proposal: d2.clone(), client_signature: sig.clone() }],
    };
    rt.expect_validate_caller_type(vec![*ACCOUNT_ACTOR_CODE_ID, *MULTISIG_ACTOR_CODE_ID]);
    expect_provider_control_address(&mut rt, PROVIDER_ADDR, OWNER_ADDR, WORKER_ADDR);
    expect_query_network_info(&mut rt);
    rt.set_caller(*ACCOUNT_ACTOR_CODE_ID, WORKER_ADDR);
    rt.expect_verify_signature(ExpectedVerifySig {
        sig,
        signer: d2.client,
        plaintext: buf.to_vec(),
        result: Ok(()),
    });
    expect_abort(
        ExitCode::USR_ILLEGAL_ARGUMENT,
        rt.call::<MarketActor>(
            Method::PublishStorageDeals as u64,
            &RawBytes::serialize(params).unwrap(),
        ),
    );
    rt.verify();
}

#[test]
fn fail_when_current_epoch_greater_than_start_epoch_of_deal() {
    let start_epoch = 10;
    let end_epoch = start_epoch + 200 * EPOCHS_IN_DAY;
    let sector_expiry = end_epoch + 100;

    let mut rt = setup();
    let deal_id = generate_and_publish_deal(
        &mut rt,
        CLIENT_ADDR,
        &MinerAddresses::default(),
        start_epoch,
        end_epoch,
    );

    rt.expect_validate_caller_type(vec![*MINER_ACTOR_CODE_ID]);
    rt.set_caller(*MINER_ACTOR_CODE_ID, PROVIDER_ADDR);
    rt.set_epoch(start_epoch + 1);
    let params = ActivateDealsParams { deal_ids: vec![deal_id], sector_expiry };
    expect_abort(
        ExitCode::USR_ILLEGAL_ARGUMENT,
        rt.call::<MarketActor>(Method::ActivateDeals as u64, &RawBytes::serialize(params).unwrap()),
    );

    rt.verify();
    check_state(&rt);
}

#[test]
fn fail_when_end_epoch_of_deal_greater_than_sector_expiry() {
    let start_epoch = 10;
    let end_epoch = start_epoch + 200 * EPOCHS_IN_DAY;

    let mut rt = setup();
    let deal_id = generate_and_publish_deal(
        &mut rt,
        CLIENT_ADDR,
        &MinerAddresses::default(),
        start_epoch,
        end_epoch,
    );

    rt.expect_validate_caller_type(vec![*MINER_ACTOR_CODE_ID]);
    rt.set_caller(*MINER_ACTOR_CODE_ID, PROVIDER_ADDR);
    let params = ActivateDealsParams { deal_ids: vec![deal_id], sector_expiry: end_epoch - 1 };
    expect_abort(
        ExitCode::USR_ILLEGAL_ARGUMENT,
        rt.call::<MarketActor>(Method::ActivateDeals as u64, &RawBytes::serialize(params).unwrap()),
    );

    rt.verify();
    check_state(&rt);
}

#[test]
fn fail_to_activate_all_deals_if_one_deal_fails() {
    let start_epoch = 10;
    let end_epoch = start_epoch + 200 * EPOCHS_IN_DAY;
    let sector_expiry = end_epoch + 100;

    let mut rt = setup();
    // activate deal1 so it fails later
    let deal_id1 = generate_and_publish_deal(
        &mut rt,
        CLIENT_ADDR,
        &MinerAddresses::default(),
        start_epoch,
        end_epoch,
    );
    activate_deals(&mut rt, sector_expiry, PROVIDER_ADDR, 0, &[deal_id1]);

    let deal_id2 = generate_and_publish_deal(
        &mut rt,
        CLIENT_ADDR,
        &MinerAddresses::default(),
        start_epoch,
        end_epoch + 1,
    );

    rt.expect_validate_caller_type(vec![*MINER_ACTOR_CODE_ID]);
    rt.set_caller(*MINER_ACTOR_CODE_ID, PROVIDER_ADDR);
    let params = ActivateDealsParams { deal_ids: vec![deal_id1, deal_id2], sector_expiry };
    expect_abort(
        ExitCode::USR_ILLEGAL_ARGUMENT,
        rt.call::<MarketActor>(Method::ActivateDeals as u64, &RawBytes::serialize(params).unwrap()),
    );
    rt.verify();

    // no state for deal2 means deal2 activation has failed
    let st: State = rt.get_state();

    let states = DealMetaArray::load(&st.states, &rt.store).unwrap();

    let s = states.get(deal_id2).unwrap();
    assert!(s.is_none());
    check_state(&rt);
}<|MERGE_RESOLUTION|>--- conflicted
+++ resolved
@@ -3,17 +3,13 @@
 
 use std::convert::TryInto;
 
-<<<<<<< HEAD
 use fil_actor_market::balance_table::BALANCE_TABLE_BITWIDTH;
-=======
-use fil_actor_market::balance_table::{BalanceTable, BALANCE_TABLE_BITWIDTH};
-use fil_actor_market::ext::miner::GetControlAddressesReturnParams;
 use fil_actor_market::policy::deal_provider_collateral_bounds;
->>>>>>> 7601c866
 use fil_actor_market::{
-    ext, ActivateDealsParams, Actor as MarketActor, ClientDealProposal, DealMetaArray, Label,
-    Method, OnMinerSectorsTerminateParams, PublishStorageDealsParams, PublishStorageDealsReturn,
-    State, WithdrawBalanceParams, PROPOSALS_AMT_BITWIDTH, STATES_AMT_BITWIDTH,
+    ext, ActivateDealsParams, Actor as MarketActor, ClientDealProposal, DealMetaArray,
+    DealProposal, Label, Method, OnMinerSectorsTerminateParams, PublishStorageDealsParams,
+    PublishStorageDealsReturn, State, WithdrawBalanceParams, PROPOSALS_AMT_BITWIDTH,
+    STATES_AMT_BITWIDTH,
 };
 use fil_actor_verifreg::UseBytesParams;
 use fil_actors_runtime::cbor::deserialize;
@@ -36,16 +32,10 @@
 use fvm_shared::error::ExitCode;
 use fvm_shared::piece::PaddedPieceSize;
 use fvm_shared::sector::StoragePower;
-<<<<<<< HEAD
-use fvm_shared::{HAMT_BIT_WIDTH, METHOD_CONSTRUCTOR, METHOD_SEND};
-
-=======
-use fvm_shared::smooth::FilterEstimate;
 use fvm_shared::{HAMT_BIT_WIDTH, METHOD_CONSTRUCTOR, METHOD_SEND, TOTAL_FILECOIN};
 
 use anyhow::anyhow;
 use cid::Cid;
->>>>>>> 7601c866
 use num_traits::FromPrimitive;
 
 mod harness;
@@ -1467,11 +1457,6 @@
 ) where
     F: FnOnce(&mut MockRuntime, &mut DealProposal),
 {
-    let owner_addr = Address::new_id(OWNER_ID);
-    let provider_addr = Address::new_id(PROVIDER_ID);
-    let worker_addr = Address::new_id(WORKER_ID);
-    let client_addr = Address::new_id(CLIENT_ID);
-
     let current_epoch = ChainEpoch::from(5);
     let start_epoch = 10;
     let end_epoch = start_epoch + 200 * EPOCHS_IN_DAY;
@@ -1480,24 +1465,22 @@
     let mut deal_proposal = if add_funds {
         generate_deal_and_add_funds(
             &mut rt,
-            client_addr,
-            provider_addr,
-            owner_addr,
-            worker_addr,
+            CLIENT_ADDR,
+            &MinerAddresses::default(),
             start_epoch,
             end_epoch,
         )
     } else {
-        generate_deal_proposal(client_addr, provider_addr, start_epoch, end_epoch)
+        generate_deal_proposal(CLIENT_ADDR, PROVIDER_ADDR, start_epoch, end_epoch)
     };
     deal_proposal.verified_deal = false;
     rt.set_epoch(current_epoch);
     post_setup(&mut rt, &mut deal_proposal);
 
     rt.expect_validate_caller_type(vec![*ACCOUNT_ACTOR_CODE_ID, *MULTISIG_ACTOR_CODE_ID]);
-    expect_provider_control_address(&mut rt, provider_addr, owner_addr, worker_addr);
+    expect_provider_control_address(&mut rt, PROVIDER_ADDR, OWNER_ADDR, WORKER_ADDR);
     expect_query_network_info(&mut rt);
-    rt.set_caller(*ACCOUNT_ACTOR_CODE_ID, worker_addr);
+    rt.set_caller(*ACCOUNT_ACTOR_CODE_ID, WORKER_ADDR);
 
     let buf = RawBytes::serialize(deal_proposal.clone()).expect("failed to marshal deal proposal");
     let sig = Signature::new_bls("does not matter".as_bytes().to_vec());
@@ -1621,40 +1604,18 @@
 
     #[test]
     fn client_does_not_have_enough_balance_for_collateral() {
-        let owner_addr = Address::new_id(OWNER_ID);
-        let provider_addr = Address::new_id(PROVIDER_ID);
-        let worker_addr = Address::new_id(WORKER_ID);
-        let client_addr = Address::new_id(CLIENT_ID);
-
         let f = |rt: &mut MockRuntime, d: &mut DealProposal| {
-            add_participant_funds(rt, client_addr, d.client_balance_requirement() - 1);
-            add_provider_funds(
-                rt,
-                d.provider_collateral.clone(),
-                provider_addr,
-                owner_addr,
-                worker_addr,
-            );
+            add_participant_funds(rt, CLIENT_ADDR, d.client_balance_requirement() - 1);
+            add_provider_funds(rt, d.provider_collateral.clone(), &MinerAddresses::default());
         };
         assert_deal_failure(false, f, ExitCode::USR_ILLEGAL_ARGUMENT, Ok(()));
     }
 
     #[test]
     fn provider_does_not_have_enough_balance_for_collateral() {
-        let owner_addr = Address::new_id(OWNER_ID);
-        let provider_addr = Address::new_id(PROVIDER_ID);
-        let worker_addr = Address::new_id(WORKER_ID);
-        let client_addr = Address::new_id(CLIENT_ID);
-
         let f = |rt: &mut MockRuntime, d: &mut DealProposal| {
-            add_participant_funds(rt, client_addr, d.client_balance_requirement());
-            add_provider_funds(
-                rt,
-                d.provider_collateral.clone() - 1,
-                provider_addr,
-                owner_addr,
-                worker_addr,
-            );
+            add_participant_funds(rt, CLIENT_ADDR, d.client_balance_requirement());
+            add_provider_funds(rt, d.provider_collateral.clone() - 1, &MinerAddresses::default());
         };
         assert_deal_failure(false, f, ExitCode::USR_ILLEGAL_ARGUMENT, Ok(()));
     }
@@ -1683,28 +1644,16 @@
 
     #[test]
     fn no_entry_for_client_in_locked_balance_table() {
-        let owner_addr = Address::new_id(OWNER_ID);
-        let provider_addr = Address::new_id(PROVIDER_ID);
-        let worker_addr = Address::new_id(WORKER_ID);
-
         let f = |rt: &mut MockRuntime, d: &mut DealProposal| {
-            add_provider_funds(
-                rt,
-                d.provider_collateral.clone(),
-                provider_addr,
-                owner_addr,
-                worker_addr,
-            );
+            add_provider_funds(rt, d.provider_collateral.clone(), &MinerAddresses::default());
         };
         assert_deal_failure(false, f, ExitCode::USR_ILLEGAL_ARGUMENT, Ok(()));
     }
 
     #[test]
     fn no_entry_for_provider_in_locked_balance_table() {
-        let client_addr = Address::new_id(CLIENT_ID);
-
         let f = |rt: &mut MockRuntime, d: &mut DealProposal| {
-            add_participant_funds(rt, client_addr, d.client_balance_requirement());
+            add_participant_funds(rt, CLIENT_ADDR, d.client_balance_requirement());
         };
         assert_deal_failure(false, f, ExitCode::USR_ILLEGAL_ARGUMENT, Ok(()));
     }
