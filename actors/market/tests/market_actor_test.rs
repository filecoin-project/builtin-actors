--- conflicted
+++ resolved
@@ -4,29 +4,18 @@
 use std::collections::HashMap;
 
 use fil_actor_market::balance_table::{BalanceTable, BALANCE_TABLE_BITWIDTH};
-use fil_actor_market::policy::DEAL_UPDATES_INTERVAL;
 use fil_actor_market::{
-<<<<<<< HEAD
-    ext, Actor as MarketActor, ClientDealProposal, DealArray, DealProposal, Label, Method,
-    PublishStorageDealsParams, PublishStorageDealsReturn, State, WithdrawBalanceParams,
-    WithdrawBalanceReturn, PROPOSALS_AMT_BITWIDTH, STATES_AMT_BITWIDTH,
-=======
     ext, ActivateDealsParams, Actor as MarketActor, ClientDealProposal, DealArray, DealMetaArray,
     DealProposal, DealState, Label, Method, PublishStorageDealsParams, PublishStorageDealsReturn,
     State, WithdrawBalanceParams, WithdrawBalanceReturn, PROPOSALS_AMT_BITWIDTH,
     STATES_AMT_BITWIDTH,
->>>>>>> 593449da
 };
 use fil_actor_power::{CurrentTotalPowerReturn, Method as PowerMethod};
 use fil_actor_reward::Method as RewardMethod;
 use fil_actor_verifreg::UseBytesParams;
 use fil_actors_runtime::cbor::deserialize;
 use fil_actors_runtime::network::EPOCHS_IN_DAY;
-<<<<<<< HEAD
-use fil_actors_runtime::runtime::Runtime;
-=======
 use fil_actors_runtime::runtime::{Policy, Runtime};
->>>>>>> 593449da
 use fil_actors_runtime::test_utils::*;
 use fil_actors_runtime::{
     make_empty_map, ActorError, SetMultimap, REWARD_ACTOR_ADDR, STORAGE_MARKET_ACTOR_ADDR,
@@ -38,10 +27,6 @@
 use fvm_shared::bigint::bigint_ser::BigIntDe;
 use fvm_shared::bigint::BigInt;
 use fvm_shared::clock::{ChainEpoch, EPOCH_UNDEFINED};
-<<<<<<< HEAD
-=======
-use fvm_shared::commcid::FIL_COMMITMENT_UNSEALED;
->>>>>>> 593449da
 use fvm_shared::crypto::signature::Signature;
 use fvm_shared::deal::DealID;
 use fvm_shared::econ::TokenAmount;
@@ -53,11 +38,6 @@
 use fvm_shared::{HAMT_BIT_WIDTH, METHOD_CONSTRUCTOR, METHOD_SEND};
 
 use cid::Cid;
-<<<<<<< HEAD
-=======
-use multihash::derive::Multihash;
-use multihash::MultihashDigest;
->>>>>>> 593449da
 use num_traits::FromPrimitive;
 
 const OWNER_ID: u64 = 101;
@@ -65,22 +45,6 @@
 const WORKER_ID: u64 = 103;
 const CLIENT_ID: u64 = 104;
 const CONTROL_ID: u64 = 200;
-
-// TODO: move this out in some utils? (MhCode and make_piece_cid come from miner/tests)
-// multihash library doesn't support poseidon hashing, so we fake it
-#[derive(Clone, Copy, Debug, Eq, Multihash, PartialEq)]
-#[mh(alloc_size = 64)]
-enum MhCode {
-    #[mh(code = 0xb401, hasher = multihash::Sha2_256)]
-    PoseidonFake,
-    #[mh(code = 0x1012, hasher = multihash::Sha2_256)]
-    Sha256TruncPaddedFake,
-}
-
-fn make_piece_cid(input: &[u8]) -> Cid {
-    let h = MhCode::Sha256TruncPaddedFake.digest(input);
-    Cid::new_v1(FIL_COMMITMENT_UNSEALED, h)
-}
 
 fn setup() -> MockRuntime {
     let mut actor_code_cids = HashMap::default();
@@ -372,11 +336,7 @@
     let withdraw_amount = TokenAmount::from(1);
     withdraw_client_balance(&mut rt, withdraw_amount.clone(), withdraw_amount, client_addr);
 
-<<<<<<< HEAD
-    add_participant_funds(&mut rt, client_addr, amount);
-=======
     assert_eq!(get_escrow_balance(&rt, &client_addr).unwrap(), TokenAmount::from(19));
->>>>>>> 593449da
     // TODO: actor.checkState(rt)
 }
 
@@ -421,13 +381,6 @@
 
     assert_eq!(get_escrow_balance(&rt, &provider_addr).unwrap(), TokenAmount::from(0));
     // TODO: actor.checkState(rt)
-<<<<<<< HEAD
-}
-
-#[test]
-fn deal_starts_on_day_boundary() {
-    let start_epoch = DEAL_UPDATES_INTERVAL; // 2880
-=======
 }
 
 #[test]
@@ -483,7 +436,6 @@
 #[test]
 fn deal_starts_partway_through_day() {
     let start_epoch = 1000;
->>>>>>> 593449da
     let end_epoch = start_epoch + 200 * EPOCHS_IN_DAY;
     let publish_epoch = ChainEpoch::from(1);
 
@@ -494,105 +446,6 @@
     let provider_addr = Address::new_id(PROVIDER_ID);
     let owner_addr = Address::new_id(OWNER_ID);
     let worker_addr = Address::new_id(WORKER_ID);
-<<<<<<< HEAD
-
-    for i in 0..(3 * DEAL_UPDATES_INTERVAL) {
-        let piece_cid = make_piece_cid((format!("{i}")).as_bytes());
-        let deal_id = generate_and_publish_deal_for_piece(
-            &mut rt,
-            client_addr,
-            provider_addr,
-            owner_addr,
-            worker_addr,
-            start_epoch,
-            end_epoch,
-            piece_cid,
-            PaddedPieceSize(2048u64),
-        );
-        assert_eq!(i as DealID, deal_id);
-    }
-
-    // Check that DOBE has exactly 3 deals scheduled every epoch in the day following the start time
-    let st: State = rt.get_state().unwrap();
-    let store = &rt.store;
-    let dobe = SetMultimap::from_root(store, &st.deal_ops_by_epoch).unwrap();
-    for e in DEAL_UPDATES_INTERVAL..(2 * DEAL_UPDATES_INTERVAL) {
-        assert_n_good_deals(&dobe, e, 3);
-    }
-
-    // DOBE has no deals scheduled in the previous or next day
-    for e in 0..DEAL_UPDATES_INTERVAL {
-        assert_n_good_deals(&dobe, e, 0);
-    }
-    for e in (2 * DEAL_UPDATES_INTERVAL)..(3 * DEAL_UPDATES_INTERVAL) {
-        assert_n_good_deals(&dobe, e, 0);
-    }
-}
-
-#[test]
-fn deal_starts_partway_through_day() {
-    let start_epoch = 1000;
-    let end_epoch = start_epoch + 200 * EPOCHS_IN_DAY;
-    let publish_epoch = ChainEpoch::from(1);
-
-    let mut rt = setup();
-    rt.set_epoch(publish_epoch);
-
-    let client_addr = Address::new_id(CLIENT_ID);
-    let provider_addr = Address::new_id(PROVIDER_ID);
-    let owner_addr = Address::new_id(OWNER_ID);
-    let worker_addr = Address::new_id(WORKER_ID);
-
-    // First 1000 deals (start_epoch % update interval) scheduled starting in the next day
-    for i in 0..1000 {
-        let piece_cid = make_piece_cid((format!("{i}")).as_bytes());
-        let deal_id = generate_and_publish_deal_for_piece(
-            &mut rt,
-            client_addr,
-            provider_addr,
-            owner_addr,
-            worker_addr,
-            start_epoch,
-            end_epoch,
-            piece_cid,
-            PaddedPieceSize(2048u64),
-        );
-        assert_eq!(i as DealID, deal_id);
-    }
-    let st: State = rt.get_state().unwrap();
-    let store = &rt.store;
-    let dobe = SetMultimap::from_root(store, &st.deal_ops_by_epoch).unwrap();
-    for e in 2880..(2880 + start_epoch) {
-        assert_n_good_deals(&dobe, e, 1);
-    }
-    // Nothing scheduled between 0 and 2880
-    for e in 0..2880 {
-        assert_n_good_deals(&dobe, e, 0);
-    }
-
-    // Now add another 500 deals
-    for i in 1000..1500 {
-        let piece_cid = make_piece_cid((format!("{i}")).as_bytes());
-        let deal_id = generate_and_publish_deal_for_piece(
-            &mut rt,
-            client_addr,
-            provider_addr,
-            owner_addr,
-            worker_addr,
-            start_epoch,
-            end_epoch,
-            piece_cid,
-            PaddedPieceSize(2048u64),
-        );
-        assert_eq!(i as DealID, deal_id);
-    }
-    let st: State = rt.get_state().unwrap();
-    let store = &rt.store;
-    let dobe = SetMultimap::from_root(store, &st.deal_ops_by_epoch).unwrap();
-    for e in start_epoch..(start_epoch + 500) {
-        assert_n_good_deals(&dobe, e, 1);
-    }
-=======
     let control_addr = Address::new_id(CONTROL_ID);
 
     // First 1000 deals (start_epoch % update interval) scheduled starting in the next day
@@ -680,7 +533,7 @@
         owner_addr,
         worker_addr,
         control_addr,
-        &[PublishDealReq { deal: deal1 }],
+        &[deal1],
     );
 
     // Publish from miner control address.
@@ -700,7 +553,7 @@
         owner_addr,
         worker_addr,
         control_addr,
-        &[PublishDealReq { deal: deal2 }],
+        &[deal2],
     );
     // TODO: actor.checkState(rt)
 }
@@ -750,7 +603,6 @@
     );
     activate_deals(&mut rt, end_epoch + 1, provider_addr, new_epoch, &[deal2]);
     // TODO: actor.checkState(rt)
->>>>>>> 593449da
 }
 
 fn expect_provider_control_address(
@@ -784,11 +636,7 @@
     worker: Address,
 ) {
     rt.set_value(amount.clone());
-<<<<<<< HEAD
-    // TODO: call rt.SetAddressActorType(minerAddrs.provider, builtin.StorageMinerActorCodeID)?
-=======
     rt.set_address_actor_type(provider, *MINER_ACTOR_CODE_ID);
->>>>>>> 593449da
     rt.set_caller(*ACCOUNT_ACTOR_CODE_ID, owner);
     rt.expect_validate_caller_type((*CALLER_TYPES_SIGNABLE).clone());
 
@@ -897,8 +745,6 @@
     );
 }
 
-<<<<<<< HEAD
-=======
 fn activate_deals(
     rt: &mut MockRuntime,
     sector_expiry: ChainEpoch,
@@ -955,11 +801,10 @@
     let deal =
         generate_deal_and_add_funds(rt, client, provider, owner, worker, start_epoch, end_epoch);
     rt.set_caller(*ACCOUNT_ACTOR_CODE_ID, worker);
-    let deal_ids = publish_deals(rt, provider, owner, worker, control, &[PublishDealReq { deal }]);
+    let deal_ids = publish_deals(rt, provider, owner, worker, control, &[deal]);
     deal_ids[0]
 }
 
->>>>>>> 593449da
 #[allow(clippy::too_many_arguments)]
 fn generate_and_publish_deal_for_piece(
     rt: &mut MockRuntime,
@@ -967,10 +812,7 @@
     provider: Address,
     owner: Address,
     worker: Address,
-<<<<<<< HEAD
-=======
     control: Address,
->>>>>>> 593449da
     start_epoch: ChainEpoch,
     end_epoch: ChainEpoch,
     piece_cid: Cid,
@@ -1001,13 +843,7 @@
 
     // publish
     rt.set_caller(*ACCOUNT_ACTOR_CODE_ID, worker);
-<<<<<<< HEAD
-    let deal_ids = publish_deals(rt, provider, owner, worker, &[deal]);
-    deal_ids[0]
-}
-
-=======
-    let deal_ids = publish_deals(rt, provider, owner, worker, control, &[PublishDealReq { deal }]);
+    let deal_ids = publish_deals(rt, provider, owner, worker, control, &[deal]);
     deal_ids[0]
 }
 
@@ -1070,26 +906,13 @@
     )
 }
 
-struct PublishDealReq {
-    deal: DealProposal,
-}
-
->>>>>>> 593449da
 fn publish_deals(
     rt: &mut MockRuntime,
     provider: Address,
     owner: Address,
     worker: Address,
-<<<<<<< HEAD
+    control: Address,
     publish_deals: &[DealProposal],
-) -> Vec<DealID> {
-    rt.expect_validate_caller_type((*CALLER_TYPES_SIGNABLE).clone());
-
-    let return_value =
-        ext::miner::GetControlAddressesReturnParams { owner, worker, control_addresses: vec![] };
-=======
-    control: Address,
-    publish_deal_reqs: &[PublishDealReq],
 ) -> Vec<DealID> {
     rt.expect_validate_caller_type((*CALLER_TYPES_SIGNABLE).clone());
 
@@ -1098,7 +921,6 @@
         worker,
         control_addresses: vec![control],
     };
->>>>>>> 593449da
     rt.expect_send(
         provider,
         ext::miner::CONTROL_ADDRESSES_METHOD,
@@ -1112,27 +934,17 @@
 
     let mut params: PublishStorageDealsParams = PublishStorageDealsParams { deals: vec![] };
 
-<<<<<<< HEAD
     for deal in publish_deals {
         // create a client proposal with a valid signature
         let buf = RawBytes::serialize(deal.clone()).expect("failed to marshal deal proposal");
         let sig = Signature::new_bls("does not matter".as_bytes().to_vec());
         let client_proposal =
             ClientDealProposal { proposal: deal.clone(), client_signature: sig.clone() };
-=======
-    for pdr in publish_deal_reqs {
-        // create a client proposal with a valid signature
-        let buf = RawBytes::serialize(pdr.deal.clone()).expect("failed to marshal deal proposal");
-        let sig = Signature::new_bls("does not matter".as_bytes().to_vec());
-        let client_proposal =
-            ClientDealProposal { proposal: pdr.deal.clone(), client_signature: sig.clone() };
->>>>>>> 593449da
         params.deals.push(client_proposal);
 
         // expect a call to verify the above signature
         rt.expect_verify_signature(ExpectedVerifySig {
             sig,
-<<<<<<< HEAD
             signer: deal.client,
             plaintext: buf.to_vec(),
             result: Ok(()),
@@ -1141,16 +953,6 @@
             let param = RawBytes::serialize(UseBytesParams {
                 address: deal.client,
                 deal_size: BigInt::from(deal.piece_size.0),
-=======
-            signer: pdr.deal.client,
-            plaintext: buf.to_vec(),
-            result: Ok(()),
-        });
-        if pdr.deal.verified_deal {
-            let param = RawBytes::serialize(UseBytesParams {
-                address: pdr.deal.client,
-                deal_size: BigInt::from(pdr.deal.piece_size.0),
->>>>>>> 593449da
             })
             .unwrap();
 
@@ -1175,19 +977,11 @@
         .unwrap();
     rt.verify();
 
-<<<<<<< HEAD
     assert_eq!(ret.ids.len(), publish_deals.len());
 
     // assert state after publishing the deals
     for (i, deal_id) in ret.ids.iter().enumerate() {
         let expected = &publish_deals[i];
-=======
-    assert_eq!(ret.ids.len(), publish_deal_reqs.len());
-
-    // assert state after publishing the deals
-    for (i, deal_id) in ret.ids.iter().enumerate() {
-        let expected = &publish_deal_reqs[i].deal;
->>>>>>> 593449da
         let p = get_deal_proposal(rt, *deal_id);
 
         assert_eq!(expected, &p);
@@ -1235,32 +1029,13 @@
 where
     BS: fvm_ipld_blockstore::Blockstore,
 {
-<<<<<<< HEAD
-    let mut count = 0;
-    dobe.for_each(epoch, |id| {
-        assert_eq!(epoch % DEAL_UPDATES_INTERVAL, (id as i64) % DEAL_UPDATES_INTERVAL);
-=======
     let deal_updates_interval = Policy::default().deal_updates_interval;
     let mut count = 0;
     dobe.for_each(epoch, |id| {
         assert_eq!(epoch % deal_updates_interval, (id as i64) % deal_updates_interval);
->>>>>>> 593449da
         count += 1;
         Ok(())
     })
     .unwrap();
     assert_eq!(n, count, "unexpected deal count at epoch {}", epoch);
-<<<<<<< HEAD
-}
-
-fn get_deal_proposal(rt: &mut MockRuntime, deal_id: DealID) -> DealProposal {
-    let st: State = rt.get_state().unwrap();
-    let store = &rt.store;
-
-    let deals = DealArray::load(&st.proposals, store).unwrap();
-
-    let d = deals.get(deal_id).unwrap();
-    d.unwrap().clone()
-=======
->>>>>>> 593449da
 }