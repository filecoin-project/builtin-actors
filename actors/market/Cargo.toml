[package]
name = "fil_actor_market"
description = "Builtin market actor for Filecoin"
version = "10.0.0-alpha.1"
license = "MIT OR Apache-2.0"
authors = ["ChainSafe Systems <info@chainsafe.io>", "Protocol Labs", "Filecoin Core Devs"]
edition = "2018"
repository = "https://github.com/filecoin-project/builtin-actors"
keywords = ["filecoin", "web3", "wasm"]

[lib]
## lib is necessary for integration tests
## cdylib is necessary for Wasm build
crate-type = ["cdylib", "lib"]

[dependencies]
fil_actors_runtime = { version = "10.0.0-alpha.1", path = "../../runtime"}

anyhow = "1.0.65"
cid = { version = "0.8.3", default-features = false, features = ["serde-codec"] }
<<<<<<< HEAD
frc42_dispatch = "3.0.1-alpha.1"
frc46_token = "4.0.1-alpha.1"
fvm_ipld_bitfield = "0.5.2"
=======
frc42_dispatch = "3.0.1-alpha.2"
frc46_token = "4.0.1-alpha.1"
fvm_ipld_bitfield = "0.5.4"
>>>>>>> 0a9539bf
fvm_ipld_blockstore = "0.1.1"
fvm_ipld_encoding = "0.3.3"
fvm_ipld_hamt = "0.6.1"
fvm_shared = { version = "3.0.0-alpha.20", default-features = false }
integer-encoding = { version = "3.0.3", default-features = false }
libipld-core = { version = "0.13.1", features = ["serde-codec"] }
log = "0.4.14"
num-derive = "0.3.3"
num-traits = "0.2.14"
serde = { version = "1.0.136", features = ["derive"] }

[dev-dependencies]
fil_actors_runtime = { path = "../../runtime", features = ["test_utils", "sector-default"] }
fil_actor_power = { path = "../power" }
fil_actor_reward = { path = "../reward" }
fil_actor_verifreg = { path = "../verifreg" }
fvm_ipld_amt = { version = "0.5.1", features = ["go-interop"] }
multihash = { version = "0.16.1", default-features = false }
regex = "1"
itertools = "0.10"

[features]
fil-actor = ["fil_actors_runtime/fil-actor"]<|MERGE_RESOLUTION|>--- conflicted
+++ resolved
@@ -18,15 +18,9 @@
 
 anyhow = "1.0.65"
 cid = { version = "0.8.3", default-features = false, features = ["serde-codec"] }
-<<<<<<< HEAD
-frc42_dispatch = "3.0.1-alpha.1"
-frc46_token = "4.0.1-alpha.1"
-fvm_ipld_bitfield = "0.5.2"
-=======
 frc42_dispatch = "3.0.1-alpha.2"
 frc46_token = "4.0.1-alpha.1"
 fvm_ipld_bitfield = "0.5.4"
->>>>>>> 0a9539bf
 fvm_ipld_blockstore = "0.1.1"
 fvm_ipld_encoding = "0.3.3"
 fvm_ipld_hamt = "0.6.1"
