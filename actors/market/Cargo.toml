[package]
name = "fil_actor_market"
description = "Builtin market actor for Filecoin"
version = "7.0.3-alpha.1"
license = "MIT OR Apache-2.0"
authors = ["ChainSafe Systems <info@chainsafe.io>", "Protocol Labs", "Filecoin Core Devs"]
edition = "2018"
repository = "https://github.com/filecoin-project/builtin-actors"
keywords = ["filecoin", "web3", "wasm"]

[lib]
## lib is necessary for integration tests
## cdylib is necessary for Wasm build
crate-type = ["cdylib", "lib"]

[dependencies]
<<<<<<< HEAD
fil_actors_runtime = { version = "7.0.0", path = "../runtime" }
fvm_ipld_hamt = "0.2.0"
=======
fil_actors_runtime = { version = "7.0.3-alpha.1", path = "../runtime" }
>>>>>>> 699e5c19
fvm_shared = { version = "0.2.0", default-features = false }
bitfield = { version = "0.2.0", package = "fvm_ipld_bitfield" }
num-traits = "0.2.14"
num-derive = "0.3.3"
ahash = "0.7.6"
serde = { version = "1.0.136", features = ["derive"] }
cid = { version = "0.8.3", default-features = false, features = ["serde-codec"] }
log = "0.4.14"
anyhow = "1.0.56"

[dev-dependencies]
fil_actors_runtime = { version = "7.0.3-alpha.1", path = "../runtime", features = ["test_utils", "sector-default"] }
fvm_ipld_amt = { version = "0.2.0", features = ["go-interop"] }<|MERGE_RESOLUTION|>--- conflicted
+++ resolved
@@ -14,12 +14,8 @@
 crate-type = ["cdylib", "lib"]
 
 [dependencies]
-<<<<<<< HEAD
-fil_actors_runtime = { version = "7.0.0", path = "../runtime" }
+fil_actors_runtime = { version = "7.0.3-alpha.1", path = "../runtime" }
 fvm_ipld_hamt = "0.2.0"
-=======
-fil_actors_runtime = { version = "7.0.3-alpha.1", path = "../runtime" }
->>>>>>> 699e5c19
 fvm_shared = { version = "0.2.0", default-features = false }
 bitfield = { version = "0.2.0", package = "fvm_ipld_bitfield" }
 num-traits = "0.2.14"
