use std::iter;

<<<<<<< HEAD
use ext::{
    evm::RESURRECT_METHOD,
    init::{Exec4Params, Exec4Return},
};
use fil_actors_runtime::{actor_dispatch_unrestricted, AsActorError};
=======
use ext::init::{Exec4Params, Exec4Return};
use fil_actors_runtime::{actor_dispatch_unrestricted, deserialize_block, AsActorError};
>>>>>>> 2b251350
use fvm_ipld_encoding::ipld_block::IpldBlock;
use fvm_shared::error::ExitCode;

pub mod ext;

use {
    fil_actors_runtime::{
        actor_error,
        runtime::builtins::Type,
        runtime::{ActorCode, Runtime},
        ActorError, EAM_ACTOR_ID, INIT_ACTOR_ADDR, SYSTEM_ACTOR_ADDR,
    },
    fvm_ipld_encoding::{strict_bytes, tuple::*, RawBytes},
    fvm_shared::{
        address::{Address, Payload},
        crypto::hash::SupportedHashes,
        ActorID, MethodNum, METHOD_CONSTRUCTOR,
    },
    num_derive::FromPrimitive,
    num_traits::FromPrimitive,
};

#[cfg(feature = "fil-actor")]
fil_actors_runtime::wasm_trampoline!(EamActor);

#[derive(FromPrimitive)]
#[repr(u64)]
pub enum Method {
    Constructor = METHOD_CONSTRUCTOR,
    // TODO: Do we want to use ExportedNums for all of these, per FRC-42?
    Create = 2,
    Create2 = 3,
}

/// Compute the a new actor address using the EVM's CREATE rules.
pub fn compute_address_create(rt: &impl Runtime, from: &EthAddress, nonce: u64) -> EthAddress {
    let mut stream = rlp::RlpStream::new();
    stream.begin_list(2).append(&&from.0[..]).append(&nonce);
    EthAddress(hash_20(rt, &stream.out()))
}

/// Compute the a new actor address using the EVM's CREATE2 rules.
pub fn compute_address_create2(
    rt: &impl Runtime,
    from: &EthAddress,
    salt: &[u8; 32],
    initcode: &[u8],
) -> EthAddress {
    let inithash = rt.hash(SupportedHashes::Keccak256, initcode);
    EthAddress(hash_20(rt, &[&[0xff], &from.0[..], salt, &inithash].concat()))
}

#[derive(serde::Deserialize, serde::Serialize, Debug, Clone, Copy, PartialEq, Eq)]
pub struct EthAddress(#[serde(with = "strict_bytes")] pub [u8; 20]);

impl EthAddress {
    /// Returns true if the EthAddress refers to an address in the precompile range.
    /// [reference](https://github.com/filecoin-project/ref-fvm/issues/1164#issuecomment-1371304676)
    #[inline]
    fn is_precompile(&self) -> bool {
        // Exact index is not checked since it is unknown to the EAM what precompiles exist in the EVM actor.
        // 0 indexes of both ranges are not assignable as well but are _not_ precompile address.
        let [prefix, middle @ .., _index] = self.0;
        (prefix == 0xfe || prefix == 0x00) && middle == [0u8; 18]
    }

    /// Returns true if the EthAddress is an actor ID embedded in an eth address.
    #[inline]
    fn is_id(&self) -> bool {
        self.0[0] == 0xff && self.0[1..12].iter().all(|&i| i == 0)
    }

    #[inline]
    fn is_null(&self) -> bool {
        self.0 == [0; 20]
    }

    /// Returns true if the EthAddress is "reserved" (cannot be assigned by the EAM).
    #[inline]
    fn is_reserved(&self) -> bool {
        self.is_precompile() || self.is_id() || self.is_null()
    }
}

#[derive(Serialize_tuple, Deserialize_tuple)]
pub struct CreateParams {
    #[serde(with = "strict_bytes")]
    pub initcode: Vec<u8>,
    pub nonce: u64,
}

#[derive(Serialize_tuple, Deserialize_tuple)]
pub struct Create2Params {
    #[serde(with = "strict_bytes")]
    pub initcode: Vec<u8>,
    #[serde(with = "strict_bytes")]
    pub salt: [u8; 32],
}

#[derive(Serialize_tuple, Deserialize_tuple, Debug, PartialEq, Eq)]
pub struct Return {
    pub actor_id: ActorID,
    pub robust_address: Option<Address>,
    pub eth_address: EthAddress,
}

pub type CreateReturn = Return;
pub type Create2Return = Return;

impl Return {
    fn from_exec4(exec4: Exec4Return, eth_address: EthAddress) -> Self {
        Self {
            actor_id: exec4.id_address.id().unwrap(),
            robust_address: Some(exec4.robust_address),
            eth_address,
        }
    }
}

#[derive(Serialize_tuple, Deserialize_tuple, Clone)]
pub struct EvmConstructorParams {
    /// The actor's "creator" (specified by the EAM).
    pub creator: EthAddress,
    /// The initcode that will construct the new EVM actor.
    pub initcode: RawBytes,
}

/// hash of data with Keccack256, with first 12 bytes cropped
fn hash_20(rt: &impl Runtime, data: &[u8]) -> [u8; 20] {
    rt.hash(SupportedHashes::Keccak256, data)[12..32].try_into().unwrap()
}

fn create_actor(
    rt: &mut impl Runtime,
    creator: EthAddress,
    new_addr: EthAddress,
    initcode: Vec<u8>,
) -> Result<Return, ActorError> {
    // If the new address is reserved (an ID address, or a precompile), reject it. An attacker would
    // need to brute-force 96bits of a cryptographic hash and convince the target to use an attacker
    // chosen salt, but we might as well be safe.
    if new_addr.is_reserved() {
        return Err(ActorError::forbidden("cannot create address with a reserved prefix".into()));
    }

    let constructor_params =
        RawBytes::serialize(EvmConstructorParams { creator, initcode: initcode.into() })?;
    let value = rt.message().value_received();

    // Try to resurrect it if it already exists.
    let f4_addr = Address::new_delegated(EAM_ACTOR_ID, &new_addr.0).unwrap();
    if let Some(id) = rt.resolve_address(&f4_addr) {
        rt.send(&Address::new_id(id), RESURRECT_METHOD, constructor_params.into(), value)?;
        return Ok(Return { actor_id: id, robust_address: None, eth_address: new_addr });
    }

    let init_params = Exec4Params {
        code_cid: rt.get_code_cid_for_type(Type::EVM),
        constructor_params,
        subaddress: new_addr.0.to_vec().into(),
    };

<<<<<<< HEAD
    let ret: ext::init::Exec4Return = rt
        .send(
            &INIT_ACTOR_ADDR,
            ext::init::EXEC4_METHOD,
            IpldBlock::serialize_cbor(&init_params)?,
            value,
        )?
        .deserialize()?;
=======
    let ret: ext::init::Exec4Return = deserialize_block(rt.send(
        &INIT_ACTOR_ADDR,
        ext::init::EXEC4_METHOD,
        IpldBlock::serialize_cbor(&init_params)?,
        rt.message().value_received(),
    )?)?;
>>>>>>> 2b251350

    Ok(Return::from_exec4(ret, new_addr))
}

fn resolve_caller(rt: &mut impl Runtime) -> Result<EthAddress, ActorError> {
    let caller_id = rt.message().caller().id().unwrap();
    Ok(match rt.lookup_delegated_address(caller_id).map(|a| *a.payload()) {
        Some(Payload::Delegated(addr)) if addr.namespace() == EAM_ACTOR_ID => EthAddress(
            addr.subaddress()
                .try_into()
                .context_code(ExitCode::USR_FORBIDDEN, "caller's eth address isn't valid")?,
        ),
        _ => {
            let mut bytes = [0u8; 20];
            bytes[0] = 0xff;
            bytes[12..].copy_from_slice(&caller_id.to_be_bytes());
            EthAddress(bytes)
        }
    })
}

pub struct EamActor;

impl EamActor {
    pub fn constructor(rt: &mut impl Runtime) -> Result<(), ActorError> {
        let actor_id = rt.resolve_address(&rt.message().receiver()).unwrap();
        if actor_id != EAM_ACTOR_ID {
            return Err(ActorError::forbidden(format!(
                "The Ethereum Address Manager must be deployed at {EAM_ACTOR_ID}, was deployed at {actor_id}"
            )));
        }
        rt.validate_immediate_caller_is(iter::once(&SYSTEM_ACTOR_ADDR))
    }

    /// Create a new contract per the EVM's CREATE rules.
    ///
    /// Permissions: May be called by any actor.
    pub fn create(rt: &mut impl Runtime, params: CreateParams) -> Result<CreateReturn, ActorError> {
        // TODO: this accepts a nonce from the user, so we _may_ want to limit it to specific
        // actors. However, we won't deploy over another actor anyways (those constraints are
        // enforced by the init actor and the FVM itself), so it shouldn't really be an issue in
        // practice.
        //
        // This allows _any_ actor to behave like an Ethereum account, so we'd prefer to keep it
        // open.
        rt.validate_immediate_caller_accept_any()?;
        let caller_addr = resolve_caller(rt)?;

        // CREATE logic
        let eth_addr = compute_address_create(rt, &caller_addr, params.nonce);

        // send to init actor
        create_actor(rt, caller_addr, eth_addr, params.initcode)
    }

    /// Create a new contract per the EVM's CREATE2 rules.
    ///
    /// Permissions: May be called by any actor.
    pub fn create2(
        rt: &mut impl Runtime,
        params: Create2Params,
    ) -> Result<Create2Return, ActorError> {
        rt.validate_immediate_caller_accept_any()?;

        // Try to lookup the caller's EVM address, but otherwise derive one from the ID address.
        let caller_addr = resolve_caller(rt)?;

        // Compute the CREATE2 address
        let eth_addr = compute_address_create2(rt, &caller_addr, &params.salt, &params.initcode);

        // send to init actor
        create_actor(rt, caller_addr, eth_addr, params.initcode)
    }
}

impl ActorCode for EamActor {
    type Methods = Method;
    actor_dispatch_unrestricted! {
        Constructor => constructor,
        Create => create,
        Create2 => create2,
    }
}

#[cfg(test)]
mod test {
    use fil_actors_runtime::test_utils::MockRuntime;
    use fvm_shared::error::ExitCode;

    use crate::compute_address_create2;

    use super::{compute_address_create, create_actor, EthAddress};

    #[test]
    fn test_create_actor_rejects() {
        let mut rt = MockRuntime::default();
        let mut creator = EthAddress([0; 20]);
        creator.0[0] = 0xff;
        creator.0[19] = 0x1;

        // Reject ID.
        let mut new_addr = EthAddress([0; 20]);
        new_addr.0[0] = 0xff;
        new_addr.0[18] = 0x20;
        new_addr.0[19] = 0x20;
        assert_eq!(
            ExitCode::USR_FORBIDDEN,
            create_actor(&mut rt, creator, new_addr, Vec::new()).unwrap_err().exit_code()
        );

        // Reject EVM Precompile.
        let mut new_addr = EthAddress([0; 20]);
        new_addr.0[19] = 0x20;
        assert_eq!(
            ExitCode::USR_FORBIDDEN,
            create_actor(&mut rt, creator, new_addr, Vec::new()).unwrap_err().exit_code()
        );

        // Reject Native Precompile.
        new_addr.0[0] = 0xfe;
        assert_eq!(
            ExitCode::USR_FORBIDDEN,
            create_actor(&mut rt, creator, new_addr, Vec::new()).unwrap_err().exit_code()
        );

        // Reject Null.
        let new_addr = EthAddress([0; 20]);
        assert_eq!(
            ExitCode::USR_FORBIDDEN,
            create_actor(&mut rt, creator, new_addr, Vec::new()).unwrap_err().exit_code()
        );
    }

    #[test]
    fn test_create_address() {
        let rt = MockRuntime::default();
        // check addresses against externally generated cases
        for (from, nonce, expected) in &[
            ([0u8; 20], 0u64, hex_literal::hex!("bd770416a3345f91e4b34576cb804a576fa48eb1")),
            ([0; 20], 200, hex_literal::hex!("a6b14387c1356b443061155e9c3e17f72c1777e5")),
            ([123; 20], 12345, hex_literal::hex!("809a9ab0471e78ee5100e96ca4d0828d1b97e2ba")),
        ] {
            let result = compute_address_create(&rt, &EthAddress(*from), *nonce);
            assert_eq!(result.0[..], expected[..]);
        }
    }

    #[test]
    fn test_create_address2() {
        let rt = MockRuntime::default();
        // check addresses against externally generated cases
        for (from, salt, initcode, expected) in &[
            (
                [0u8; 20],
                [0u8; 32],
                &b""[..],
                hex_literal::hex!("e33c0c7f7df4809055c3eba6c09cfe4baf1bd9e0"),
            ),
            (
                [0x99u8; 20],
                [0x42; 32],
                &b"foobar"[..],
                hex_literal::hex!("64425c93a90901271fa355c2bc462190803b97d4"),
            ),
        ] {
            let result = compute_address_create2(&rt, &EthAddress(*from), salt, initcode);
            assert_eq!(result.0[..], expected[..]);
        }
    }
}<|MERGE_RESOLUTION|>--- conflicted
+++ resolved
@@ -1,15 +1,10 @@
 use std::iter;
 
-<<<<<<< HEAD
 use ext::{
     evm::RESURRECT_METHOD,
     init::{Exec4Params, Exec4Return},
 };
-use fil_actors_runtime::{actor_dispatch_unrestricted, AsActorError};
-=======
-use ext::init::{Exec4Params, Exec4Return};
 use fil_actors_runtime::{actor_dispatch_unrestricted, deserialize_block, AsActorError};
->>>>>>> 2b251350
 use fvm_ipld_encoding::ipld_block::IpldBlock;
 use fvm_shared::error::ExitCode;
 
@@ -172,23 +167,12 @@
         subaddress: new_addr.0.to_vec().into(),
     };
 
-<<<<<<< HEAD
-    let ret: ext::init::Exec4Return = rt
-        .send(
-            &INIT_ACTOR_ADDR,
-            ext::init::EXEC4_METHOD,
-            IpldBlock::serialize_cbor(&init_params)?,
-            value,
-        )?
-        .deserialize()?;
-=======
     let ret: ext::init::Exec4Return = deserialize_block(rt.send(
         &INIT_ACTOR_ADDR,
         ext::init::EXEC4_METHOD,
         IpldBlock::serialize_cbor(&init_params)?,
-        rt.message().value_received(),
+        value,
     )?)?;
->>>>>>> 2b251350
 
     Ok(Return::from_exec4(ret, new_addr))
 }
