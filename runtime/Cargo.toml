--- conflicted
+++ resolved
@@ -51,12 +51,6 @@
 features = ["static-context", "std"]
 optional = true
 
-[dependencies.libsecp256k1]
-version = "0.7.1"
-default-features = false
-features = ["static-context", "std"]
-optional = true
-
 [dev-dependencies]
 derive_builder = "0.10.2"
 hex = "0.4.3"
@@ -96,8 +90,5 @@
 # fake proofs (for testing)
 fake-proofs = []
 
-<<<<<<< HEAD
-test_utils = ["hex", "multihash/sha2", "libsecp256k1", "blake2b_simd", "rand", "rand/std_rng", "lazy_static", "pretty_env_logger"]
-=======
-test_utils = ["hex", "multihash/sha2", "libsecp256k1", "lazy_static"]
->>>>>>> 1630d6c1
+
+test_utils = ["hex", "multihash/sha2", "libsecp256k1", "blake2b_simd", "rand", "rand/std_rng", "lazy_static", "pretty_env_logger"]