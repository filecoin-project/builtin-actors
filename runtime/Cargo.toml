[package]
name = "fil_actors_runtime"
description = "System actors for the Filecoin protocol"
version = "10.0.0-alpha.1"
license = "MIT OR Apache-2.0"
authors = ["ChainSafe Systems <info@chainsafe.io>", "Protocol Labs", "Filecoin Core Devs"]
edition = "2021"
repository = "https://github.com/filecoin-project/builtin-actors"

[dependencies]
fvm_ipld_hamt = "0.6.1"
fvm_ipld_amt = { version = "0.5.0", features = ["go-interop"] }
fvm_shared = { version = "3.0.0-alpha.15", default-features = false }
num = { version = "0.4", features = ["serde"] }
num-traits = "0.2.14"
num-derive = "0.3.3"
serde = { version = "1.0.136", features = ["derive"] }
lazy_static = { version = "1.4.0", optional = true }
unsigned-varint = "0.7.1"
byteorder = "1.4.3"
cid = { version = "0.8.3", default-features = false, features = ["serde-codec"] }
log = "0.4.14"
thiserror = "1.0.30"
anyhow = "1.0.65"
fvm_ipld_blockstore = "0.1.1"
fvm_ipld_encoding = "0.3.2"
fvm_ipld_bitfield = "0.5.2"
multihash = { version = "0.16.1", default-features = false }
serde_repr = "0.1.8"
regex = "1"
itertools = "0.10"
paste = "1.0.9"
castaway = "0.2.2"

# A fake-proofs dependency but... we can't select on that feature here because we enable it from
# build.rs.
sha2 = "0.10"

# fil-actor
<<<<<<< HEAD
fvm_sdk = { version = "3.0.0-alpha.13", optional = true }
=======
fvm_sdk = { version = "3.0.0-alpha.19", optional = true }
>>>>>>> 8473c527

# test_util
rand = { version = "0.8.5", default-features = false, optional = true }
hex = { version = "0.4.3", optional = true }
blake2b_simd = { version = "1.0", optional = true }
pretty_env_logger = {version = "0.4.0", optional = true }

[dependencies.libsecp256k1]
version = "0.7.1"
default-features = false
features = ["static-context", "std"]
optional = true

[dev-dependencies]
derive_builder = "0.10.2"
hex = "0.4.3"
rand = { version = "0.8.5" }

[features]
default = []
fil-actor = ["fvm_sdk"]
m2-native = ["fvm_sdk/m2-native"]

# Enable 2k sectors
sector-2k = []
# Enable 8m sectors
sector-8m = []
# Enable 512m sectors
sector-512m = []
# Enable 32g sectors
sector-32g = []
# Enable 64g sectors
sector-64g = []
# Enable the "default" sectors types.
sector-default = ["sector-64g", "sector-32g"]

# Reduce min verified deal size from 1MiB to 256B
small-deals = []
# Reduce pre-commit delay from 150 epochs, to 10.
short-precommit = []

# Lower the minimum power requirement to 2k
min-power-2k = []
# Lower the minimum power requirement to 2g
min-power-2g = []

# no collateral for deals (for testing)
no-provider-deal-collateral = []

# fake proofs (for testing)
fake-proofs = []

test_utils = ["hex", "multihash/sha2", "libsecp256k1", "blake2b_simd", "rand", "rand/std_rng", "lazy_static", "pretty_env_logger"]<|MERGE_RESOLUTION|>--- conflicted
+++ resolved
@@ -37,11 +37,7 @@
 sha2 = "0.10"
 
 # fil-actor
-<<<<<<< HEAD
-fvm_sdk = { version = "3.0.0-alpha.13", optional = true }
-=======
 fvm_sdk = { version = "3.0.0-alpha.19", optional = true }
->>>>>>> 8473c527
 
 # test_util
 rand = { version = "0.8.5", default-features = false, optional = true }
