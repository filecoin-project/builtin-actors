// Copyright 2019-2022 ChainSafe Systems
// SPDX-License-Identifier: Apache-2.0, MIT

use crate::runtime::builtins::Type;
use crate::{actor_error, ActorContext, ActorError};
use fvm_ipld_encoding::ipld_block::IpldBlock;
use fvm_shared::address::Address;
use fvm_shared::METHOD_SEND;
use fvm_shared::{ActorID, MethodNum};
use std::fmt::{Display, Formatter};

use crate::runtime::Runtime;

pub const HAMT_BIT_WIDTH: u32 = 5;

pub const FIRST_ACTOR_SPECIFIC_EXIT_CODE: u32 = 32;

/// ResolveToActorID resolves the given address to its actor ID.
/// If an actor ID for the given address doesn't exist yet, it tries to create one by sending
/// a zero balance to the given address.
pub fn resolve_to_actor_id(
    rt: &mut impl Runtime,
    address: &Address,
    check_existence: bool,
) -> Result<ActorID, ActorError> {
    let mut actor_id = None;
    // if we are able to resolve it to an ID address, return the resolved address
    if let Some(id) = rt.resolve_address(address) {
        actor_id = Some(id)
    } else {
        // send 0 balance to the account so an ID address for it is created and then try to resolve
        rt.send(address, METHOD_SEND, Default::default(), Default::default())
            .with_context(|| format!("failed to send zero balance to address {}", address))?;

<<<<<<< HEAD
        if let Some(id) = rt.resolve_address(address) {
            actor_id = Some(id)
        }
    }
=======
    // send 0 balance to the account so an ID address for it is created and then try to resolve
    extract_send_result(rt.send_simple(
        address,
        METHOD_SEND,
        Default::default(),
        Default::default(),
    ))
    .with_context(|| format!("failed to send zero balance to address {}", address))?;
>>>>>>> 92f369ce

    if let Some(id) = actor_id {
        // check for actor existence
        if check_existence {
            rt.get_actor_code_cid(&id)
                .ok_or_else(|| actor_error!(not_found, "no code for address {}", address))?;
        }
        return Ok(id);
    }

    Err(actor_error!(illegal_argument, "failed to resolve or initialize address {}", address))
}

// The lowest FRC-42 method number.
pub const FIRST_EXPORTED_METHOD_NUMBER: MethodNum = 1 << 24;

// Checks whether the caller is allowed to invoke some method number.
// All method numbers below the FRC-42 range are restricted to built-in actors
// (including the account and multisig actors).
// Methods may subsequently enforce tighter restrictions.
pub fn restrict_internal_api<RT>(rt: &mut RT, method: MethodNum) -> Result<(), ActorError>
where
    RT: Runtime,
{
    if method >= FIRST_EXPORTED_METHOD_NUMBER {
        return Ok(());
    }
    let caller = rt.message().caller();
    let code_cid = rt.get_actor_code_cid(&caller.id().unwrap());
    match code_cid {
        None => {
            return Err(
                actor_error!(forbidden; "no code for caller {} of method {}", caller, method),
            );
        }
        Some(code_cid) => {
            let builtin_type = rt.resolve_builtin_actor_type(&code_cid);
            match builtin_type {
                None | Some(Type::EVM) => {
                    return Err(
                        actor_error!(forbidden; "caller {} of method {} must be built-in", caller, method),
                    );
                }

                // Anything else is a valid built-in caller of the internal API
                Some(_) => {}
            }
        }
    }
    Ok(())
}

/// An error returned on a failed send. Can be automatically converted into an [`ActorError`] with
/// the question-mark operator.
#[derive(Debug, Eq, PartialEq, Copy, Clone)]
pub struct SendError(pub fvm_shared::error::ErrorNumber);

impl From<SendError> for fvm_shared::error::ErrorNumber {
    fn from(s: SendError) -> fvm_shared::error::ErrorNumber {
        s.0
    }
}

impl From<SendError> for ActorError {
    fn from(s: SendError) -> ActorError {
        match s.0 {
            // Some of these errors are from operations in the Runtime or SDK layer
            // before or after the underlying VM send syscall.
            fvm_shared::error::ErrorNumber::NotFound => {
                // This means that the receiving actor doesn't exist.
                actor_error!(unspecified; "receiver not found")
            }
            fvm_shared::error::ErrorNumber::InsufficientFunds => {
                // This means that the send failed because we have insufficient funds. We will
                // get a _syscall error_, not an exit code, because the target actor will not
                // run (and therefore will not exit).
                actor_error!(insufficient_funds; "not enough funds")
            }
            fvm_shared::error::ErrorNumber::LimitExceeded => {
                // This means we've exceeded the recursion limit.
                actor_error!(assertion_failed; "recursion limit exceeded")
            }
            fvm_shared::error::ErrorNumber::ReadOnly => ActorError::unchecked(
                fvm_shared::error::ExitCode::USR_READ_ONLY,
                "attempted to mutate state while in readonly mode".into(),
            ),
            err => {
                // We don't expect any other syscall exit codes.
                actor_error!(assertion_failed; "unexpected error: {}", err)
            }
        }
    }
}

impl Display for SendError {
    fn fmt(&self, f: &mut Formatter<'_>) -> std::fmt::Result {
        write!(f, "send failed with error number {}", self.0)
    }
}

pub fn extract_send_result(
    res: Result<fvm_shared::Response, SendError>,
) -> Result<Option<IpldBlock>, ActorError> {
    let ret = res?;
    if ret.exit_code.is_success() {
        Ok(ret.return_data)
    } else {
        Err(ActorError::checked(
            ret.exit_code,
            format!("send aborted with code {}", ret.exit_code),
            ret.return_data,
        ))
    }
}<|MERGE_RESOLUTION|>--- conflicted
+++ resolved
@@ -29,24 +29,18 @@
         actor_id = Some(id)
     } else {
         // send 0 balance to the account so an ID address for it is created and then try to resolve
-        rt.send(address, METHOD_SEND, Default::default(), Default::default())
-            .with_context(|| format!("failed to send zero balance to address {}", address))?;
+        extract_send_result(rt.send_simple(
+            address,
+            METHOD_SEND,
+            Default::default(),
+            Default::default(),
+        ))
+        .with_context(|| format!("failed to send zero balance to address {}", address))?;
 
-<<<<<<< HEAD
         if let Some(id) = rt.resolve_address(address) {
             actor_id = Some(id)
         }
     }
-=======
-    // send 0 balance to the account so an ID address for it is created and then try to resolve
-    extract_send_result(rt.send_simple(
-        address,
-        METHOD_SEND,
-        Default::default(),
-        Default::default(),
-    ))
-    .with_context(|| format!("failed to send zero balance to address {}", address))?;
->>>>>>> 92f369ce
 
     if let Some(id) = actor_id {
         // check for actor existence
