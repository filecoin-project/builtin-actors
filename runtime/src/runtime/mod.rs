// Copyright 2019-2022 ChainSafe Systems
// SPDX-License-Identifier: Apache-2.0, MIT

use cid::Cid;
use fvm_ipld_blockstore::Blockstore;
use fvm_ipld_encoding::CborStore;
use fvm_shared::address::Address;
use fvm_shared::chainid::ChainID;
use fvm_shared::clock::ChainEpoch;
use fvm_shared::consensus::ConsensusFault;
use fvm_shared::crypto::hash::SupportedHashes;
use fvm_shared::crypto::signature::{
    Signature, SECP_PUB_LEN, SECP_SIG_LEN, SECP_SIG_MESSAGE_HASH_SIZE,
};
use fvm_shared::econ::TokenAmount;
use fvm_shared::event::ActorEvent;
use fvm_shared::piece::PieceInfo;
use fvm_shared::randomness::RANDOMNESS_LENGTH;
use fvm_shared::sector::{
    AggregateSealVerifyProofAndInfos, RegisteredSealProof, ReplicaUpdateInfo, SealVerifyInfo,
    WindowPoStVerifyInfo,
};
use fvm_shared::version::NetworkVersion;
use fvm_shared::{ActorID, MethodNum, Response};
use serde::de::DeserializeOwned;
use serde::Serialize;

pub use self::actor_code::*;
pub use self::policy::*;
pub use self::randomness::DomainSeparationTag;
use crate::runtime::builtins::Type;
use crate::{actor_error, ActorError, SendError};

mod actor_code;
pub mod builtins;
pub mod policy;
mod randomness;

#[cfg(feature = "fil-actor")]
mod actor_blockstore;
#[cfg(feature = "fil-actor")]
pub mod fvm;
#[cfg(feature = "fil-actor")]
pub(crate) mod hash_algorithm;

pub(crate) mod empty;

pub use empty::EMPTY_ARR_CID;
use fvm_ipld_encoding::ipld_block::IpldBlock;
use fvm_shared::chainid::ChainID;
use fvm_shared::event::ActorEvent;
use fvm_shared::sys::SendFlags;
use multihash::Code;

/// Runtime is the VM's internal runtime object.
/// this is everything that is accessible to actors, beyond parameters.
pub trait Runtime: Primitives + Verifier + RuntimePolicy {
    type Blockstore: Blockstore;

    /// The network protocol version number at the current epoch.
    fn network_version(&self) -> NetworkVersion;

    /// Information related to the current message being executed.
    fn message(&self) -> &dyn MessageInfo;

    /// The current chain epoch number, corresponding to the epoch in which the message is executed.
    /// The genesis block has epoch zero.
    fn curr_epoch(&self) -> ChainEpoch;

<<<<<<< HEAD
    /// The ID for the EVM-based chain, as defined in https://github.com/ethereum-lists/chains.
=======
    /// The ID for this chain.
    /// Filecoin chain IDs are usually in the Ethereum namespace, see: https://github.com/ethereum-lists/chains.
>>>>>>> 4f5449d6
    fn chain_id(&self) -> ChainID;

    /// Validates the caller against some predicate.
    /// Exported actor methods must invoke at least one caller validation before returning.
    fn validate_immediate_caller_accept_any(&mut self) -> Result<(), ActorError>;
    fn validate_immediate_caller_is<'a, I>(&mut self, addresses: I) -> Result<(), ActorError>
    where
        I: IntoIterator<Item = &'a Address>;
<<<<<<< HEAD
    /// Validates the caller is a member of a namespace.
=======
    /// Validates that the caller has a delegated address that is a member of
    /// one of the provided namespaces.
>>>>>>> 4f5449d6
    /// Addresses must be of Protocol ID.
    fn validate_immediate_caller_namespace<I>(
        &mut self,
        namespace_manager_addresses: I,
    ) -> Result<(), ActorError>
    where
        I: IntoIterator<Item = u64>;
    fn validate_immediate_caller_type<'a, I>(&mut self, types: I) -> Result<(), ActorError>
    where
        I: IntoIterator<Item = &'a Type>;

    /// The balance of the receiver.
    fn current_balance(&self) -> TokenAmount;

    /// The balance of an actor.
    fn actor_balance(&self, id: ActorID) -> Option<TokenAmount>;

    /// Resolves an address of any protocol to an ID address (via the Init actor's table).
    /// This allows resolution of externally-provided SECP, BLS, or actor addresses to the canonical form.
    /// If the argument is an ID address it is returned directly.
    fn resolve_address(&self, address: &Address) -> Option<ActorID>;

    /// Looks up the "delegated" address of an actor by ID, if any. Returns None if either the
    /// target actor doesn't exist, or doesn't have an f4 address.
    fn lookup_delegated_address(&self, id: ActorID) -> Option<Address>;

    /// Look up the code ID at an actor address.
    fn get_actor_code_cid(&self, id: &ActorID) -> Option<Cid>;

    /// Randomness returns a (pseudo)random byte array drawing from the latest
    /// ticket chain from a given epoch and incorporating requisite entropy.
    /// This randomness is fork dependant but also biasable because of this.
    fn get_randomness_from_tickets(
        &self,
        personalization: DomainSeparationTag,
        rand_epoch: ChainEpoch,
        entropy: &[u8],
    ) -> Result<[u8; RANDOMNESS_LENGTH], ActorError>;

    /// Randomness returns a (pseudo)random byte array drawing from the latest
    /// beacon from a given epoch and incorporating requisite entropy.
    /// This randomness is not tied to any fork of the chain, and is unbiasable.
    fn get_randomness_from_beacon(
        &self,
        personalization: DomainSeparationTag,
        rand_epoch: ChainEpoch,
        entropy: &[u8],
    ) -> Result<[u8; RANDOMNESS_LENGTH], ActorError>;

    /// Initializes the state object.
    /// This is only valid when the state has not yet been initialized.
    /// NOTE: we should also limit this to being invoked during the constructor method
    fn create<T: Serialize>(&mut self, obj: &T) -> Result<(), ActorError> {
        let root = self.get_state_root()?;
        if root != EMPTY_ARR_CID {
            return Err(
                actor_error!(illegal_state; "failed to create state; expected empty array CID, got: {}", root),
            );
        }
        let new_root = self.store().put_cbor(obj, Code::Blake2b256)
            .map_err(|e| actor_error!(illegal_argument; "failed to write actor state during creation: {}", e.to_string()))?;
        self.set_state_root(&new_root)?;
        Ok(())
    }

    /// Loads a readonly copy of the state of the receiver into the argument.
    fn state<T: DeserializeOwned>(&self) -> Result<T, ActorError> {
        Ok(self
            .store()
            .get_cbor(&self.get_state_root()?)
            .map_err(|_| actor_error!(illegal_argument; "failed to get actor for Readonly state"))?
            .expect("State does not exist for actor state root"))
    }

    /// Gets the state-root.
    fn get_state_root(&self) -> Result<Cid, ActorError>;

    /// Sets the state-root.
    fn set_state_root(&mut self, root: &Cid) -> Result<(), ActorError>;

    /// Loads a mutable copy of the state of the receiver, passes it to `f`,
    /// and after `f` completes puts the state object back to the store and sets it as
    /// the receiver's state root.
    ///
    /// During the call to `f`, execution is protected from side-effects, (including message send).
    ///
    /// Returns the result of `f`.
    fn transaction<S, RT, F>(&mut self, f: F) -> Result<RT, ActorError>
    where
        S: Serialize + DeserializeOwned,
        F: FnOnce(&mut S, &mut Self) -> Result<RT, ActorError>;

    /// Returns reference to blockstore
    fn store(&self) -> &Self::Blockstore;

    /// Sends a message to another actor, returning the exit code and return value envelope.
    /// If the invoked method does not return successfully, its state changes
    /// (and that of any messages it sent in turn) will be rolled back.
    fn send(
        &self,
        to: &Address,
        method: MethodNum,
        params: Option<IpldBlock>,
        value: TokenAmount,
        gas_limit: Option<u64>,
        flags: SendFlags,
    ) -> Result<Response, SendError>;

    /// Simplified version of [`Runtime::send`] that does not specify a gas limit, nor any send flags.
    fn send_simple(
        &self,
        to: &Address,
        method: MethodNum,
        params: Option<IpldBlock>,
        value: TokenAmount,
    ) -> Result<Response, SendError> {
        self.send(to, method, params, value, None, SendFlags::empty())
    }

    /// Computes an address for a new actor. The returned address is intended to uniquely refer to
    /// the actor even in the event of a chain re-org (whereas an ID-address might refer to a
    /// different actor after messages are re-ordered).
    /// Always an ActorExec address.
    fn new_actor_address(&mut self) -> Result<Address, ActorError>;

    /// Creates an actor with code `codeID`, an empty state, id `actor_id`, and an optional predictable address.
    /// May only be called by Init actor.
    fn create_actor(
        &mut self,
        code_id: Cid,
        actor_id: ActorID,
        predictable_address: Option<Address>,
    ) -> Result<(), ActorError>;

    /// Deletes the executing actor from the state tree, transferring any balance to beneficiary.
    /// Aborts if the beneficiary does not exist.
    /// May only be called by the actor itself.
    fn delete_actor(&mut self, beneficiary: &Address) -> Result<(), ActorError>;

    /// Returns whether the specified CodeCID belongs to a built-in actor.
    fn resolve_builtin_actor_type(&self, code_id: &Cid) -> Option<Type>;

    /// Returns the CodeCID for a built-in actor type. The kernel will abort
    /// if the supplied type is invalid.
    fn get_code_cid_for_type(&self, typ: Type) -> Cid;

    /// Returns the total token supply in circulation at the beginning of the current epoch.
    /// The circulating supply is the sum of:
    /// - rewards emitted by the reward actor,
    /// - funds vested from lock-ups in the genesis state,
    /// less the sum of:
    /// - funds burnt,
    /// - pledge collateral locked in storage miner actors (recorded in the storage power actor)
    /// - deal collateral locked by the storage market actor
    fn total_fil_circ_supply(&self) -> TokenAmount;

    /// ChargeGas charges specified amount of `gas` for execution.
    /// `name` provides information about gas charging point
    fn charge_gas(&mut self, name: &'static str, compute: i64);

    /// Returns the gas base fee (cost per unit) for the current epoch.
    fn base_fee(&self) -> TokenAmount;

    /// The gas still available for computation
    fn gas_available(&self) -> u64;

    /// The timestamp of the tipset at the current epoch (see curr_epoch), as UNIX seconds.
    fn tipset_timestamp(&self) -> u64;

    /// The CID of the tipset at the specified epoch.
    /// The epoch must satisfy: (curr_epoch - FINALITY) < epoch <= curr_epoch
    fn tipset_cid(&self, epoch: i64) -> Result<Cid, ActorError>;

    /// Emits an event denoting that something externally noteworthy has ocurred.
    fn emit_event(&self, event: &ActorEvent) -> Result<(), ActorError>;

    /// Returns true if the call is read_only.
    /// All state updates, including actor creation and balance transfers, are rejected in read_only calls.
    fn read_only(&self) -> bool;
}

/// Message information available to the actor about executing message.
pub trait MessageInfo {
    /// The nonce of the currently executing message.
    fn nonce(&self) -> u64;

    /// The address of the immediate calling actor. Always an ID-address.
    fn caller(&self) -> Address;

    /// The address of the origin of the current invocation. Always an ID-address
    fn origin(&self) -> Address;

    /// The address of the actor receiving the message. Always an ID-address.
    fn receiver(&self) -> Address;

    /// The value attached to the message being processed, implicitly
    /// added to current_balance() before method invocation.
    fn value_received(&self) -> TokenAmount;

    /// The message gas premium
    fn gas_premium(&self) -> TokenAmount;
}

/// Pure functions implemented as primitives by the runtime.
pub trait Primitives {
    /// Hashes input data using blake2b with 256 bit output.
    fn hash_blake2b(&self, data: &[u8]) -> [u8; 32];

    /// Hashes input data using a supported hash function.
    fn hash(&self, hasher: SupportedHashes, data: &[u8]) -> Vec<u8>;

    /// Hashes input into a 64 byte buffer
    fn hash_64(&self, hasher: SupportedHashes, data: &[u8]) -> ([u8; 64], usize);

    /// Computes an unsealed sector CID (CommD) from its constituent piece CIDs (CommPs) and sizes.
    fn compute_unsealed_sector_cid(
        &self,
        proof_type: RegisteredSealProof,
        pieces: &[PieceInfo],
    ) -> Result<Cid, anyhow::Error>;

    /// Verifies that a signature is valid for an address and plaintext.
    fn verify_signature(
        &self,
        signature: &Signature,
        signer: &Address,
        plaintext: &[u8],
    ) -> Result<(), anyhow::Error>;

    fn recover_secp_public_key(
        &self,
        hash: &[u8; SECP_SIG_MESSAGE_HASH_SIZE],
        signature: &[u8; SECP_SIG_LEN],
    ) -> Result<[u8; SECP_PUB_LEN], anyhow::Error>;

    #[cfg(feature = "m2-native")]
    fn install_actor(&self, code_cid: &Cid) -> Result<(), anyhow::Error>;
}

/// filcrypto verification primitives provided by the runtime
pub trait Verifier {
    /// Verifies a sector seal proof.
    fn verify_seal(&self, vi: &SealVerifyInfo) -> Result<(), anyhow::Error>;

    /// Verifies a window proof of spacetime.
    fn verify_post(&self, verify_info: &WindowPoStVerifyInfo) -> Result<(), anyhow::Error>;

    /// Verifies that two block headers provide proof of a consensus fault:
    /// - both headers mined by the same actor
    /// - headers are different
    /// - first header is of the same or lower epoch as the second
    /// - at least one of the headers appears in the current chain at or after epoch `earliest`
    /// - the headers provide evidence of a fault (see the spec for the different fault types).
    /// The parameters are all serialized block headers. The third "extra" parameter is consulted only for
    /// the "parent grinding fault", in which case it must be the sibling of h1 (same parent tipset) and one of the
    /// blocks in the parent of h2 (i.e. h2's grandparent).
    /// Returns nil and an error if the headers don't prove a fault.
    fn verify_consensus_fault(
        &self,
        h1: &[u8],
        h2: &[u8],
        extra: &[u8],
    ) -> Result<Option<ConsensusFault>, anyhow::Error>;

    fn batch_verify_seals(&self, batch: &[SealVerifyInfo]) -> anyhow::Result<Vec<bool>>;

    fn verify_aggregate_seals(
        &self,
        aggregate: &AggregateSealVerifyProofAndInfos,
    ) -> Result<(), anyhow::Error>;

    fn verify_replica_update(&self, replica: &ReplicaUpdateInfo) -> Result<(), anyhow::Error>;
}<|MERGE_RESOLUTION|>--- conflicted
+++ resolved
@@ -47,8 +47,6 @@
 
 pub use empty::EMPTY_ARR_CID;
 use fvm_ipld_encoding::ipld_block::IpldBlock;
-use fvm_shared::chainid::ChainID;
-use fvm_shared::event::ActorEvent;
 use fvm_shared::sys::SendFlags;
 use multihash::Code;
 
@@ -67,12 +65,8 @@
     /// The genesis block has epoch zero.
     fn curr_epoch(&self) -> ChainEpoch;
 
-<<<<<<< HEAD
-    /// The ID for the EVM-based chain, as defined in https://github.com/ethereum-lists/chains.
-=======
     /// The ID for this chain.
     /// Filecoin chain IDs are usually in the Ethereum namespace, see: https://github.com/ethereum-lists/chains.
->>>>>>> 4f5449d6
     fn chain_id(&self) -> ChainID;
 
     /// Validates the caller against some predicate.
@@ -81,12 +75,8 @@
     fn validate_immediate_caller_is<'a, I>(&mut self, addresses: I) -> Result<(), ActorError>
     where
         I: IntoIterator<Item = &'a Address>;
-<<<<<<< HEAD
-    /// Validates the caller is a member of a namespace.
-=======
     /// Validates that the caller has a delegated address that is a member of
     /// one of the provided namespaces.
->>>>>>> 4f5449d6
     /// Addresses must be of Protocol ID.
     fn validate_immediate_caller_namespace<I>(
         &mut self,
