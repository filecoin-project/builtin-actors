// Copyright 2019-2022 ChainSafe Systems
// SPDX-License-Identifier: Apache-2.0, MIT

use cid::Cid;
use fvm_ipld_blockstore::Blockstore;
use fvm_ipld_encoding::CborStore;
use fvm_shared::address::Address;
use fvm_shared::chainid::ChainID;
use fvm_shared::clock::ChainEpoch;
use fvm_shared::consensus::ConsensusFault;
use fvm_shared::crypto::hash::SupportedHashes;
use fvm_shared::crypto::signature::{
    Signature, SECP_PUB_LEN, SECP_SIG_LEN, SECP_SIG_MESSAGE_HASH_SIZE,
};
use fvm_shared::econ::TokenAmount;
use fvm_shared::event::ActorEvent;
use fvm_shared::piece::PieceInfo;
use fvm_shared::randomness::RANDOMNESS_LENGTH;
use fvm_shared::sector::{
    AggregateSealVerifyProofAndInfos, RegisteredSealProof, ReplicaUpdateInfo, SealVerifyInfo,
    WindowPoStVerifyInfo,
};
use fvm_shared::sys::SendFlags;
use fvm_shared::version::NetworkVersion;
use fvm_shared::{ActorID, MethodNum};
use multihash::Code;
use serde::de::DeserializeOwned;
use serde::Serialize;

pub use self::actor_code::*;
pub use self::policy::*;
pub use self::randomness::DomainSeparationTag;
use crate::runtime::builtins::Type;
use crate::{actor_error, ActorError};

mod actor_code;
pub mod builtins;
pub mod policy;
mod randomness;

#[cfg(feature = "fil-actor")]
mod actor_blockstore;
#[cfg(feature = "fil-actor")]
pub mod fvm;
#[cfg(feature = "fil-actor")]
pub(crate) mod hash_algorithm;

pub(crate) mod empty;

pub use empty::EMPTY_ARR_CID;
use fvm_ipld_encoding::ipld_block::IpldBlock;
use fvm_shared::error::{ErrorNumber, ExitCode};
use fvm_shared::Response;

/// Runtime is the VM's internal runtime object.
/// this is everything that is accessible to actors, beyond parameters.
pub trait Runtime: Primitives + Verifier + RuntimePolicy {
    type Blockstore: Blockstore;

    /// The network protocol version number at the current epoch.
    fn network_version(&self) -> NetworkVersion;

    /// Information related to the current message being executed.
    fn message(&self) -> &dyn MessageInfo;

    /// The current chain epoch number. The genesis block has epoch zero.
    fn curr_epoch(&self) -> ChainEpoch;

    /// The ID for the EVM-based chain, as defined in https://github.com/ethereum-lists/chains.
    fn chain_id(&self) -> ChainID;

    /// Validates the caller against some predicate.
    /// Exported actor methods must invoke at least one caller validation before returning.
    fn validate_immediate_caller_accept_any(&mut self) -> Result<(), ActorError>;
    fn validate_immediate_caller_is<'a, I>(&mut self, addresses: I) -> Result<(), ActorError>
    where
        I: IntoIterator<Item = &'a Address>;
    /// Validates the caller is a member of a namespace.
    /// Addresses must be of Protocol ID.
    fn validate_immediate_caller_namespace<I>(
        &mut self,
        namespace_manager_addresses: I,
    ) -> Result<(), ActorError>
    where
        I: IntoIterator<Item = u64>;
    fn validate_immediate_caller_type<'a, I>(&mut self, types: I) -> Result<(), ActorError>
    where
        I: IntoIterator<Item = &'a Type>;

    /// The balance of the receiver.
    fn current_balance(&self) -> TokenAmount;

    /// The balance of an actor.
    fn actor_balance(&self, id: ActorID) -> Option<TokenAmount>;

    /// Resolves an address of any protocol to an ID address (via the Init actor's table).
    /// This allows resolution of externally-provided SECP, BLS, or actor addresses to the canonical form.
    /// If the argument is an ID address it is returned directly.
    fn resolve_address(&self, address: &Address) -> Option<ActorID>;

    /// Looks-up the "delegated" address of an actor by ID, if any. Returns None if either the
    /// target actor doesn't exist, or if the target actor doesn't have either an f4 address.
    fn lookup_delegated_address(&self, id: ActorID) -> Option<Address>;

    /// Look up the code ID at an actor address.
    fn get_actor_code_cid(&self, id: &ActorID) -> Option<Cid>;

    /// Randomness returns a (pseudo)random byte array drawing from the latest
    /// ticket chain from a given epoch and incorporating requisite entropy.
    /// This randomness is fork dependant but also biasable because of this.
    fn get_randomness_from_tickets(
        &self,
        personalization: DomainSeparationTag,
        rand_epoch: ChainEpoch,
        entropy: &[u8],
    ) -> Result<[u8; RANDOMNESS_LENGTH], ActorError>;

    /// Randomness returns a (pseudo)random byte array drawing from the latest
    /// beacon from a given epoch and incorporating requisite entropy.
    /// This randomness is not tied to any fork of the chain, and is unbiasable.
    fn get_randomness_from_beacon(
        &self,
        personalization: DomainSeparationTag,
        rand_epoch: ChainEpoch,
        entropy: &[u8],
    ) -> Result<[u8; RANDOMNESS_LENGTH], ActorError>;

    fn user_get_randomness_from_chain(
        &self,
        personalization: i64,
        epoch: ChainEpoch,
        entropy: &[u8],
    ) -> Result<[u8; RANDOMNESS_LENGTH], ActorError>;

    fn user_get_randomness_from_beacon(
        &self,
        personalization: i64,
        epoch: ChainEpoch,
        entropy: &[u8],
    ) -> Result<[u8; RANDOMNESS_LENGTH], ActorError>;

    /// Initializes the state object.
    /// This is only valid when the state has not yet been initialized.
    /// NOTE: we should also limit this to being invoked during the constructor method
    fn create<T: Serialize>(&mut self, obj: &T) -> Result<(), ActorError> {
        let root = self.get_state_root()?;
        if root != EMPTY_ARR_CID {
            return Err(
                actor_error!(illegal_state; "failed to create state; expected empty array CID, got: {}", root),
            );
        }
        let new_root = self.store().put_cbor(obj, Code::Blake2b256)
            .map_err(|e| actor_error!(illegal_argument; "failed to write actor state during creation: {}", e.to_string()))?;
        self.set_state_root(&new_root)?;
        Ok(())
    }

    /// Loads a readonly copy of the state of the receiver into the argument.
    fn state<T: DeserializeOwned>(&self) -> Result<T, ActorError> {
        Ok(self
            .store()
            .get_cbor(&self.get_state_root()?)
            .map_err(|_| actor_error!(illegal_argument; "failed to get actor for Readonly state"))?
            .expect("State does not exist for actor state root"))
    }

    /// Gets the state-root.
    fn get_state_root(&self) -> Result<Cid, ActorError>;

    /// Sets the state-root.
    fn set_state_root(&mut self, root: &Cid) -> Result<(), ActorError>;

    /// Loads a mutable copy of the state of the receiver, passes it to `f`,
    /// and after `f` completes puts the state object back to the store and sets it as
    /// the receiver's state root.
    ///
    /// During the call to `f`, execution is protected from side-effects, (including message send).
    ///
    /// Returns the result of `f`.
    fn transaction<S, RT, F>(&mut self, f: F) -> Result<RT, ActorError>
    where
        S: Serialize + DeserializeOwned,
        F: FnOnce(&mut S, &mut Self) -> Result<RT, ActorError>;

    /// Returns reference to blockstore
    fn store(&self) -> &Self::Blockstore;

    /// Sends a message to another actor, returning the exit code and return value envelope.
    /// If the invoked method does not return successfully, its state changes
    /// (and that of any messages it sent in turn) will be rolled back.
    /// Note that the current return type cannot distinguish between a successful invocation
    /// that returns an error code, and an error originating from the syscall prior to
    /// invoking the target actor/method.
    fn send(
        &self,
        to: &Address,
        method: MethodNum,
        params: Option<IpldBlock>,
        value: TokenAmount,
    ) -> Result<Option<IpldBlock>, ActorError> {
        match self.send_generalized(to, method, params, value, None, SendFlags::empty()) {
            Ok(ret) => {
                if ret.exit_code.is_success() {
                    Ok(ret.return_data)
                } else {
                    Err(ActorError::checked_with_data(
                        ret.exit_code,
                        format!(
                            "send to {} method {} aborted with code {}",
                            to, method, ret.exit_code
                        ),
                        ret.return_data,
                    ))
                }
            }
            Err(err) => Err(match err {
                // Some of these errors are from operations in the Runtime or SDK layer
                // before or after the underlying VM send syscall.
                ErrorNumber::NotFound => {
                    // This means that the receiving actor doesn't exist.
                    // TODO: we can't reasonably determine the correct "exit code" here.
                    actor_error!(unspecified; "receiver not found")
                }
                ErrorNumber::InsufficientFunds => {
                    // This means that the send failed because we have insufficient funds. We will
                    // get a _syscall error_, not an exit code, because the target actor will not
                    // run (and therefore will not exit).
                    actor_error!(insufficient_funds; "not enough funds")
                }
                ErrorNumber::LimitExceeded => {
                    // This means we've exceeded the recursion limit.
                    // TODO: Define a better exit code.
                    actor_error!(assertion_failed; "recursion limit exceeded")
                }
                ErrorNumber::ReadOnly => ActorError::unchecked(
                    ExitCode::USR_READ_ONLY,
                    "attempted to mutate state while in readonly mode".into(),
                ),
                err => {
                    // We don't expect any other syscall exit codes.
                    actor_error!(assertion_failed; "unexpected error: {}", err)
                }
            }),
        }
    }

    /// Generalizes [`Runtime::send`] and [`Runtime::send_read_only`] to allow the caller to
    /// specify a gas limit and send flags.
    fn send_generalized(
        &self,
        to: &Address,
        method: MethodNum,
        params: Option<IpldBlock>,
        value: TokenAmount,
        gas_limit: Option<u64>,
        flags: SendFlags,
    ) -> Result<Response, ErrorNumber>;

    /// Computes an address for a new actor. The returned address is intended to uniquely refer to
    /// the actor even in the event of a chain re-org (whereas an ID-address might refer to a
    /// different actor after messages are re-ordered).
    /// Always an ActorExec address.
    fn new_actor_address(&mut self) -> Result<Address, ActorError>;

    /// Creates an actor with code `codeID`, an empty state, id `actor_id`, and an optional predictable address.
    /// May only be called by Init actor.
    fn create_actor(
        &mut self,
        code_id: Cid,
        actor_id: ActorID,
        predictable_address: Option<Address>,
    ) -> Result<(), ActorError>;

    /// Deletes the executing actor from the state tree, transferring any balance to beneficiary.
    /// Aborts if the beneficiary does not exist.
    /// May only be called by the actor itself.
    fn delete_actor(&mut self, beneficiary: &Address) -> Result<(), ActorError>;

    /// Returns whether the specified CodeCID belongs to a built-in actor.
    fn resolve_builtin_actor_type(&self, code_id: &Cid) -> Option<Type>;

    /// Returns the CodeCID for a built-in actor type. The kernel will abort
    /// if the supplied type is invalid.
    fn get_code_cid_for_type(&self, typ: Type) -> Cid;

    /// Returns the total token supply in circulation at the beginning of the current epoch.
    /// The circulating supply is the sum of:
    /// - rewards emitted by the reward actor,
    /// - funds vested from lock-ups in the genesis state,
    /// less the sum of:
    /// - funds burnt,
    /// - pledge collateral locked in storage miner actors (recorded in the storage power actor)
    /// - deal collateral locked by the storage market actor
    fn total_fil_circ_supply(&self) -> TokenAmount;

    /// ChargeGas charges specified amount of `gas` for execution.
    /// `name` provides information about gas charging point
    fn charge_gas(&mut self, name: &'static str, compute: i64);

<<<<<<< HEAD
    /// The current network base fee
=======
    /// Returns the gas base fee (cost per unit) for the current epoch.
>>>>>>> e28bc904
    fn base_fee(&self) -> TokenAmount;

    /// The gas still available for computation
    fn gas_available(&self) -> u64;

    /// The current tipset's timestamp, as UNIX seconds
    fn tipset_timestamp(&self) -> u64;

    /// The hash of on of the last 256 blocks
    fn tipset_cid(&self, epoch: i64) -> Option<Cid>;

    /// Emits an event denoting that something externally noteworthy has ocurred.
    fn emit_event(&self, event: &ActorEvent) -> Result<(), ActorError>;

    /// Exit the current computation with an error code and optionally data and a debugging
    /// message.
    fn exit(&self, code: u32, data: Option<IpldBlock>, msg: Option<&str>) -> !;

    /// Returns true if the system is in read-only mode.
    fn read_only(&self) -> bool;
}

/// Message information available to the actor about executing message.
pub trait MessageInfo {
    /// The nonce of the currently executing message.
    fn nonce(&self) -> u64;

    /// The address of the immediate calling actor. Always an ID-address.
    fn caller(&self) -> Address;

    /// The address of the origin of the current invocation. Always an ID-address
    fn origin(&self) -> Address;

    /// The address of the actor receiving the message. Always an ID-address.
    fn receiver(&self) -> Address;

    /// The value attached to the message being processed, implicitly
    /// added to current_balance() before method invocation.
    fn value_received(&self) -> TokenAmount;

    /// The message gas premium
    fn gas_premium(&self) -> TokenAmount;
}

/// Pure functions implemented as primitives by the runtime.
pub trait Primitives {
    /// Hashes input data using blake2b with 256 bit output.
    fn hash_blake2b(&self, data: &[u8]) -> [u8; 32];

    /// Hashes input data using a supported hash function.
    fn hash(&self, hasher: SupportedHashes, data: &[u8]) -> Vec<u8>;

    /// Hashes input into a 64 byte buffer
    fn hash_64(&self, hasher: SupportedHashes, data: &[u8]) -> ([u8; 64], usize);

    /// Computes an unsealed sector CID (CommD) from its constituent piece CIDs (CommPs) and sizes.
    fn compute_unsealed_sector_cid(
        &self,
        proof_type: RegisteredSealProof,
        pieces: &[PieceInfo],
    ) -> Result<Cid, anyhow::Error>;

    /// Verifies that a signature is valid for an address and plaintext.
    fn verify_signature(
        &self,
        signature: &Signature,
        signer: &Address,
        plaintext: &[u8],
    ) -> Result<(), anyhow::Error>;

    fn recover_secp_public_key(
        &self,
        hash: &[u8; SECP_SIG_MESSAGE_HASH_SIZE],
        signature: &[u8; SECP_SIG_LEN],
    ) -> Result<[u8; SECP_PUB_LEN], anyhow::Error>;

    #[cfg(feature = "m2-native")]
    fn install_actor(&self, code_cid: &Cid) -> Result<(), anyhow::Error>;
}

/// filcrypto verification primitives provided by the runtime
pub trait Verifier {
    /// Verifies a sector seal proof.
    fn verify_seal(&self, vi: &SealVerifyInfo) -> Result<(), anyhow::Error>;

    /// Verifies a window proof of spacetime.
    fn verify_post(&self, verify_info: &WindowPoStVerifyInfo) -> Result<(), anyhow::Error>;

    /// Verifies that two block headers provide proof of a consensus fault:
    /// - both headers mined by the same actor
    /// - headers are different
    /// - first header is of the same or lower epoch as the second
    /// - at least one of the headers appears in the current chain at or after epoch `earliest`
    /// - the headers provide evidence of a fault (see the spec for the different fault types).
    /// The parameters are all serialized block headers. The third "extra" parameter is consulted only for
    /// the "parent grinding fault", in which case it must be the sibling of h1 (same parent tipset) and one of the
    /// blocks in the parent of h2 (i.e. h2's grandparent).
    /// Returns nil and an error if the headers don't prove a fault.
    fn verify_consensus_fault(
        &self,
        h1: &[u8],
        h2: &[u8],
        extra: &[u8],
    ) -> Result<Option<ConsensusFault>, anyhow::Error>;

    fn batch_verify_seals(&self, batch: &[SealVerifyInfo]) -> anyhow::Result<Vec<bool>>;

    fn verify_aggregate_seals(
        &self,
        aggregate: &AggregateSealVerifyProofAndInfos,
    ) -> Result<(), anyhow::Error>;

    fn verify_replica_update(&self, replica: &ReplicaUpdateInfo) -> Result<(), anyhow::Error>;
}<|MERGE_RESOLUTION|>--- conflicted
+++ resolved
@@ -297,11 +297,7 @@
     /// `name` provides information about gas charging point
     fn charge_gas(&mut self, name: &'static str, compute: i64);
 
-<<<<<<< HEAD
-    /// The current network base fee
-=======
     /// Returns the gas base fee (cost per unit) for the current epoch.
->>>>>>> e28bc904
     fn base_fee(&self) -> TokenAmount;
 
     /// The gas still available for computation
