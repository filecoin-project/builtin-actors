use anyhow::{anyhow, Error};
use cid::multihash::Code;
use cid::Cid;
use fvm_ipld_blockstore::Blockstore;
use fvm_ipld_encoding::ipld_block::IpldBlock;
use fvm_ipld_encoding::{CborStore, RawBytes, DAG_CBOR};
use fvm_sdk as fvm;
use fvm_sdk::NO_DATA_BLOCK_ID;
use fvm_shared::address::{Address, Payload};
use fvm_shared::chainid::ChainID;
use fvm_shared::clock::ChainEpoch;
use fvm_shared::crypto::hash::SupportedHashes;
use fvm_shared::crypto::signature::{
    Signature, SECP_PUB_LEN, SECP_SIG_LEN, SECP_SIG_MESSAGE_HASH_SIZE,
};
use fvm_shared::econ::TokenAmount;
use fvm_shared::error::{ErrorNumber, ExitCode};
use fvm_shared::event::ActorEvent;
use fvm_shared::piece::PieceInfo;
use fvm_shared::randomness::RANDOMNESS_LENGTH;
use fvm_shared::sector::{
    AggregateSealVerifyProofAndInfos, RegisteredSealProof, ReplicaUpdateInfo, SealVerifyInfo,
    WindowPoStVerifyInfo,
};
use fvm_shared::sys::SendFlags;
use fvm_shared::version::NetworkVersion;
use fvm_shared::{ActorID, MethodNum};
use num_traits::FromPrimitive;
use serde::de::DeserializeOwned;
use serde::Serialize;
#[cfg(feature = "fake-proofs")]
use sha2::{Digest, Sha256};

use crate::runtime::actor_blockstore::ActorBlockstore;
use crate::runtime::builtins::Type;
use crate::runtime::{
    ActorCode, ConsensusFault, DomainSeparationTag, MessageInfo, Policy, Primitives, RuntimePolicy,
    Verifier,
};
use crate::{actor_error, ActorError, AsActorError, Runtime};

/// A runtime that bridges to the FVM environment through the FVM SDK.
pub struct FvmRuntime<B = ActorBlockstore> {
    blockstore: B,
    /// Indicates whether we are in a state transaction. During such, sending
    /// messages is prohibited.
    in_transaction: bool,
    /// Indicates that the caller has been validated.
    caller_validated: bool,
    /// The runtime policy
    policy: Policy,
}

impl Default for FvmRuntime {
    fn default() -> Self {
        FvmRuntime {
            blockstore: ActorBlockstore,
            in_transaction: false,
            caller_validated: false,
            policy: Policy::default(),
        }
    }
}

impl<B> FvmRuntime<B> {
    fn assert_not_validated(&mut self) -> Result<(), ActorError> {
        if self.caller_validated {
            return Err(actor_error!(
                assertion_failed,
                "Method must validate caller identity exactly once"
            ));
        }
        Ok(())
    }

    #[allow(dead_code)]
    fn policy_mut(&mut self) -> &mut Policy {
        &mut self.policy
    }
}

/// A stub MessageInfo implementation performing FVM syscalls to obtain its fields.
struct FvmMessage;

impl MessageInfo for FvmMessage {
    fn caller(&self) -> Address {
        Address::new_id(fvm::message::caller())
    }

    fn origin(&self) -> Address {
        Address::new_id(fvm::message::origin())
    }

    fn receiver(&self) -> Address {
        Address::new_id(fvm::message::receiver())
    }

    fn value_received(&self) -> TokenAmount {
        fvm::message::value_received()
    }

    fn gas_premium(&self) -> TokenAmount {
        fvm::message::gas_premium()
    }
}

impl<B> Runtime for FvmRuntime<B>
where
    B: Blockstore,
{
    type Blockstore = B;

    fn network_version(&self) -> NetworkVersion {
        fvm::network::version()
    }

    fn message(&self) -> &dyn MessageInfo {
        &FvmMessage
    }

    fn curr_epoch(&self) -> ChainEpoch {
        fvm::network::curr_epoch()
    }

    fn chain_id(&self) -> ChainID {
        fvm::network::chain_id()
    }

    fn validate_immediate_caller_accept_any(&mut self) -> Result<(), ActorError> {
        self.assert_not_validated()?;
        self.caller_validated = true;
        Ok(())
    }

    fn validate_immediate_caller_is<'a, I>(&mut self, addresses: I) -> Result<(), ActorError>
    where
        I: IntoIterator<Item = &'a Address>,
    {
        self.assert_not_validated()?;
        let caller_addr = self.message().caller();
        if addresses.into_iter().any(|a| *a == caller_addr) {
            self.caller_validated = true;
            Ok(())
        } else {
            Err(actor_error!(forbidden;
                "caller {} is not one of supported", caller_addr
            ))
        }
    }

    fn validate_immediate_caller_namespace<I>(&mut self, addresses: I) -> Result<(), ActorError>
    where
        I: IntoIterator<Item = u64>,
    {
        self.assert_not_validated()?;
        let caller_addr = self.message().caller();
        let caller_f4 = self.lookup_address(caller_addr.id().unwrap()).map(|a| *a.payload());
        if addresses
            .into_iter()
            .any(|a| matches!(caller_f4, Some(Payload::Delegated(d)) if d.namespace() == a))
        {
            self.caller_validated = true;
            Ok(())
        } else {
            Err(actor_error!(forbidden;
                "caller's namespace {} is not one of supported", caller_addr
            ))
        }
    }

    fn validate_immediate_caller_type<'a, I>(&mut self, types: I) -> Result<(), ActorError>
    where
        I: IntoIterator<Item = &'a Type>,
    {
        self.assert_not_validated()?;
        let caller_cid = {
            let caller_addr = self.message().caller();
            self.get_actor_code_cid(&caller_addr.id().unwrap())
                .expect("failed to lookup caller code")
        };

        match self.resolve_builtin_actor_type(&caller_cid) {
            Some(typ) if types.into_iter().any(|t| *t == typ) => {
                self.caller_validated = true;
                Ok(())
            }
            _ => Err(actor_error!(forbidden;
                    "caller cid type {} not one of supported", caller_cid)),
        }
    }

    fn current_balance(&self) -> TokenAmount {
        fvm::sself::current_balance()
    }

    fn actor_balance(&self, id: ActorID) -> Option<TokenAmount> {
        fvm::actor::balance_of(id)
    }

    fn resolve_address(&self, address: &Address) -> Option<ActorID> {
        fvm::actor::resolve_address(address)
    }

    fn lookup_address(&self, id: ActorID) -> Option<Address> {
        fvm::actor::lookup_address(id)
    }

    fn get_actor_code_cid(&self, id: &ActorID) -> Option<Cid> {
        fvm::actor::get_actor_code_cid(&Address::new_id(*id))
    }

    fn resolve_builtin_actor_type(&self, code_id: &Cid) -> Option<Type> {
        fvm::actor::get_builtin_actor_type(code_id).and_then(Type::from_i32)
    }

    fn get_code_cid_for_type(&self, typ: Type) -> Cid {
        fvm::actor::get_code_cid_for_type(typ as i32)
    }

    fn get_randomness_from_tickets(
        &self,
        personalization: DomainSeparationTag,
        rand_epoch: ChainEpoch,
        entropy: &[u8],
    ) -> Result<[u8; RANDOMNESS_LENGTH], ActorError> {
<<<<<<< HEAD
        self.user_get_randomness_from_chain(personalization as i64, rand_epoch, entropy)
=======
        // Note: For Go actors, Lotus treated all failures to get randomness as "fatal" errors,
        // which it then translated into exit code SysErrReserved1 (= 4, and now known as
        // SYS_ILLEGAL_INSTRUCTION), rather than just aborting with an appropriate exit code.
        //
        // We can replicate that here prior to network v16, but from nv16 onwards the FVM will
        // override the attempt to use a system exit code, and produce
        // SYS_ILLEGAL_EXIT_CODE (9) instead.
        //
        // Since that behaviour changes, we may as well abort with a more appropriate exit code
        // explicitly.
        fvm::rand::get_chain_randomness(personalization as i64, rand_epoch, entropy)
            .map_err(|e| {
                if self.network_version() < NetworkVersion::V16 {
                    ActorError::unchecked(ExitCode::SYS_ILLEGAL_INSTRUCTION,
                                          "failed to get chain randomness".into())
                } else {
                    match e {
                        ErrorNumber::LimitExceeded => {
                            actor_error!(illegal_argument; "randomness lookback exceeded: {}", e)
                        }
                        e => actor_error!(assertion_failed; "get chain randomness failed with an unexpected error: {}", e),
                    }
                }
            })
>>>>>>> e5e13180
    }

    fn get_randomness_from_beacon(
        &self,
        personalization: DomainSeparationTag,
        rand_epoch: ChainEpoch,
        entropy: &[u8],
    ) -> Result<[u8; RANDOMNESS_LENGTH], ActorError> {
<<<<<<< HEAD
        self.user_get_randomness_from_beacon(personalization as i64, rand_epoch, entropy)
    }

    fn user_get_randomness_from_beacon(
        &self,
        personalization: i64,
        epoch: ChainEpoch,
        entropy: &[u8],
    ) -> Result<[u8; RANDOMNESS_LENGTH], ActorError> {
        fvm::rand::get_beacon_randomness(personalization, epoch, entropy).map_err(|e| {
            match e {
                ErrorNumber::LimitExceeded => {
                    actor_error!(illegal_argument; "randomness lookback exceeded: {}", e)
                }
                e => actor_error!(assertion_failed; "get beacon randomness failed with an unexpected error: {}", e),
            }
        })
    }

    fn user_get_randomness_from_chain(
        &self,
        personalization: i64,
        epoch: ChainEpoch,
        entropy: &[u8],
    ) -> Result<[u8; RANDOMNESS_LENGTH], ActorError> {
        fvm::rand::get_chain_randomness(personalization, epoch, entropy).map_err(|e| {
            match e {
                ErrorNumber::LimitExceeded => {
                    actor_error!(illegal_argument; "randomness lookback exceeded: {}", e)
                }
                e => actor_error!(assertion_failed; "get chain randomness failed with an unexpected error: {}", e),
            }
        })
    }

    fn get_state_root(&self) -> Result<Cid, ActorError> {
        Ok(fvm::sself::root()?)
    }

    fn set_state_root(&mut self, root: &Cid) -> Result<(), ActorError> {
        Ok(fvm::sself::set_root(root)?)
=======
        // See note on exit codes in get_randomness_from_tickets.
        fvm::rand::get_beacon_randomness(personalization as i64, rand_epoch, entropy)
            .map_err(|e| {
                if self.network_version() < NetworkVersion::V16 {
                    ActorError::unchecked(ExitCode::SYS_ILLEGAL_INSTRUCTION,
                                          "failed to get chain randomness".into())
                } else {
                    match e {
                        ErrorNumber::LimitExceeded => {
                            actor_error!(illegal_argument; "randomness lookback exceeded: {}", e)
                        }
                        e => actor_error!(assertion_failed; "get chain randomness failed with an unexpected error: {}", e),
                    }
                }
            })
    }

    fn create<T: Serialize>(&mut self, obj: &T) -> Result<(), ActorError> {
        let root = fvm::sself::root()?;
        if root != EMPTY_ARR_CID {
            return Err(
                actor_error!(illegal_state; "failed to create state; expected empty array CID, got: {}", root),
            );
        }
        let new_root = ActorBlockstore.put_cbor(obj, Code::Blake2b256)
            .map_err(|e| actor_error!(illegal_argument; "failed to write actor state during creation: {}", e.to_string()))?;
        fvm::sself::set_root(&new_root)?;
        Ok(())
    }

    fn state<T: DeserializeOwned>(&self) -> Result<T, ActorError> {
        let root = fvm::sself::root()?;
        Ok(ActorBlockstore
            .get_cbor(&root)
            .map_err(|_| actor_error!(illegal_argument; "failed to get actor for Readonly state"))?
            .expect("State does not exist for actor state root"))
>>>>>>> e5e13180
    }

    fn transaction<S, RT, F>(&mut self, f: F) -> Result<RT, ActorError>
    where
        S: Serialize + DeserializeOwned,
        F: FnOnce(&mut S, &mut Self) -> Result<RT, ActorError>,
    {
        let state_cid = fvm::sself::root()
            .map_err(|_| actor_error!(illegal_argument; "failed to get actor root state CID"))?;

        log::debug!("getting cid: {}", state_cid);

        let mut state = ActorBlockstore
            .get_cbor::<S>(&state_cid)
            .map_err(|_| actor_error!(illegal_argument; "failed to get actor state"))?
            .expect("State does not exist for actor state root");

        self.in_transaction = true;
        let result = f(&mut state, self);
        self.in_transaction = false;

        let ret = result?;
        let new_root = ActorBlockstore.put_cbor(&state, Code::Blake2b256)
            .map_err(|e| actor_error!(illegal_argument; "failed to write actor state in transaction: {}", e.to_string()))?;
        fvm::sself::set_root(&new_root)?;
        Ok(ret)
    }

    fn store(&self) -> &B {
        &self.blockstore
    }

    fn send_generalized(
        &self,
        to: &Address,
        method: MethodNum,
        params: Option<IpldBlock>,
        value: TokenAmount,
        gas_limit: Option<u64>,
        flags: SendFlags,
    ) -> Result<RawBytes, ActorError> {
        if self.in_transaction {
            return Err(actor_error!(assertion_failed; "send is not allowed during transaction"));
        }

        match fvm::send::send(to, method, params, value, gas_limit, flags) {
            Ok(ret) => {
                if ret.exit_code.is_success() {
                    Ok(ret.return_data)
                } else {
                    // The returned code can't be simply propagated as it may be a system exit code.
                    // TODO: improve propagation once we return a RuntimeError.
                    // Ref https://github.com/filecoin-project/builtin-actors/issues/144
                    let exit_code = match ret.exit_code {
                        // This means the called actor did something wrong. We can't "make up" a
                        // reasonable exit code.
                        ExitCode::SYS_MISSING_RETURN
                        | ExitCode::SYS_ILLEGAL_INSTRUCTION
                        | ExitCode::SYS_ILLEGAL_EXIT_CODE => ExitCode::USR_UNSPECIFIED,
                        // We don't expect any other system errors.
                        code if code.is_system_error() => ExitCode::USR_ASSERTION_FAILED,
                        // Otherwise, pass it through.
                        code => code,
                    };
                    Err(ActorError::unchecked_with_data(
                        exit_code,
                        format!(
                            "send to {} method {} aborted with code {}",
                            to, method, ret.exit_code
                        ),
                        ret.return_data,
                    ))
                }
            }
            Err(err) => Err(match err {
                // Some of these errors are from operations in the Runtime or SDK layer
                // before or after the underlying VM send syscall.
                ErrorNumber::NotFound => {
                    // This means that the receiving actor doesn't exist.
                    // TODO: we can't reasonably determine the correct "exit code" here.
                    actor_error!(unspecified; "receiver not found")
                }
                ErrorNumber::InsufficientFunds => {
                    // This means that the send failed because we have insufficient funds. We will
                    // get a _syscall error_, not an exit code, because the target actor will not
                    // run (and therefore will not exit).
                    actor_error!(insufficient_funds; "not enough funds")
                }
                ErrorNumber::LimitExceeded => {
                    // This means we've exceeded the recursion limit.
                    // TODO: Define a better exit code.
                    actor_error!(assertion_failed; "recursion limit exceeded")
                }
                ErrorNumber::ReadOnly => ActorError::unchecked(
                    ExitCode::USR_READ_ONLY,
                    "attempted to mutate state while in readonly mode".into(),
                ),
                err => {
                    // We don't expect any other syscall exit codes.
                    actor_error!(assertion_failed; "unexpected error: {}", err)
                }
            }),
        }
    }

    fn new_actor_address(&mut self) -> Result<Address, ActorError> {
        Ok(fvm::actor::next_actor_address())
    }

    fn create_actor(
        &mut self,
        code_id: Cid,
        actor_id: ActorID,
        predictable_address: Option<Address>,
    ) -> Result<(), ActorError> {
        if self.in_transaction {
            return Err(
                actor_error!(assertion_failed; "create_actor is not allowed during transaction"),
            );
        }
        fvm::actor::create_actor(actor_id, &code_id, predictable_address).map_err(|e| match e {
            ErrorNumber::IllegalArgument => {
                ActorError::illegal_argument("failed to create actor".into())
            }
            ErrorNumber::Forbidden => ActorError::forbidden("actor already exists".into()),
            _ => actor_error!(assertion_failed; "create failed with unknown error: {}", e),
        })
    }

    fn delete_actor(&mut self, beneficiary: &Address) -> Result<(), ActorError> {
        if self.in_transaction {
            return Err(
                actor_error!(assertion_failed; "delete_actor is not allowed during transaction"),
            );
        }
        Ok(fvm::sself::self_destruct(beneficiary)?)
    }

    fn total_fil_circ_supply(&self) -> TokenAmount {
        fvm::network::total_fil_circ_supply()
    }

    fn charge_gas(&mut self, name: &'static str, compute: i64) {
        fvm::gas::charge(name, compute as u64)
    }

    fn base_fee(&self) -> TokenAmount {
        fvm::network::base_fee()
    }

    fn gas_available(&self) -> u64 {
        fvm::gas::available()
    }

    fn tipset_timestamp(&self) -> u64 {
        fvm::network::tipset_timestamp()
    }

    fn tipset_cid(&self, epoch: i64) -> Option<Cid> {
        fvm::network::tipset_cid(epoch).ok()
    }

    fn emit_event(&self, event: &ActorEvent) -> Result<(), ActorError> {
        fvm::event::emit_event(event)
            .context_code(ExitCode::USR_ASSERTION_FAILED, "failed to emit event")
    }

    fn exit(&self, code: u32, data: RawBytes, msg: Option<&str>) -> ! {
        fvm::vm::exit(code, data, msg)
    }

    fn read_only(&self) -> bool {
        fvm::vm::read_only()
    }
}

impl<B> Primitives for FvmRuntime<B>
where
    B: Blockstore,
{
    fn verify_signature(
        &self,
        signature: &Signature,
        signer: &Address,
        plaintext: &[u8],
    ) -> Result<(), Error> {
        match fvm::crypto::verify_signature(signature, signer, plaintext) {
            Ok(true) => Ok(()),
            Ok(false) | Err(_) => Err(Error::msg("invalid signature")),
        }
    }

    fn hash_blake2b(&self, data: &[u8]) -> [u8; 32] {
        fvm::crypto::hash_blake2b(data)
    }

    fn compute_unsealed_sector_cid(
        &self,
        proof_type: RegisteredSealProof,
        pieces: &[PieceInfo],
    ) -> Result<Cid, Error> {
        // The only actor that invokes this (market actor) is generating the
        // exit code ErrIllegalArgument. We should probably move that here, or to the syscall itself.
        fvm::crypto::compute_unsealed_sector_cid(proof_type, pieces)
            .map_err(|e| anyhow!("failed to compute unsealed sector CID; exit code: {}", e))
    }

    #[cfg(feature = "m2-native")]
    fn install_actor(&self, code_id: &Cid) -> Result<(), Error> {
        fvm::actor::install_actor(code_id).map_err(|_| Error::msg("failed to install actor"))
    }

    fn hash(&self, hasher: SupportedHashes, data: &[u8]) -> Vec<u8> {
        fvm::crypto::hash_owned(hasher, data)
    }

    fn hash_64(&self, hasher: SupportedHashes, data: &[u8]) -> ([u8; 64], usize) {
        let mut buf = [0u8; 64];
        let len = fvm::crypto::hash_into(hasher, data, &mut buf);
        (buf, len)
    }

    fn recover_secp_public_key(
        &self,
        hash: &[u8; SECP_SIG_MESSAGE_HASH_SIZE],
        signature: &[u8; SECP_SIG_LEN],
    ) -> Result<[u8; SECP_PUB_LEN], anyhow::Error> {
        fvm::crypto::recover_secp_public_key(hash, signature)
            .map_err(|e| anyhow!("failed to recover pubkey; exit code: {}", e))
    }
}

#[cfg(not(feature = "fake-proofs"))]
impl<B> Verifier for FvmRuntime<B>
where
    B: Blockstore,
{
    fn verify_seal(&self, vi: &SealVerifyInfo) -> Result<(), Error> {
        match fvm::crypto::verify_seal(vi) {
            Ok(true) => Ok(()),
            Ok(false) => Err(Error::msg("invalid seal")),
            Err(e) => Err(anyhow!("failed to verify seal: {}", e)),
        }
    }

    fn verify_post(&self, verify_info: &WindowPoStVerifyInfo) -> Result<(), Error> {
        match fvm::crypto::verify_post(verify_info) {
            Ok(true) => Ok(()),
            Ok(false) => Err(Error::msg("invalid post")),
            Err(e) => Err(anyhow!("failed to verify post: {}", e)),
        }
    }

    fn verify_consensus_fault(
        &self,
        h1: &[u8],
        h2: &[u8],
        extra: &[u8],
    ) -> Result<Option<ConsensusFault>, Error> {
        fvm::crypto::verify_consensus_fault(h1, h2, extra)
            .map_err(|e| anyhow!("failed to verify fault: {}", e))
    }

    fn batch_verify_seals(&self, batch: &[SealVerifyInfo]) -> anyhow::Result<Vec<bool>> {
        fvm::crypto::batch_verify_seals(batch)
            .map_err(|e| anyhow!("failed to verify batch seals: {}", e))
    }

    fn verify_aggregate_seals(
        &self,
        aggregate: &AggregateSealVerifyProofAndInfos,
    ) -> Result<(), Error> {
        match fvm::crypto::verify_aggregate_seals(aggregate) {
            Ok(true) => Ok(()),
            Ok(false) => Err(Error::msg("invalid aggregate")),
            Err(e) => Err(anyhow!("failed to verify aggregate: {}", e)),
        }
    }

    fn verify_replica_update(&self, replica: &ReplicaUpdateInfo) -> Result<(), Error> {
        match fvm::crypto::verify_replica_update(replica) {
            Ok(true) => Ok(()),
            Ok(false) => Err(Error::msg("invalid replica")),
            Err(e) => Err(anyhow!("failed to verify replica: {}", e)),
        }
    }
}

#[cfg(feature = "fake-proofs")]
impl<B> Verifier for FvmRuntime<B>
where
    B: Blockstore,
{
    fn verify_seal(&self, _vi: &SealVerifyInfo) -> Result<(), Error> {
        Ok(())
    }

    fn verify_post(&self, verify_info: &WindowPoStVerifyInfo) -> Result<(), Error> {
        let mut info = verify_info.clone();
        if info.proofs.len() != 1 {
            return Err(Error::msg("expected 1 proof entry"));
        }

        info.randomness.0[31] &= 0x3f;
        let mut hasher = Sha256::new();

        hasher.update(info.randomness.0);
        for si in info.challenged_sectors {
            hasher.update(RawBytes::serialize(si)?.bytes());
        }

        let expected_proof = hasher.finalize();

        if *verify_info.proofs[0].proof_bytes.as_slice() == expected_proof[..] {
            return Ok(());
        }

        Err(Error::msg("[fake-post-validation] window post was invalid"))
    }

    fn verify_consensus_fault(
        &self,
        _h1: &[u8],
        _h2: &[u8],
        _extra: &[u8],
    ) -> Result<Option<ConsensusFault>, Error> {
        Ok(None)
    }

    fn batch_verify_seals(&self, batch: &[SealVerifyInfo]) -> anyhow::Result<Vec<bool>> {
        Ok(batch.iter().map(|_| true).collect())
    }

    fn verify_aggregate_seals(
        &self,
        _aggregate: &AggregateSealVerifyProofAndInfos,
    ) -> Result<(), Error> {
        Ok(())
    }

    fn verify_replica_update(&self, _replica: &ReplicaUpdateInfo) -> Result<(), Error> {
        Ok(())
    }
}

impl<B> RuntimePolicy for FvmRuntime<B>
where
    B: Blockstore,
{
    fn policy(&self) -> &Policy {
        &self.policy
    }
}

/// A convenience function that built-in actors can delegate their execution to.
///
/// The trampoline takes care of boilerplate:
///
/// 0.  Initialize logging if debugging is enabled.
/// 1.  Obtains the parameter data from the FVM by fetching the parameters block.
/// 2.  Obtains the method number for the invocation.
/// 3.  Creates an FVM runtime shim.
/// 4.  Invokes the target method.
/// 5a. In case of error, aborts the execution with the emitted exit code, or
/// 5b. In case of success, stores the return data as a block and returns the latter.
pub fn trampoline<C: ActorCode>(params: u32) -> u32 {
    fvm::debug::init_logging();

    std::panic::set_hook(Box::new(|info| {
        fvm::vm::abort(ExitCode::USR_ASSERTION_FAILED.value(), Some(&format!("{}", info)))
    }));

    let method = fvm::message::method_number();
    log::debug!("fetching parameters block: {}", params);
    let params = fvm::message::params_raw(params).expect("params block invalid");

    // Construct a new runtime.
    let mut rt = FvmRuntime::default();
    // Invoke the method, aborting if the actor returns an errored exit code.
<<<<<<< HEAD
    let ret = C::invoke_method(&mut rt, method, &params).unwrap_or_else(|mut err| {
        fvm::vm::exit(err.exit_code().value(), err.take_data(), Some(err.msg()))
    });
=======
    let ret = C::invoke_method(&mut rt, method, params)
        .unwrap_or_else(|err| fvm::vm::abort(err.exit_code().value(), Some(err.msg())));
>>>>>>> e5e13180

    // Abort with "assertion failed" if the actor failed to validate the caller somewhere.
    // We do this after handling the error, because the actor may have encountered an error before
    // it even could validate the caller.
    if !rt.caller_validated {
        fvm::vm::abort(ExitCode::USR_ASSERTION_FAILED.value(), Some("failed to validate caller"))
    }

    // Then handle the return value.
    if ret.is_empty() {
        NO_DATA_BLOCK_ID
    } else {
        fvm::ipld::put_block(DAG_CBOR, ret.bytes()).expect("failed to write result")
    }
}<|MERGE_RESOLUTION|>--- conflicted
+++ resolved
@@ -154,7 +154,8 @@
     {
         self.assert_not_validated()?;
         let caller_addr = self.message().caller();
-        let caller_f4 = self.lookup_address(caller_addr.id().unwrap()).map(|a| *a.payload());
+        let caller_f4 =
+            self.lookup_delegated_address(caller_addr.id().unwrap()).map(|a| *a.payload());
         if addresses
             .into_iter()
             .any(|a| matches!(caller_f4, Some(Payload::Delegated(d)) if d.namespace() == a))
@@ -201,8 +202,8 @@
         fvm::actor::resolve_address(address)
     }
 
-    fn lookup_address(&self, id: ActorID) -> Option<Address> {
-        fvm::actor::lookup_address(id)
+    fn lookup_delegated_address(&self, id: ActorID) -> Option<Address> {
+        fvm::actor::lookup_delegated_address(id)
     }
 
     fn get_actor_code_cid(&self, id: &ActorID) -> Option<Cid> {
@@ -223,34 +224,7 @@
         rand_epoch: ChainEpoch,
         entropy: &[u8],
     ) -> Result<[u8; RANDOMNESS_LENGTH], ActorError> {
-<<<<<<< HEAD
         self.user_get_randomness_from_chain(personalization as i64, rand_epoch, entropy)
-=======
-        // Note: For Go actors, Lotus treated all failures to get randomness as "fatal" errors,
-        // which it then translated into exit code SysErrReserved1 (= 4, and now known as
-        // SYS_ILLEGAL_INSTRUCTION), rather than just aborting with an appropriate exit code.
-        //
-        // We can replicate that here prior to network v16, but from nv16 onwards the FVM will
-        // override the attempt to use a system exit code, and produce
-        // SYS_ILLEGAL_EXIT_CODE (9) instead.
-        //
-        // Since that behaviour changes, we may as well abort with a more appropriate exit code
-        // explicitly.
-        fvm::rand::get_chain_randomness(personalization as i64, rand_epoch, entropy)
-            .map_err(|e| {
-                if self.network_version() < NetworkVersion::V16 {
-                    ActorError::unchecked(ExitCode::SYS_ILLEGAL_INSTRUCTION,
-                                          "failed to get chain randomness".into())
-                } else {
-                    match e {
-                        ErrorNumber::LimitExceeded => {
-                            actor_error!(illegal_argument; "randomness lookback exceeded: {}", e)
-                        }
-                        e => actor_error!(assertion_failed; "get chain randomness failed with an unexpected error: {}", e),
-                    }
-                }
-            })
->>>>>>> e5e13180
     }
 
     fn get_randomness_from_beacon(
@@ -259,7 +233,6 @@
         rand_epoch: ChainEpoch,
         entropy: &[u8],
     ) -> Result<[u8; RANDOMNESS_LENGTH], ActorError> {
-<<<<<<< HEAD
         self.user_get_randomness_from_beacon(personalization as i64, rand_epoch, entropy)
     }
 
@@ -301,44 +274,6 @@
 
     fn set_state_root(&mut self, root: &Cid) -> Result<(), ActorError> {
         Ok(fvm::sself::set_root(root)?)
-=======
-        // See note on exit codes in get_randomness_from_tickets.
-        fvm::rand::get_beacon_randomness(personalization as i64, rand_epoch, entropy)
-            .map_err(|e| {
-                if self.network_version() < NetworkVersion::V16 {
-                    ActorError::unchecked(ExitCode::SYS_ILLEGAL_INSTRUCTION,
-                                          "failed to get chain randomness".into())
-                } else {
-                    match e {
-                        ErrorNumber::LimitExceeded => {
-                            actor_error!(illegal_argument; "randomness lookback exceeded: {}", e)
-                        }
-                        e => actor_error!(assertion_failed; "get chain randomness failed with an unexpected error: {}", e),
-                    }
-                }
-            })
-    }
-
-    fn create<T: Serialize>(&mut self, obj: &T) -> Result<(), ActorError> {
-        let root = fvm::sself::root()?;
-        if root != EMPTY_ARR_CID {
-            return Err(
-                actor_error!(illegal_state; "failed to create state; expected empty array CID, got: {}", root),
-            );
-        }
-        let new_root = ActorBlockstore.put_cbor(obj, Code::Blake2b256)
-            .map_err(|e| actor_error!(illegal_argument; "failed to write actor state during creation: {}", e.to_string()))?;
-        fvm::sself::set_root(&new_root)?;
-        Ok(())
-    }
-
-    fn state<T: DeserializeOwned>(&self) -> Result<T, ActorError> {
-        let root = fvm::sself::root()?;
-        Ok(ActorBlockstore
-            .get_cbor(&root)
-            .map_err(|_| actor_error!(illegal_argument; "failed to get actor for Readonly state"))?
-            .expect("State does not exist for actor state root"))
->>>>>>> e5e13180
     }
 
     fn transaction<S, RT, F>(&mut self, f: F) -> Result<RT, ActorError>
@@ -718,14 +653,9 @@
     // Construct a new runtime.
     let mut rt = FvmRuntime::default();
     // Invoke the method, aborting if the actor returns an errored exit code.
-<<<<<<< HEAD
-    let ret = C::invoke_method(&mut rt, method, &params).unwrap_or_else(|mut err| {
+    let ret = C::invoke_method(&mut rt, method, params).unwrap_or_else(|mut err| {
         fvm::vm::exit(err.exit_code().value(), err.take_data(), Some(err.msg()))
     });
-=======
-    let ret = C::invoke_method(&mut rt, method, params)
-        .unwrap_or_else(|err| fvm::vm::abort(err.exit_code().value(), Some(err.msg())));
->>>>>>> e5e13180
 
     // Abort with "assertion failed" if the actor failed to validate the caller somewhere.
     // We do this after handling the error, because the actor may have encountered an error before
