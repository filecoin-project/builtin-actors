--- conflicted
+++ resolved
@@ -24,12 +24,7 @@
 };
 use fvm_shared::sys::SendFlags;
 use fvm_shared::version::NetworkVersion;
-<<<<<<< HEAD
-use fvm_shared::Response;
-use fvm_shared::{ActorID, MethodNum};
-=======
 use fvm_shared::{ActorID, MethodNum, Response};
->>>>>>> 90807ba7
 use num_traits::FromPrimitive;
 use serde::de::DeserializeOwned;
 use serde::Serialize;
@@ -42,11 +37,7 @@
     ActorCode, ConsensusFault, DomainSeparationTag, MessageInfo, Policy, Primitives, RuntimePolicy,
     Verifier,
 };
-<<<<<<< HEAD
 use crate::{actor_error, ActorError, AsActorError, Runtime};
-=======
-use crate::{actor_error, ActorError, Runtime};
->>>>>>> 90807ba7
 
 /// A runtime that bridges to the FVM environment through the FVM SDK.
 pub struct FvmRuntime<B = ActorBlockstore> {
@@ -249,7 +240,6 @@
         self.user_get_randomness_from_beacon(personalization as i64, rand_epoch, entropy)
     }
 
-<<<<<<< HEAD
     fn user_get_randomness_from_beacon(
         &self,
         personalization: i64,
@@ -282,8 +272,6 @@
         })
     }
 
-=======
->>>>>>> 90807ba7
     fn get_state_root(&self) -> Result<Cid, ActorError> {
         Ok(fvm::sself::root()?)
     }
@@ -320,7 +308,7 @@
         &self.blockstore
     }
 
-    fn send_generalized(
+    fn send(
         &self,
         to: &Address,
         method: MethodNum,
@@ -330,11 +318,8 @@
         flags: SendFlags,
     ) -> Result<Response, ErrorNumber> {
         if self.in_transaction {
-<<<<<<< HEAD
-=======
             // Note: It's slightly improper to call this ErrorNumber::IllegalOperation,
             // since the error arises before getting to the VM.
->>>>>>> 90807ba7
             return Err(ErrorNumber::IllegalOperation);
         }
 
@@ -386,7 +371,6 @@
         fvm::network::base_fee()
     }
 
-<<<<<<< HEAD
     fn gas_available(&self) -> u64 {
         fvm::gas::available()
     }
@@ -408,8 +392,6 @@
         fvm::vm::exit(code, data, msg)
     }
 
-=======
->>>>>>> 90807ba7
     fn read_only(&self) -> bool {
         fvm::vm::read_only()
     }
