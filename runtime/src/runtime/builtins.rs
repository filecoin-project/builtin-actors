use num_derive::FromPrimitive;

/// Identifies the builtin actor types for usage with the
/// actor::resolve_builtin_actor_type syscall.
/// Note that there is a mirror of this enum in the FVM SDK src/actors/builtins.rs.
/// These must be kept in sync for the syscall to work correctly, without either side
/// importing the other.
#[derive(PartialEq, Eq, Clone, Copy, PartialOrd, Ord, FromPrimitive, Debug)]
#[repr(i32)]
pub enum Type {
    System = 1,
    Init = 2,
    Cron = 3,
    Account = 4,
    Power = 5,
    Miner = 6,
    Market = 7,
    PaymentChannel = 8,
    Multisig = 9,
    Reward = 10,
    VerifiedRegistry = 11,
    DataCap = 12,
}

impl Type {
    pub fn name(&self) -> &'static str {
        match *self {
            Type::System => "system",
            Type::Init => "init",
            Type::Cron => "cron",
            Type::Account => "account",
            Type::Power => "storagepower",
            Type::Miner => "storageminer",
            Type::Market => "storagemarket",
            Type::PaymentChannel => "paymentchannel",
            Type::Multisig => "multisig",
            Type::Reward => "reward",
            Type::VerifiedRegistry => "verifiedregistry",
<<<<<<< HEAD
=======
            Type::DataCap => "datacap",
>>>>>>> 0bccc7a8
        }
    }
}<|MERGE_RESOLUTION|>--- conflicted
+++ resolved
@@ -36,10 +36,7 @@
             Type::Multisig => "multisig",
             Type::Reward => "reward",
             Type::VerifiedRegistry => "verifiedregistry",
-<<<<<<< HEAD
-=======
             Type::DataCap => "datacap",
->>>>>>> 0bccc7a8
         }
     }
 }