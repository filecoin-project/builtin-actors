// Copyright 2019-2022 ChainSafe Systems
// SPDX-License-Identifier: Apache-2.0, MIT

use core::fmt;
use std::cell::RefCell;
use std::collections::{BTreeMap, HashMap, VecDeque};
use std::rc::Rc;

use anyhow::anyhow;
use cid::multihash::{Code, Multihash as OtherMultihash};
use cid::Cid;
use fvm_ipld_blockstore::{Blockstore, MemoryBlockstore};
use fvm_ipld_encoding::de::DeserializeOwned;
use fvm_ipld_encoding::CborStore;
use fvm_shared::address::{Address, Payload, Protocol};
use fvm_shared::chainid::ChainID;
use fvm_shared::clock::ChainEpoch;
use fvm_shared::commcid::{FIL_COMMITMENT_SEALED, FIL_COMMITMENT_UNSEALED};
use fvm_shared::consensus::ConsensusFault;
use fvm_shared::crypto::hash::SupportedHashes;
use fvm_shared::crypto::signature::{
    Signature, SECP_PUB_LEN, SECP_SIG_LEN, SECP_SIG_MESSAGE_HASH_SIZE,
};
use fvm_shared::econ::TokenAmount;
use fvm_shared::error::{ErrorNumber, ExitCode};
use fvm_shared::piece::PieceInfo;
use fvm_shared::randomness::RANDOMNESS_LENGTH;
use fvm_shared::sector::{
    AggregateSealVerifyInfo, AggregateSealVerifyProofAndInfos, RegisteredSealProof,
    ReplicaUpdateInfo, SealVerifyInfo, WindowPoStVerifyInfo,
};
use fvm_shared::sys::SendFlags;
use fvm_shared::version::NetworkVersion;
use fvm_shared::{ActorID, MethodNum, Response};

use multihash::derive::Multihash;
use multihash::MultihashDigest;

use rand::prelude::*;
use serde::Serialize;

use crate::runtime::builtins::Type;
use crate::runtime::{
    ActorCode, DomainSeparationTag, MessageInfo, Policy, Primitives, Runtime, RuntimePolicy,
    Verifier, EMPTY_ARR_CID,
};
use crate::{actor_error, ActorError};
use fvm_shared::event::ActorEvent;
use libsecp256k1::{recover, Message, RecoveryId, Signature as EcsdaSignature};

use fvm_ipld_encoding::ipld_block::IpldBlock;

lazy_static::lazy_static! {
    pub static ref SYSTEM_ACTOR_CODE_ID: Cid = make_identity_cid(b"fil/test/system");
    pub static ref INIT_ACTOR_CODE_ID: Cid = make_identity_cid(b"fil/test/init");
    pub static ref CRON_ACTOR_CODE_ID: Cid = make_identity_cid(b"fil/test/cron");
    pub static ref ACCOUNT_ACTOR_CODE_ID: Cid = make_identity_cid(b"fil/test/account");
    pub static ref POWER_ACTOR_CODE_ID: Cid = make_identity_cid(b"fil/test/storagepower");
    pub static ref MINER_ACTOR_CODE_ID: Cid = make_identity_cid(b"fil/test/storageminer");
    pub static ref MARKET_ACTOR_CODE_ID: Cid = make_identity_cid(b"fil/test/storagemarket");
    pub static ref PAYCH_ACTOR_CODE_ID: Cid = make_identity_cid(b"fil/test/paymentchannel");
    pub static ref MULTISIG_ACTOR_CODE_ID: Cid = make_identity_cid(b"fil/test/multisig");
    pub static ref REWARD_ACTOR_CODE_ID: Cid = make_identity_cid(b"fil/test/reward");
    pub static ref VERIFREG_ACTOR_CODE_ID: Cid = make_identity_cid(b"fil/test/verifiedregistry");
    pub static ref DATACAP_TOKEN_ACTOR_CODE_ID: Cid = make_identity_cid(b"fil/test/datacap");
    pub static ref PLACEHOLDER_ACTOR_CODE_ID: Cid = make_identity_cid(b"fil/test/placeholder");
    pub static ref EVM_ACTOR_CODE_ID: Cid = make_identity_cid(b"fil/test/evm");
    pub static ref EAM_ACTOR_CODE_ID: Cid = make_identity_cid(b"fil/test/eam");
    pub static ref ETHACCOUNT_ACTOR_CODE_ID: Cid = make_identity_cid(b"fil/test/ethaccount");
    pub static ref ACTOR_TYPES: BTreeMap<Cid, Type> = {
        let mut map = BTreeMap::new();
        map.insert(*SYSTEM_ACTOR_CODE_ID, Type::System);
        map.insert(*INIT_ACTOR_CODE_ID, Type::Init);
        map.insert(*CRON_ACTOR_CODE_ID, Type::Cron);
        map.insert(*ACCOUNT_ACTOR_CODE_ID, Type::Account);
        map.insert(*POWER_ACTOR_CODE_ID, Type::Power);
        map.insert(*MINER_ACTOR_CODE_ID, Type::Miner);
        map.insert(*MARKET_ACTOR_CODE_ID, Type::Market);
        map.insert(*PAYCH_ACTOR_CODE_ID, Type::PaymentChannel);
        map.insert(*MULTISIG_ACTOR_CODE_ID, Type::Multisig);
        map.insert(*REWARD_ACTOR_CODE_ID, Type::Reward);
        map.insert(*VERIFREG_ACTOR_CODE_ID, Type::VerifiedRegistry);
        map.insert(*DATACAP_TOKEN_ACTOR_CODE_ID, Type::DataCap);
        map.insert(*PLACEHOLDER_ACTOR_CODE_ID, Type::Placeholder);
        map.insert(*EVM_ACTOR_CODE_ID, Type::EVM);
        map.insert(*EAM_ACTOR_CODE_ID, Type::EAM);
        map.insert(*ETHACCOUNT_ACTOR_CODE_ID, Type::EthAccount);
        map
    };
    pub static ref ACTOR_CODES: BTreeMap<Type, Cid> = [
        (Type::System, *SYSTEM_ACTOR_CODE_ID),
        (Type::Init, *INIT_ACTOR_CODE_ID),
        (Type::Cron, *CRON_ACTOR_CODE_ID),
        (Type::Account, *ACCOUNT_ACTOR_CODE_ID),
        (Type::Power, *POWER_ACTOR_CODE_ID),
        (Type::Miner, *MINER_ACTOR_CODE_ID),
        (Type::Market, *MARKET_ACTOR_CODE_ID),
        (Type::PaymentChannel, *PAYCH_ACTOR_CODE_ID),
        (Type::Multisig, *MULTISIG_ACTOR_CODE_ID),
        (Type::Reward, *REWARD_ACTOR_CODE_ID),
        (Type::VerifiedRegistry, *VERIFREG_ACTOR_CODE_ID),
        (Type::DataCap, *DATACAP_TOKEN_ACTOR_CODE_ID),
        (Type::Placeholder, *PLACEHOLDER_ACTOR_CODE_ID),
        (Type::EVM, *EVM_ACTOR_CODE_ID),
        (Type::EAM, *EAM_ACTOR_CODE_ID),
        (Type::EthAccount, *ETHACCOUNT_ACTOR_CODE_ID),
    ]
    .into_iter()
    .collect();
    // TODO this is the other way around and will not work for wasm actors; the singletons must
    //      be in a map, not the nonsingletons .
    pub static ref NON_SINGLETON_CODES: BTreeMap<Cid, ()> = {
        let mut map = BTreeMap::new();
        map.insert(*ACCOUNT_ACTOR_CODE_ID, ());
        map.insert(*PAYCH_ACTOR_CODE_ID, ());
        map.insert(*MULTISIG_ACTOR_CODE_ID, ());
        map.insert(*MINER_ACTOR_CODE_ID, ());
        map.insert(*PLACEHOLDER_ACTOR_CODE_ID, ());
        map.insert(*EVM_ACTOR_CODE_ID, ());
        map.insert(*ETHACCOUNT_ACTOR_CODE_ID, ());
        map
    };
}

const IPLD_RAW: u64 = 0x55;

/// Returns an identity CID for bz.
pub fn make_identity_cid(bz: &[u8]) -> Cid {
    Cid::new_v1(IPLD_RAW, OtherMultihash::wrap(0, bz).expect("name too long"))
}

/// Enable logging to enviornment. Returns error if already init.
pub fn init_logging() -> Result<(), log::SetLoggerError> {
    pretty_env_logger::try_init()
}

pub struct ActorExit {
    code: u32,
    data: Option<IpldBlock>,
    msg: Option<String>,
}

pub struct MockRuntime<BS = MemoryBlockstore> {
    pub epoch: ChainEpoch,
    pub miner: Address,
    pub base_fee: TokenAmount,
    pub chain_id: ChainID,
    pub id_addresses: HashMap<Address, Address>,
    pub delegated_addresses: HashMap<Address, Address>,
    pub delegated_addresses_source: HashMap<Address, Address>,
    pub actor_code_cids: HashMap<Address, Cid>,
    pub new_actor_addr: Option<Address>,
    pub receiver: Address,
    pub caller: Address,
    pub caller_type: Cid,
    pub origin: Address,
    pub value_received: TokenAmount,
    #[allow(clippy::type_complexity)]
    pub hash_func: Box<dyn Fn(SupportedHashes, &[u8]) -> ([u8; 64], usize)>,
    #[allow(clippy::type_complexity)]
    pub recover_pubkey_fn: Box<
        dyn Fn(
            &[u8; SECP_SIG_MESSAGE_HASH_SIZE],
            &[u8; SECP_SIG_LEN],
        ) -> Result<[u8; SECP_PUB_LEN], ()>,
    >,
    pub network_version: NetworkVersion,

    // Actor State
    pub state: Option<Cid>,
    pub balance: RefCell<TokenAmount>,

    // VM Impl
    pub in_call: bool,
    pub store: Rc<BS>,
    pub in_transaction: bool,

    // Expectations
    pub expectations: RefCell<Expectations>,

    // policy
    pub policy: Policy,

    pub circulating_supply: TokenAmount,

    // iron
    pub gas_limit: u64,
    pub gas_premium: TokenAmount,
    pub actor_balances: HashMap<ActorID, TokenAmount>,
    pub tipset_timestamp: u64,
    pub tipset_cids: Vec<Cid>,

    // actor exits
    pub actor_exit: RefCell<Option<ActorExit>>,
}

#[derive(Default)]
pub struct Expectations {
    pub expect_validate_caller_any: bool,
    pub expect_validate_caller_addr: Option<Vec<Address>>,
    pub expect_validate_caller_f4_namespace: Option<Vec<u64>>,
    pub expect_validate_caller_type: Option<Vec<Type>>,
    pub expect_sends: VecDeque<ExpectedMessage>,
    pub expect_create_actor: Option<ExpectCreateActor>,
    pub expect_delete_actor: Option<Address>,
    pub expect_verify_sigs: VecDeque<ExpectedVerifySig>,
    pub expect_verify_seal: Option<ExpectVerifySeal>,
    pub expect_verify_post: Option<ExpectVerifyPoSt>,
    pub expect_compute_unsealed_sector_cid: VecDeque<ExpectComputeUnsealedSectorCid>,
    pub expect_verify_consensus_fault: Option<ExpectVerifyConsensusFault>,
    pub expect_get_randomness_from_chain: VecDeque<ExpectRandomness>,
    pub expect_get_randomness_from_beacon: VecDeque<ExpectRandomness>,
    pub expect_batch_verify_seals: Option<ExpectBatchVerifySeals>,
    pub expect_aggregate_verify_seals: Option<ExpectAggregateVerifySeals>,
    pub expect_replica_verify: Option<ExpectReplicaVerify>,
    pub expect_gas_charge: VecDeque<i64>,
    pub expect_gas_available: VecDeque<u64>,
    pub expect_emitted_events: VecDeque<ActorEvent>,
    skip_verification_on_drop: bool,
}

impl Expectations {
    fn reset(&mut self) {
        self.skip_verification_on_drop = true;
        *self = Default::default();
    }

    fn verify(&mut self) {
        // If we don't reset them, we'll try to re-verify on drop. If something fails, we'll panic
        // twice and abort making the tests difficult to debug.
        self.skip_verification_on_drop = true;
        let this = std::mem::take(self);

        assert!(!this.expect_validate_caller_any, "expected ValidateCallerAny, not received");
        assert!(
            this.expect_validate_caller_addr.is_none(),
            "expected ValidateCallerAddr {:?}, not received",
            this.expect_validate_caller_addr
        );
        assert!(
            this.expect_validate_caller_type.is_none(),
            "expected ValidateCallerType {:?}, not received",
            this.expect_validate_caller_type
        );
        assert!(
            this.expect_sends.is_empty(),
            "expected all message to be send, unsent messages {:?}",
            this.expect_sends
        );
        assert!(
            this.expect_create_actor.is_none(),
            "expected actor to be created, uncreated actor: {:?}",
            this.expect_create_actor
        );
        assert!(
            this.expect_delete_actor.is_none(),
            "expected actor to be deleted: {:?}",
            this.expect_delete_actor
        );
        assert!(
            this.expect_verify_sigs.is_empty(),
            "expect_verify_sigs: {:?}, not received",
            this.expect_verify_sigs
        );
        assert!(
            this.expect_verify_seal.is_none(),
            "expect_verify_seal {:?}, not received",
            this.expect_verify_seal
        );
        assert!(
            this.expect_verify_post.is_none(),
            "expect_verify_post {:?}, not received",
            this.expect_verify_post
        );
        assert!(
            this.expect_compute_unsealed_sector_cid.is_empty(),
            "expect_compute_unsealed_sector_cid: {:?}, not received",
            this.expect_compute_unsealed_sector_cid
        );
        assert!(
            this.expect_verify_consensus_fault.is_none(),
            "expect_verify_consensus_fault {:?}, not received",
            this.expect_verify_consensus_fault
        );
        assert!(
            this.expect_get_randomness_from_chain.is_empty(),
            "expect_get_randomness_from_chain {:?}, not received",
            this.expect_get_randomness_from_chain
        );
        assert!(
            this.expect_get_randomness_from_beacon.is_empty(),
            "expect_get_randomness_from_beacon {:?}, not received",
            this.expect_get_randomness_from_beacon
        );
        assert!(
            this.expect_batch_verify_seals.is_none(),
            "expect_batch_verify_seals {:?}, not received",
            this.expect_batch_verify_seals
        );
        assert!(
            this.expect_aggregate_verify_seals.is_none(),
            "expect_aggregate_verify_seals {:?}, not received",
            this.expect_aggregate_verify_seals
        );
        assert!(
            this.expect_replica_verify.is_none(),
            "expect_replica_verify {:?}, not received",
            this.expect_replica_verify
        );
        assert!(
            this.expect_gas_charge.is_empty(),
            "expect_gas_charge {:?}, not received",
            this.expect_gas_charge
        );
        assert!(
            this.expect_gas_available.is_empty(),
            "expect_gas_available {:?}, not received",
            this.expect_gas_available
        );
        assert!(
            this.expect_emitted_events.is_empty(),
            "expect_emitted_events {:?}, not received",
            this.expect_emitted_events
        );
    }

    fn skip_verification_on_drop(&mut self) {
        self.skip_verification_on_drop = true;
    }
}

impl Default for MockRuntime {
    fn default() -> Self {
        Self::new(Default::default())
    }
}

impl<BS> MockRuntime<BS> {
    pub fn new(store: BS) -> Self {
        Self {
            epoch: Default::default(),
            miner: Address::new_id(0),
            base_fee: Default::default(),
            chain_id: ChainID::from(0),
            id_addresses: Default::default(),
            delegated_addresses: Default::default(),
            delegated_addresses_source: Default::default(),
            actor_code_cids: Default::default(),
            new_actor_addr: Default::default(),
            receiver: Address::new_id(0),
            caller: Address::new_id(0),
            caller_type: Default::default(),
            origin: Address::new_id(0),
            value_received: Default::default(),
            hash_func: Box::new(hash),
            recover_pubkey_fn: Box::new(recover_secp_public_key),
            network_version: NetworkVersion::V0,
            state: Default::default(),
            balance: Default::default(),
            in_call: Default::default(),
            store: Rc::new(store),
            in_transaction: Default::default(),
            expectations: Default::default(),
            policy: Default::default(),
            circulating_supply: Default::default(),
            gas_limit: 10_000_000_000u64,
            gas_premium: Default::default(),
            actor_balances: Default::default(),
            tipset_timestamp: Default::default(),
            tipset_cids: Default::default(),
            actor_exit: Default::default(),
        }
    }
}

#[derive(PartialEq, Eq, Clone, Debug)]
pub struct ExpectCreateActor {
    pub code_id: Cid,
    pub actor_id: ActorID,
    pub predictable_address: Option<Address>,
}

#[derive(Clone, Debug)]
pub struct ExpectedMessage {
    pub to: Address,
    pub method: MethodNum,
    pub params: Option<IpldBlock>,
    pub value: TokenAmount,
    pub gas_limit: Option<u64>,
    pub send_flags: SendFlags,

    // returns from applying expectedMessage
    pub send_return: Option<IpldBlock>,
    pub exit_code: ExitCode,
    pub send_error: Option<ErrorNumber>,
}

#[derive(Debug)]
pub struct ExpectedVerifySig {
    pub sig: Signature,
    pub signer: Address,
    pub plaintext: Vec<u8>,
    pub result: Result<(), anyhow::Error>,
}

#[derive(Clone, Debug)]
pub struct ExpectVerifySeal {
    seal: SealVerifyInfo,
    exit_code: ExitCode,
}

#[derive(Clone, Debug)]
pub struct ExpectVerifyPoSt {
    post: WindowPoStVerifyInfo,
    exit_code: ExitCode,
}

#[derive(Clone, Debug)]
pub struct ExpectVerifyConsensusFault {
    require_correct_input: bool,
    block_header_1: Vec<u8>,
    block_header_2: Vec<u8>,
    block_header_extra: Vec<u8>,
    fault: Option<ConsensusFault>,
    exit_code: ExitCode,
}

#[derive(Clone, Debug)]
pub struct ExpectComputeUnsealedSectorCid {
    reg: RegisteredSealProof,
    pieces: Vec<PieceInfo>,
    cid: Cid,
    exit_code: ExitCode,
}

#[derive(Clone, Debug)]
pub struct ExpectRandomness {
    tag: i64,
    epoch: ChainEpoch,
    entropy: Vec<u8>,
    out: [u8; RANDOMNESS_LENGTH],
}

#[derive(Debug)]
pub struct ExpectBatchVerifySeals {
    input: Vec<SealVerifyInfo>,
    result: anyhow::Result<Vec<bool>>,
}

#[derive(Debug)]
pub struct ExpectAggregateVerifySeals {
    in_svis: Vec<AggregateSealVerifyInfo>,
    in_proof: Vec<u8>,
    result: anyhow::Result<()>,
}

#[derive(Debug)]
pub struct ExpectReplicaVerify {
    input: ReplicaUpdateInfo,
    result: anyhow::Result<()>,
}

pub fn expect_empty(res: Option<IpldBlock>) {
    assert!(res.is_none());
}

pub fn expect_abort_contains_message<T: fmt::Debug>(
    expect_exit_code: ExitCode,
    expect_msg: &str,
    res: Result<T, ActorError>,
) {
    let err = res.expect_err(&format!(
        "expected abort with exit code {}, but call succeeded",
        expect_exit_code
    ));
    assert_eq!(
        err.exit_code(),
        expect_exit_code,
        "expected failure with exit code {}, but failed with exit code {}; error message: {}",
        expect_exit_code,
        err.exit_code(),
        err.msg(),
    );
    let err_msg = err.msg();
    assert!(
        err.msg().contains(expect_msg),
        "expected err message '{}' to contain '{}'",
        err_msg,
        expect_msg,
    );
}

pub fn expect_abort<T: fmt::Debug>(exit_code: ExitCode, res: Result<T, ActorError>) {
    expect_abort_contains_message(exit_code, "", res);
}

impl<BS: Blockstore> MockRuntime<BS> {
    ///// Runtime access for tests /////

    pub fn get_state<T: DeserializeOwned>(&self) -> T {
        self.store_get(self.state.as_ref().unwrap())
    }

    pub fn replace_state<T: Serialize>(&mut self, obj: &T) {
        self.state = Some(self.store_put(obj));
    }

    pub fn set_balance(&mut self, amount: TokenAmount) {
        *self.balance.get_mut() = amount;
    }

    pub fn get_balance(&self) -> TokenAmount {
        self.balance.borrow().to_owned()
    }

    pub fn add_balance(&mut self, amount: TokenAmount) {
        *self.balance.get_mut() += amount;
    }

    pub fn set_value(&mut self, value: TokenAmount) {
        self.value_received = value;
    }

    pub fn set_caller(&mut self, code_id: Cid, address: Address) {
        // fail if called with a non-ID address, since the caller() method must always return an ID
        address.id().unwrap();
        self.caller = address;
        self.caller_type = code_id;
        self.actor_code_cids.insert(address, code_id);
    }

    pub fn set_origin(&mut self, address: Address) {
        self.origin = address;
    }

    pub fn set_address_actor_type(&mut self, address: Address, actor_type: Cid) {
        self.actor_code_cids.insert(address, actor_type);
    }

    pub fn get_id_address(&self, address: &Address) -> Option<Address> {
        if address.protocol() == Protocol::ID {
            return Some(*address);
        }
        self.id_addresses.get(address).cloned()
    }

    pub fn add_id_address(&mut self, source: Address, target: Address) {
        assert_eq!(target.protocol(), Protocol::ID, "target must use ID address protocol");
        self.id_addresses.insert(source, target);
    }

    pub fn add_delegated_address(&mut self, source: Address, target: Address) {
        assert_eq!(
            target.protocol(),
            Protocol::Delegated,
            "target must use Delegated address protocol"
        );
        assert_eq!(source.protocol(), Protocol::ID, "source must use ID address protocol");
        self.delegated_addresses.insert(source, target);
        self.delegated_addresses_source.insert(target, source);
    }

    pub fn call<A: ActorCode>(
        &mut self,
        method_num: MethodNum,
        params: Option<IpldBlock>,
    ) -> Result<Option<IpldBlock>, ActorError> {
        self.in_call = true;
        let prev_state = self.state;
        let res: Result<Option<IpldBlock>, ActorError> =
            std::panic::catch_unwind(std::panic::AssertUnwindSafe(|| {
                A::invoke_method(self, method_num, params)
            }))
            .unwrap_or_else(|panic| {
                if self.actor_exit.borrow().is_some() {
                    let exit = self.actor_exit.take().unwrap();
                    if exit.code == 0 {
                        Ok(exit.data)
                    } else {
                        Err(ActorError::unchecked_with_data(
                            ExitCode::new(exit.code),
                            exit.msg.unwrap_or_else(|| "actor exited".to_owned()),
                            exit.data,
                        ))
                    }
                } else {
                    std::panic::resume_unwind(panic)
                }
            });

        if res.is_err() {
            self.state = prev_state;
        }
        self.in_call = false;
        res
    }

    /// Verifies that all mock expectations have been met.
    pub fn verify(&mut self) {
        self.expectations.borrow_mut().verify()
    }

    /// Clears all mock expectations.
    pub fn reset(&mut self) {
        self.expectations.borrow_mut().skip_verification_on_drop();
        self.expectations.borrow_mut().reset();
    }

    ///// Mock expectations /////

    #[allow(dead_code)]
    pub fn expect_validate_caller_addr(&mut self, addr: Vec<Address>) {
        assert!(!addr.is_empty(), "addrs must be non-empty");
        self.expectations.get_mut().expect_validate_caller_addr = Some(addr);
    }

    #[allow(dead_code)]
    pub fn expect_verify_signature(&self, exp: ExpectedVerifySig) {
        self.expectations.borrow_mut().expect_verify_sigs.push_back(exp);
    }

    #[allow(dead_code)]
    pub fn expect_verify_consensus_fault(
        &self,
        h1: Vec<u8>,
        h2: Vec<u8>,
        extra: Vec<u8>,
        fault: Option<ConsensusFault>,
        exit_code: ExitCode,
    ) {
        self.expectations.borrow_mut().expect_verify_consensus_fault =
            Some(ExpectVerifyConsensusFault {
                require_correct_input: true,
                block_header_1: h1,
                block_header_2: h2,
                block_header_extra: extra,
                fault,
                exit_code,
            });
    }

    #[allow(dead_code)]
    pub fn expect_compute_unsealed_sector_cid(
        &self,
        reg: RegisteredSealProof,
        pieces: Vec<PieceInfo>,
        cid: Cid,
        exit_code: ExitCode,
    ) {
        let exp = ExpectComputeUnsealedSectorCid { reg, pieces, cid, exit_code };
        self.expectations.borrow_mut().expect_compute_unsealed_sector_cid.push_back(exp);
    }

    #[allow(dead_code)]
    pub fn expect_validate_caller_type(&mut self, types: Vec<Type>) {
        assert!(!types.is_empty(), "addrs must be non-empty");
        self.expectations.borrow_mut().expect_validate_caller_type = Some(types);
    }

    #[allow(dead_code)]
    pub fn expect_validate_caller_any(&self) {
        self.expectations.borrow_mut().expect_validate_caller_any = true;
    }

    #[allow(dead_code)]
    pub fn expect_validate_caller_namespace(&self, namespaces: Vec<u64>) {
        assert!(!namespaces.is_empty(), "f4 namespaces must be non-empty");
        self.expectations.borrow_mut().expect_validate_caller_f4_namespace = Some(namespaces);
    }

    #[allow(dead_code)]
    pub fn expect_delete_actor(&mut self, beneficiary: Address) {
        self.expectations.borrow_mut().expect_delete_actor = Some(beneficiary);
    }

    #[allow(dead_code)]
    pub fn expect_send(
        &mut self,
        to: Address,
        method: MethodNum,
        params: Option<IpldBlock>,
        value: TokenAmount,
        send_return: Option<IpldBlock>,
        exit_code: ExitCode,
    ) {
        self.expectations.borrow_mut().expect_sends.push_back(ExpectedMessage {
            to,
            method,
            params,
            value,
            send_return,
            exit_code,
            send_flags: SendFlags::default(),
            gas_limit: None,
            send_error: None,
        })
    }

    #[allow(dead_code)]
    #[allow(clippy::too_many_arguments)]
    pub fn expect_send_generalized(
        &mut self,
        to: Address,
        method: MethodNum,
        params: Option<IpldBlock>,
        value: TokenAmount,
        gas_limit: Option<u64>,
        send_flags: SendFlags,
        send_return: Option<IpldBlock>,
        exit_code: ExitCode,
        send_error: Option<ErrorNumber>,
    ) {
        self.expectations.borrow_mut().expect_sends.push_back(ExpectedMessage {
            to,
            method,
            params,
            send_return,
            exit_code,
            value,
            send_flags,
            gas_limit,
            send_error,
        })
    }

    #[allow(dead_code)]
    pub fn expect_create_actor(
        &mut self,
        code_id: Cid,
        actor_id: ActorID,
        predictable_address: Option<Address>,
    ) {
        let a = ExpectCreateActor { code_id, actor_id, predictable_address };
        self.expectations.borrow_mut().expect_create_actor = Some(a);
    }

    #[allow(dead_code)]
    pub fn expect_verify_seal(&mut self, seal: SealVerifyInfo, exit_code: ExitCode) {
        let a = ExpectVerifySeal { seal, exit_code };
        self.expectations.borrow_mut().expect_verify_seal = Some(a);
    }

    #[allow(dead_code)]
    pub fn expect_verify_post(&mut self, post: WindowPoStVerifyInfo, exit_code: ExitCode) {
        let a = ExpectVerifyPoSt { post, exit_code };
        self.expectations.borrow_mut().expect_verify_post = Some(a);
    }

    #[allow(dead_code)]
    pub fn set_received(&mut self, amount: TokenAmount) {
        self.value_received = amount;
    }

    #[allow(dead_code)]
    pub fn set_base_fee(&mut self, base_fee: TokenAmount) {
        self.base_fee = base_fee;
    }

    #[allow(dead_code)]
    pub fn set_circulating_supply(&mut self, circ_supply: TokenAmount) {
        self.circulating_supply = circ_supply;
    }

    #[allow(dead_code)]
    pub fn set_epoch(&mut self, epoch: ChainEpoch) {
        self.epoch = epoch;
    }

    pub fn expect_get_randomness_from_tickets(
        &mut self,
        tag: DomainSeparationTag,
        epoch: ChainEpoch,
        entropy: Vec<u8>,
        out: [u8; RANDOMNESS_LENGTH],
    ) {
        self.expect_user_get_randomness_from_chain(tag as i64, epoch, entropy, out)
    }

    #[allow(dead_code)]
    pub fn expect_get_randomness_from_beacon(
        &mut self,
        tag: DomainSeparationTag,
        epoch: ChainEpoch,
        entropy: Vec<u8>,
        out: [u8; RANDOMNESS_LENGTH],
    ) {
        self.expect_user_get_randomness_from_beacon(tag as i64, epoch, entropy, out)
    }

    pub fn expect_user_get_randomness_from_beacon(
        &mut self,
        personalization: i64,
        epoch: ChainEpoch,
        entropy: Vec<u8>,
        out: [u8; RANDOMNESS_LENGTH],
    ) {
        let a = ExpectRandomness { tag: personalization, epoch, entropy, out };
        self.expectations.borrow_mut().expect_get_randomness_from_beacon.push_back(a);
    }

    pub fn expect_user_get_randomness_from_chain(
        &mut self,
        personalization: i64,
        epoch: ChainEpoch,
        entropy: Vec<u8>,
        out: [u8; RANDOMNESS_LENGTH],
    ) {
        let a = ExpectRandomness { tag: personalization, epoch, entropy, out };
        self.expectations.borrow_mut().expect_get_randomness_from_chain.push_back(a);
    }

    #[allow(dead_code)]
    pub fn expect_batch_verify_seals(
        &mut self,
        input: Vec<SealVerifyInfo>,
        result: anyhow::Result<Vec<bool>>,
    ) {
        let a = ExpectBatchVerifySeals { input, result };
        self.expectations.borrow_mut().expect_batch_verify_seals = Some(a);
    }

    #[allow(dead_code)]
    pub fn expect_aggregate_verify_seals(
        &mut self,
        in_svis: Vec<AggregateSealVerifyInfo>,
        in_proof: Vec<u8>,
        result: anyhow::Result<()>,
    ) {
        let a = ExpectAggregateVerifySeals { in_svis, in_proof, result };
        self.expectations.borrow_mut().expect_aggregate_verify_seals = Some(a);
    }

    #[allow(dead_code)]
    pub fn expect_replica_verify(&mut self, input: ReplicaUpdateInfo, result: anyhow::Result<()>) {
        let a = ExpectReplicaVerify { input, result };
        self.expectations.borrow_mut().expect_replica_verify = Some(a);
    }

    #[allow(dead_code)]
    pub fn expect_gas_charge(&mut self, value: i64) {
        self.expectations.borrow_mut().expect_gas_charge.push_back(value);
    }

    #[allow(dead_code)]
    pub fn expect_gas_available(&mut self, value: u64) {
        self.expectations.borrow_mut().expect_gas_available.push_back(value);
    }

    #[allow(dead_code)]
    pub fn expect_emitted_event(&mut self, event: ActorEvent) {
        self.expectations.borrow_mut().expect_emitted_events.push_back(event)
    }

    ///// Private helpers /////

    fn require_in_call(&self) {
        assert!(self.in_call, "invalid runtime invocation outside of method call")
    }

    fn store_put<T: Serialize>(&self, o: &T) -> Cid {
        self.store.put_cbor(&o, Code::Blake2b256).unwrap()
    }

    fn store_get<T: DeserializeOwned>(&self, cid: &Cid) -> T {
        self.store.get_cbor(cid).unwrap().unwrap()
    }
}

impl<BS> MessageInfo for MockRuntime<BS> {
    fn caller(&self) -> Address {
        self.caller
    }
    fn origin(&self) -> Address {
        self.origin
    }
    fn receiver(&self) -> Address {
        self.receiver
    }
    fn value_received(&self) -> TokenAmount {
        self.value_received.clone()
    }
    fn gas_premium(&self) -> TokenAmount {
        self.gas_premium.clone()
    }

    fn nonce(&self) -> u64 {
        0
    }
}

impl<BS: Blockstore> Runtime for MockRuntime<BS> {
    type Blockstore = Rc<BS>;

    fn network_version(&self) -> NetworkVersion {
        self.network_version
    }

    fn message(&self) -> &dyn MessageInfo {
        self.require_in_call();
        self
    }

    fn curr_epoch(&self) -> ChainEpoch {
        self.require_in_call();
        self.epoch
    }

    fn validate_immediate_caller_accept_any(&mut self) -> Result<(), ActorError> {
        self.require_in_call();
        assert!(
            self.expectations.borrow_mut().expect_validate_caller_any,
            "unexpected validate-caller-any"
        );
        self.expectations.borrow_mut().expect_validate_caller_any = false;
        Ok(())
    }

    fn validate_immediate_caller_is<'a, I>(&mut self, addresses: I) -> Result<(), ActorError>
    where
        I: IntoIterator<Item = &'a Address>,
    {
        self.require_in_call();

        let addrs: Vec<Address> = addresses.into_iter().cloned().collect();

        let mut expectations = self.expectations.borrow_mut();
        assert!(
            expectations.expect_validate_caller_addr.is_some(),
            "unexpected validate caller addrs"
        );

        let expected_addrs = expectations.expect_validate_caller_addr.as_ref().unwrap();
        assert_eq!(
            &addrs, expected_addrs,
            "unexpected validate caller addrs {:?}, expected {:?}",
            addrs, &expectations.expect_validate_caller_addr
        );

        for expected in &addrs {
            if self.message().caller() == *expected {
                expectations.expect_validate_caller_addr = None;
                return Ok(());
            }
        }
        expectations.expect_validate_caller_addr = None;
        Err(actor_error!(forbidden;
                "caller address {:?} forbidden, allowed: {:?}",
                self.message().caller(), &addrs
        ))
    }

    fn validate_immediate_caller_namespace<I>(&mut self, namespaces: I) -> Result<(), ActorError>
    where
        I: IntoIterator<Item = u64>,
    {
        self.require_in_call();

        let namespaces: Vec<u64> = namespaces.into_iter().collect();

        let mut expectations = self.expectations.borrow_mut();
        assert!(
            expectations.expect_validate_caller_f4_namespace.is_some(),
            "unexpected validate caller namespace"
        );

        let expected_namespaces =
            expectations.expect_validate_caller_f4_namespace.as_ref().unwrap();

        assert_eq!(
            &namespaces, expected_namespaces,
            "unexpected validate caller namespace {:?}, expected {:?}",
            namespaces, &expectations.expect_validate_caller_f4_namespace
        );

        let caller_f4 = self.lookup_delegated_address(self.caller().id().unwrap());

        assert!(caller_f4.is_some(), "unexpected caller doesn't have a delegated address");

        for id in namespaces.iter() {
            let bound_address = match caller_f4.unwrap().payload() {
                Payload::Delegated(d) => d.namespace(),
                _ => unreachable!(
                    "lookup_delegated_address should always return a delegated address"
                ),
            };
            if bound_address == *id {
                expectations.expect_validate_caller_f4_namespace = None;
                return Ok(());
            }
        }
        expectations.expect_validate_caller_addr = None;
        Err(actor_error!(forbidden;
                "caller address {:?} forbidden, allowed: {:?}",
                self.message().caller(), &namespaces
        ))
    }

    fn validate_immediate_caller_type<'a, I>(&mut self, types: I) -> Result<(), ActorError>
    where
        I: IntoIterator<Item = &'a Type>,
    {
        self.require_in_call();
        assert!(
            self.expectations.borrow_mut().expect_validate_caller_type.is_some(),
            "unexpected validate caller code"
        );

        let types: Vec<Type> = types.into_iter().copied().collect();
        let expected_caller_type =
            self.expectations.borrow_mut().expect_validate_caller_type.clone().unwrap();
        assert_eq!(
            &types, &expected_caller_type,
            "unexpected validate caller code {:?}, expected {:?}",
            types, expected_caller_type,
        );

        if let Some(call_type) = self.resolve_builtin_actor_type(&self.caller_type) {
            for expected in &types {
                if &call_type == expected {
                    self.expectations.borrow_mut().expect_validate_caller_type = None;
                    return Ok(());
                }
            }
        }

        self.expectations.borrow_mut().expect_validate_caller_type = None;
        Err(actor_error!(forbidden; "caller type {:?} forbidden, allowed: {:?}",
                self.caller_type, types))
    }

    fn current_balance(&self) -> TokenAmount {
        self.require_in_call();
        self.balance.borrow().clone()
    }

    fn actor_balance(&self, id: ActorID) -> Option<TokenAmount> {
        self.require_in_call();
        self.actor_balances.get(&id).cloned()
    }

    fn resolve_address(&self, address: &Address) -> Option<ActorID> {
        self.require_in_call();
        if let &Payload::ID(id) = address.payload() {
            return Some(id);
        }
        if Protocol::Delegated == address.protocol() {
            return self
                .delegated_addresses_source
                .get(address)
                .and_then(|a| self.resolve_address(a));
        }

        match self.get_id_address(address) {
            None => None,
            Some(addr) => {
                if let &Payload::ID(id) = addr.payload() {
                    return Some(id);
                }
                None
            }
        }
    }

    fn lookup_delegated_address(&self, id: ActorID) -> Option<Address> {
        self.require_in_call();
        self.delegated_addresses.get(&Address::new_id(id)).copied()
    }

    fn get_actor_code_cid(&self, id: &ActorID) -> Option<Cid> {
        self.require_in_call();
        self.actor_code_cids.get(&Address::new_id(*id)).cloned()
    }

    fn get_randomness_from_tickets(
        &self,
        tag: DomainSeparationTag,
        epoch: ChainEpoch,
        entropy: &[u8],
    ) -> Result<[u8; RANDOMNESS_LENGTH], ActorError> {
        self.user_get_randomness_from_chain(tag as i64, epoch, entropy)
    }

    fn get_randomness_from_beacon(
        &self,
        tag: DomainSeparationTag,
        epoch: ChainEpoch,
        entropy: &[u8],
    ) -> Result<[u8; RANDOMNESS_LENGTH], ActorError> {
        self.user_get_randomness_from_beacon(tag as i64, epoch, entropy)
    }

    fn create<T: Serialize>(&mut self, obj: &T) -> Result<(), ActorError> {
        if self.state.is_some() {
            return Err(actor_error!(illegal_state; "state already constructed"));
        }
        self.state = Some(self.store_put(obj));
        Ok(())
    }

    fn state<T: DeserializeOwned>(&self) -> Result<T, ActorError> {
        Ok(self.store_get(self.state.as_ref().unwrap()))
    }

    fn get_state_root(&self) -> Result<Cid, ActorError> {
        Ok(self.state.unwrap_or(EMPTY_ARR_CID))
    }

    fn set_state_root(&mut self, root: &Cid) -> Result<(), ActorError> {
        self.state = Some(*root);
        Ok(())
    }

    fn transaction<S, RT, F>(&mut self, f: F) -> Result<RT, ActorError>
    where
        S: Serialize + DeserializeOwned,
        F: FnOnce(&mut S, &mut Self) -> Result<RT, ActorError>,
    {
        if self.in_transaction {
            return Err(actor_error!(assertion_failed; "nested transaction"));
        }
        let mut read_only = self.state()?;
        self.in_transaction = true;
        let ret = f(&mut read_only, self);
        if ret.is_ok() {
            self.state = Some(self.store_put(&read_only));
        }
        self.in_transaction = false;
        ret
    }

    fn store(&self) -> &Rc<BS> {
        &self.store
    }

    fn send_generalized(
        &self,
        to: &Address,
        method: MethodNum,
        params: Option<IpldBlock>,
        value: TokenAmount,
        gas_limit: Option<u64>,
        send_flags: SendFlags,
    ) -> Result<Response, ErrorNumber> {
        // TODO gas_limit is currently ignored, what should we do about it?
        self.require_in_call();
        if self.in_transaction {
            return Ok(Response { exit_code: ExitCode::USR_ASSERTION_FAILED, return_data: None });
        }

        assert!(
            !self.expectations.borrow_mut().expect_sends.is_empty(),
            "unexpected message to: {:?} method: {:?}, value: {:?}, params: {:?}",
            to,
            method,
            value,
            params
        );

        let expected_msg = self.expectations.borrow_mut().expect_sends.pop_front().unwrap();

<<<<<<< HEAD
        assert_eq!(expected_msg.gas_limit, gas_limit, "gas limit did not match expectation");
        assert_eq!(expected_msg.send_flags, send_flags, "send flags did not match expectation");

        assert!(
            expected_msg.to == *to
                && expected_msg.method == method
                && expected_msg.params == params
                && expected_msg.value == value,
            "message sent does not match expectation.\n\
             message  - to: {:?}, method: {:?}, value: {:?}, params: {:?}\n\
             expected - to: {:?}, method: {:?}, value: {:?}, params: {:?}\n\
             method match {}, params match {}, value match {}",
            to,
            method,
            value,
            params,
            expected_msg.to,
            expected_msg.method,
            expected_msg.value,
            expected_msg.params,
            expected_msg.method == method,
            expected_msg.params == params,
            expected_msg.value == value,
        );
=======
        assert_eq!(expected_msg.to, *to);
        assert_eq!(expected_msg.method, method);
        assert_eq!(expected_msg.params, params);
        assert_eq!(expected_msg.value, value);
>>>>>>> 60b992ae

        if let Some(e) = expected_msg.send_error {
            return Err(e);
        }

        {
            let mut balance = self.balance.borrow_mut();
            if value > *balance {
                return Err(ErrorNumber::InsufficientFunds);
            }
            *balance -= value;
        }

        Ok(Response { exit_code: expected_msg.exit_code, return_data: expected_msg.send_return })
    }

    fn new_actor_address(&mut self) -> Result<Address, ActorError> {
        self.require_in_call();
        let ret = *self.new_actor_addr.as_ref().expect("unexpected call to new actor address");
        self.new_actor_addr = None;
        Ok(ret)
    }

    fn create_actor(
        &mut self,
        code_id: Cid,
        actor_id: ActorID,
        predictable_address: Option<Address>,
    ) -> Result<(), ActorError> {
        self.require_in_call();
        if self.in_transaction {
            return Err(actor_error!(assertion_failed; "side-effect within transaction"));
        }
        let expect_create_actor = self
            .expectations
            .borrow_mut()
            .expect_create_actor
            .take()
            .expect("unexpected call to create actor");

        assert_eq!(
            expect_create_actor,
            ExpectCreateActor { code_id, actor_id, predictable_address },
            "unexpected actor being created"
        );
        self.set_address_actor_type(Address::new_id(actor_id), code_id);
        Ok(())
    }

    fn delete_actor(&mut self, addr: &Address) -> Result<(), ActorError> {
        self.require_in_call();
        if self.in_transaction {
            return Err(actor_error!(assertion_failed; "side-effect within transaction"));
        }
        let exp_act = self.expectations.borrow_mut().expect_delete_actor.take();
        if exp_act.is_none() {
            panic!("unexpected call to delete actor: {}", addr);
        }
        if exp_act.as_ref().unwrap() != addr {
            panic!("attempt to delete wrong actor. Expected: {}, got: {}", exp_act.unwrap(), addr);
        }
        Ok(())
    }

    fn resolve_builtin_actor_type(&self, code_id: &Cid) -> Option<Type> {
        self.require_in_call();
        (*ACTOR_TYPES).get(code_id).cloned()
    }

    fn get_code_cid_for_type(&self, typ: Type) -> Cid {
        self.require_in_call();
        (*ACTOR_TYPES)
            .iter()
            .find_map(|(cid, t)| if *t == typ { Some(cid) } else { None })
            .cloned()
            .unwrap()
    }

    fn total_fil_circ_supply(&self) -> TokenAmount {
        self.circulating_supply.clone()
    }

    fn charge_gas(&mut self, _: &'static str, value: i64) {
        let mut exs = self.expectations.borrow_mut();
        assert!(!exs.expect_gas_charge.is_empty(), "unexpected gas charge {:?}", value);
        let expected = exs.expect_gas_charge.pop_front().unwrap();
        assert_eq!(expected, value, "expected gas charge {:?}, actual {:?}", expected, value);
    }

    fn base_fee(&self) -> TokenAmount {
        self.base_fee.clone()
    }

    fn gas_available(&self) -> u64 {
        let mut exs = self.expectations.borrow_mut();
        assert!(!exs.expect_gas_available.is_empty(), "unexpected gas available call");
        exs.expect_gas_available.pop_front().unwrap()
    }

    fn tipset_timestamp(&self) -> u64 {
        self.tipset_timestamp
    }

    fn tipset_cid(&self, epoch: i64) -> Option<Cid> {
        if epoch > self.epoch || epoch < 0 {
            return None;
        }
        self.tipset_cids.get((self.epoch - epoch) as usize).copied()
    }

    fn user_get_randomness_from_chain(
        &self,
        personalization: i64,
        epoch: ChainEpoch,
        entropy: &[u8],
    ) -> Result<[u8; RANDOMNESS_LENGTH], ActorError> {
        let expected = self
            .expectations
            .borrow_mut()
            .expect_get_randomness_from_chain
            .pop_front()
            .expect("unexpected call to get_chain_randomness");

        assert!(epoch <= self.epoch, "attempt to get randomness from future");
        assert_eq!(
            expected.tag, personalization,
            "unexpected domain personalization tag, expected: {:?}, actual: {:?}",
            expected.tag, personalization
        );
        assert_eq!(
            expected.epoch, epoch,
            "unexpected epoch, expected: {:?}, actual: {:?}",
            expected.epoch, epoch
        );
        assert_eq!(
            expected.entropy, *entropy,
            "unexpected entroy, expected {:?}, actual: {:?}",
            expected.entropy, entropy
        );

        Ok(expected.out)
    }

    fn user_get_randomness_from_beacon(
        &self,
        personalization: i64,
        epoch: ChainEpoch,
        entropy: &[u8],
    ) -> Result<[u8; RANDOMNESS_LENGTH], ActorError> {
        let expected = self
            .expectations
            .borrow_mut()
            .expect_get_randomness_from_beacon
            .pop_front()
            .expect("unexpected call to get_beacon_randomness");

        assert!(epoch <= self.epoch, "attempt to get randomness from future");
        assert_eq!(
            expected.tag, personalization,
            "unexpected domain personalization tag, expected: {:?}, actual: {:?}",
            expected.tag, personalization
        );
        assert_eq!(
            expected.epoch, epoch,
            "unexpected epoch, expected: {:?}, actual: {:?}",
            expected.epoch, epoch
        );
        assert_eq!(
            expected.entropy, *entropy,
            "unexpected entroy, expected {:?}, actual: {:?}",
            expected.entropy, entropy
        );

        Ok(expected.out)
    }

    fn emit_event(&self, event: &ActorEvent) -> Result<(), ActorError> {
        let expected = self
            .expectations
            .borrow_mut()
            .expect_emitted_events
            .pop_front()
            .expect("unexpected call to emit_evit");

        assert_eq!(*event, expected);

        Ok(())
    }

    fn exit(&self, code: u32, data: Option<IpldBlock>, msg: Option<&str>) -> ! {
        self.actor_exit.replace(Some(ActorExit { code, data, msg: msg.map(|s| s.to_owned()) }));
        std::panic::panic_any("actor exit");
    }

    fn read_only(&self) -> bool {
        false
    }

    fn chain_id(&self) -> ChainID {
        self.chain_id
    }
}

impl<BS> Primitives for MockRuntime<BS> {
    fn verify_signature(
        &self,
        signature: &Signature,
        signer: &Address,
        plaintext: &[u8],
    ) -> anyhow::Result<()> {
        if self.expectations.borrow_mut().expect_verify_sigs.is_empty() {
            panic!(
                "Unexpected signature verification sig: {:?}, signer: {}, plaintext: {}",
                signature,
                signer,
                hex::encode(plaintext)
            );
        }
        let exp = self.expectations.borrow_mut().expect_verify_sigs.pop_front();
        if let Some(exp) = exp {
            if exp.sig != *signature || exp.signer != *signer || &exp.plaintext[..] != plaintext {
                panic!(
                    "unexpected signature verification\n\
                    sig: {:?}, signer: {}, plaintext: {}\n\
                    expected sig: {:?}, signer: {}, plaintext: {}",
                    signature,
                    signer,
                    hex::encode(plaintext),
                    exp.sig,
                    exp.signer,
                    hex::encode(exp.plaintext)
                )
            }
            exp.result?
        } else {
            panic!(
                "unexpected syscall to verify signature: {:?}, signer: {}, plaintext: {}",
                signature,
                signer,
                hex::encode(plaintext)
            )
        }
        Ok(())
    }

    fn hash_blake2b(&self, data: &[u8]) -> [u8; 32] {
        let (digest, _) = (*self.hash_func)(SupportedHashes::Blake2b256, data);
        let mut ret = [0u8; 32];
        ret.copy_from_slice(&digest[..32]);
        ret
    }

    fn hash(&self, hasher: SupportedHashes, data: &[u8]) -> Vec<u8> {
        let (digest, len) = (*self.hash_func)(hasher, data);
        Vec::from(&digest[..len])
    }

    fn compute_unsealed_sector_cid(
        &self,
        reg: RegisteredSealProof,
        pieces: &[PieceInfo],
    ) -> anyhow::Result<Cid> {
        let exp = self
            .expectations
            .borrow_mut()
            .expect_compute_unsealed_sector_cid
            .pop_front()
            .expect("Unexpected syscall to ComputeUnsealedSectorCID");

        assert_eq!(exp.reg, reg, "Unexpected compute_unsealed_sector_cid : reg mismatch");
        assert!(
            exp.pieces[..].eq(pieces),
            "Unexpected compute_unsealed_sector_cid : pieces mismatch, exp: {:?}, got: {:?}",
            exp.pieces,
            pieces,
        );

        if exp.exit_code != ExitCode::OK {
            return Err(anyhow!(ActorError::unchecked(
                exp.exit_code,
                "Expected Failure".to_string(),
            )));
        }
        Ok(exp.cid)
    }

    #[cfg(feature = "m2-native")]
    fn install_actor(&self, _code_cid: &Cid) -> anyhow::Result<(), anyhow::Error> {
        Ok(())
    }

    fn recover_secp_public_key(
        &self,
        hash: &[u8; SECP_SIG_MESSAGE_HASH_SIZE],
        signature: &[u8; SECP_SIG_LEN],
    ) -> Result<[u8; SECP_PUB_LEN], anyhow::Error> {
        (*self.recover_pubkey_fn)(hash, signature).map_err(|_| anyhow!("failed to recover pubkey."))
    }

    fn hash_64(&self, hasher: SupportedHashes, data: &[u8]) -> ([u8; 64], usize) {
        (*self.hash_func)(hasher, data)
    }
}

impl<BS> Verifier for MockRuntime<BS> {
    fn verify_seal(&self, seal: &SealVerifyInfo) -> anyhow::Result<()> {
        let exp = self
            .expectations
            .borrow_mut()
            .expect_verify_seal
            .take()
            .expect("Unexpected syscall to verify seal");

        assert_eq!(exp.seal, *seal, "Unexpected seal verification");
        if exp.exit_code != ExitCode::OK {
            return Err(anyhow!(ActorError::unchecked(
                exp.exit_code,
                "Expected Failure".to_string(),
            )));
        }
        Ok(())
    }

    fn verify_post(&self, post: &WindowPoStVerifyInfo) -> anyhow::Result<()> {
        let exp = self
            .expectations
            .borrow_mut()
            .expect_verify_post
            .take()
            .expect("Unexpected syscall to verify PoSt");

        assert_eq!(exp.post, *post, "Unexpected PoSt verification");
        if exp.exit_code != ExitCode::OK {
            return Err(anyhow!(ActorError::unchecked(
                exp.exit_code,
                "Expected Failure".to_string(),
            )));
        }
        Ok(())
    }

    fn verify_consensus_fault(
        &self,
        h1: &[u8],
        h2: &[u8],
        extra: &[u8],
    ) -> anyhow::Result<Option<ConsensusFault>> {
        let exp = self
            .expectations
            .borrow_mut()
            .expect_verify_consensus_fault
            .take()
            .expect("Unexpected syscall to verify_consensus_fault");

        if exp.require_correct_input {
            assert_eq!(exp.block_header_1, h1, "Header 1 mismatch");
            assert_eq!(exp.block_header_2, h2, "Header 2 mismatch");
            assert_eq!(exp.block_header_extra, extra, "Header extra mismatch");
        }
        if exp.exit_code != ExitCode::OK {
            return Err(anyhow!(ActorError::unchecked(
                exp.exit_code,
                "Expected Failure".to_string(),
            )));
        }
        Ok(exp.fault)
    }

    fn batch_verify_seals(&self, batch: &[SealVerifyInfo]) -> anyhow::Result<Vec<bool>> {
        let exp = self
            .expectations
            .borrow_mut()
            .expect_batch_verify_seals
            .take()
            .expect("unexpected call to batch verify seals");
        assert_eq!(exp.input.len(), batch.len(), "length mismatch");

        for (i, exp_svi) in exp.input.iter().enumerate() {
            assert_eq!(
                exp_svi.sealed_cid, batch[i].sealed_cid,
                "sealed CID mismatch at index {}",
                i
            );
            assert_eq!(
                exp_svi.unsealed_cid, batch[i].unsealed_cid,
                "unsealed CID mismatch at index {}",
                i
            );
        }
        exp.result
    }

    fn verify_aggregate_seals(
        &self,
        aggregate: &AggregateSealVerifyProofAndInfos,
    ) -> anyhow::Result<()> {
        let exp = self
            .expectations
            .borrow_mut()
            .expect_aggregate_verify_seals
            .take()
            .expect("unexpected call to verify aggregate seals");
        assert_eq!(exp.in_svis.len(), aggregate.infos.len(), "length mismatch");
        for (i, exp_svi) in exp.in_svis.iter().enumerate() {
            assert_eq!(exp_svi.sealed_cid, aggregate.infos[i].sealed_cid, "mismatched sealed CID");
            assert_eq!(
                exp_svi.unsealed_cid, aggregate.infos[i].unsealed_cid,
                "mismatched unsealed CID"
            );
        }
        assert_eq!(exp.in_proof, aggregate.proof, "proof mismatch");
        exp.result
    }

    fn verify_replica_update(&self, replica: &ReplicaUpdateInfo) -> anyhow::Result<()> {
        let exp = self
            .expectations
            .borrow_mut()
            .expect_replica_verify
            .take()
            .expect("unexpected call to verify replica update");
        assert_eq!(exp.input.update_proof_type, replica.update_proof_type, "mismatched proof type");
        assert_eq!(exp.input.new_sealed_cid, replica.new_sealed_cid, "mismatched new sealed CID");
        assert_eq!(exp.input.old_sealed_cid, replica.old_sealed_cid, "mismatched old sealed CID");
        assert_eq!(
            exp.input.new_unsealed_cid, replica.new_unsealed_cid,
            "mismatched new unsealed CID"
        );
        exp.result
    }
}

impl<BS> RuntimePolicy for MockRuntime<BS> {
    fn policy(&self) -> &Policy {
        &self.policy
    }
}

// The Expectations are by default verified on drop().
// In order to clear the unsatisfied expectations in tests, use MockRuntime#reset().
impl Drop for Expectations {
    fn drop(&mut self) {
        if !self.skip_verification_on_drop && !std::thread::panicking() {
            self.verify();
        }
    }
}

pub fn blake2b_256(data: &[u8]) -> [u8; 32] {
    blake2b_simd::Params::new()
        .hash_length(32)
        .to_state()
        .update(data)
        .finalize()
        .as_bytes()
        .try_into()
        .unwrap()
}

pub fn hash(hasher: SupportedHashes, data: &[u8]) -> ([u8; 64], usize) {
    let hasher = Code::try_from(hasher as u64).unwrap();
    let (_, digest, written) = hasher.digest(data).into_inner();
    (digest, written as usize)
}

#[allow(clippy::result_unit_err)]
pub fn recover_secp_public_key(
    hash: &[u8; SECP_SIG_MESSAGE_HASH_SIZE],
    signature: &[u8; SECP_SIG_LEN],
) -> Result<[u8; SECP_PUB_LEN], ()> {
    // generate types to recover key from
    let rec_id = RecoveryId::parse(signature[64]).map_err(|_| ())?;
    let message = Message::parse(hash);

    // Signature value without recovery byte
    let mut s = [0u8; 64];
    s.copy_from_slice(signature[..64].as_ref());

    // generate Signature
    let sig = EcsdaSignature::parse_standard(&s).map_err(|_| ())?;
    Ok(recover(&message, &sig, &rec_id).map_err(|_| ())?.serialize())
}

// multihash library doesn't support poseidon hashing, so we fake it
#[derive(Clone, Copy, Debug, PartialEq, Eq, Multihash)]
#[mh(alloc_size = 64)]
enum MhCode {
    #[mh(code = 0xb401, hasher = multihash::Sha2_256)]
    PoseidonFake,
    #[mh(code = 0x1012, hasher = multihash::Sha2_256)]
    Sha256TruncPaddedFake,
}

fn make_cid(input: &[u8], prefix: u64, hash: MhCode) -> Cid {
    let hash = hash.digest(input);
    Cid::new_v1(prefix, hash)
}

pub fn make_cid_sha(input: &[u8], prefix: u64) -> Cid {
    make_cid(input, prefix, MhCode::Sha256TruncPaddedFake)
}

pub fn make_cid_poseidon(input: &[u8], prefix: u64) -> Cid {
    make_cid(input, prefix, MhCode::PoseidonFake)
}

pub fn make_piece_cid(input: &[u8]) -> Cid {
    make_cid_sha(input, FIL_COMMITMENT_UNSEALED)
}

pub fn make_sealed_cid(input: &[u8]) -> Cid {
    make_cid_poseidon(input, FIL_COMMITMENT_SEALED)
}

pub fn new_bls_addr(s: u8) -> Address {
    let seed = [s; 32];
    let mut rng: StdRng = SeedableRng::from_seed(seed);
    let mut key = [0u8; 48];
    rng.fill_bytes(&mut key);
    Address::new_bls(&key).unwrap()
}<|MERGE_RESOLUTION|>--- conflicted
+++ resolved
@@ -1158,37 +1158,12 @@
 
         let expected_msg = self.expectations.borrow_mut().expect_sends.pop_front().unwrap();
 
-<<<<<<< HEAD
-        assert_eq!(expected_msg.gas_limit, gas_limit, "gas limit did not match expectation");
-        assert_eq!(expected_msg.send_flags, send_flags, "send flags did not match expectation");
-
-        assert!(
-            expected_msg.to == *to
-                && expected_msg.method == method
-                && expected_msg.params == params
-                && expected_msg.value == value,
-            "message sent does not match expectation.\n\
-             message  - to: {:?}, method: {:?}, value: {:?}, params: {:?}\n\
-             expected - to: {:?}, method: {:?}, value: {:?}, params: {:?}\n\
-             method match {}, params match {}, value match {}",
-            to,
-            method,
-            value,
-            params,
-            expected_msg.to,
-            expected_msg.method,
-            expected_msg.value,
-            expected_msg.params,
-            expected_msg.method == method,
-            expected_msg.params == params,
-            expected_msg.value == value,
-        );
-=======
         assert_eq!(expected_msg.to, *to);
         assert_eq!(expected_msg.method, method);
         assert_eq!(expected_msg.params, params);
         assert_eq!(expected_msg.value, value);
->>>>>>> 60b992ae
+        assert_eq!(expected_msg.gas_limit, gas_limit, "gas limit did not match expectation");
+        assert_eq!(expected_msg.send_flags, send_flags, "send flags did not match expectation");
 
         if let Some(e) = expected_msg.send_error {
             return Err(e);
