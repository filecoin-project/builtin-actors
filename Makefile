--- conflicted
+++ resolved
@@ -35,18 +35,12 @@
 publish:
 	cargo workspaces publish --from-git
 
-# Create a bundle in a deterministic location
-<<<<<<< HEAD
-bundle: deps-build
-	cargo run --locked -- -o output/builtin-actors.car
-
 # Update the bundle size file, print the summary
 bundle-size: bundle
 	@bash scripts/update-bundle-size.sh $@ output/builtin-actors.car
-=======
+
 bundle:
 	cargo run -- -o output/builtin-actors.car
->>>>>>> 5ec2a6bb
 
 # Create all canonical network bundles
 all-bundles: bundle-mainnet bundle-caterpillarnet bundle-butterflynet bundle-calibrationnet bundle-devnet bundle-testing bundle-testing
