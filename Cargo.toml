--- conflicted
+++ resolved
@@ -50,7 +50,6 @@
 [workspace]
 members = ["actors/*", "state", "runtime", "test_vm"]
 
-<<<<<<< HEAD
 [patch.crates-io]
 fvm_shared = { git = "https://github.com/filecoin-project/ref-fvm", branch = "evm-891-hamt-link-extension" }
 fvm_sdk = { git = "https://github.com/filecoin-project/ref-fvm", branch = "evm-891-hamt-link-extension" }
@@ -59,16 +58,6 @@
 fvm_ipld_bitfield = { git = "https://github.com/filecoin-project/ref-fvm", branch = "evm-891-hamt-link-extension" }
 fvm_ipld_encoding = { git = "https://github.com/filecoin-project/ref-fvm" , branch = "evm-891-hamt-link-extension" }
 fvm_ipld_blockstore = { git = "https://github.com/filecoin-project/ref-fvm", branch = "evm-891-hamt-link-extension" }
-=======
-#[patch.crates-io]
-#fvm_shared = { git = "https://github.com/filecoin-project/ref-fvm" }
-#fvm_sdk = { git = "https://github.com/filecoin-project/ref-fvm" }
-#fvm_ipld_hamt = { git = "https://github.com/filecoin-project/ref-fvm" }
-#fvm_ipld_amt = { git = "https://github.com/filecoin-project/ref-fvm" }
-#fvm_ipld_bitfield = { git = "https://github.com/filecoin-project/ref-fvm" }
-#fvm_ipld_encoding = { git = "https://github.com/filecoin-project/ref-fvm"  }
-#fvm_ipld_blockstore = { git = "https://github.com/filecoin-project/ref-fvm" }
->>>>>>> 0364d629
 
 ## Uncomment when working locally on ref-fvm and this repo simultaneously.
 ## Assumes the ref-fvm checkout is in a sibling directory with the same name.
