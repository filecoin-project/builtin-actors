[package]
name = "fil_builtin_actors_bundle"
description = "Bundle of FVM-compatible Wasm bytecode for Filecoin builtin actors"
version = "10.0.0-alpha.1"
license = "MIT OR Apache-2.0"
authors = ["Protocol Labs", "Filecoin Core Devs"]
edition = "2021"
repository = "https://github.com/filecoin-project/builtin-actors"
keywords = ["filecoin", "web3", "wasm"]
exclude = ["examples", ".github"]

# We don't publish the bundle to crates.io anymore. Instead, we build in CI.
publish = false

[target.'cfg(target_arch = "wasm32")'.dependencies]
fil_actor_account = { version = "10.0.0-alpha.1", path = "./actors/account", features = ["fil-actor"] }
fil_actor_cron = { version = "10.0.0-alpha.1", path = "./actors/cron", features = ["fil-actor"] }
fil_actor_datacap = { version = "10.0.0-alpha.1", path = "./actors/datacap", features = ["fil-actor"] }
fil_actor_embryo = { version = "10.0.0-alpha.1", path = "./actors/embryo", features = ["fil-actor"] }
fil_actor_ethaccount = { version = "10.0.0-alpha.1", path = "actors/ethaccount", features = ["fil-actor"] }
fil_actor_evm = { version = "10.0.0-alpha.1", path = "./actors/evm", features = ["fil-actor"] }
fil_actor_init = { version = "10.0.0-alpha.1", path = "./actors/init", features = ["fil-actor"] }
fil_actor_market = { version = "10.0.0-alpha.1", path = "./actors/market", features = ["fil-actor"] }
fil_actor_miner = { version = "10.0.0-alpha.1", path = "./actors/miner", features = ["fil-actor"] }
fil_actor_multisig = { version = "10.0.0-alpha.1", path = "./actors/multisig", features = ["fil-actor"] }
fil_actor_paych = { version = "10.0.0-alpha.1", path = "./actors/paych", features = ["fil-actor"] }
fil_actor_power = { version = "10.0.0-alpha.1", path = "./actors/power", features = ["fil-actor"] }
fil_actor_reward = { version = "10.0.0-alpha.1", path = "./actors/reward", features = ["fil-actor"] }
fil_actor_system = { version = "10.0.0-alpha.1", path = "./actors/system", features = ["fil-actor"] }
fil_actor_verifreg = { version = "10.0.0-alpha.1", path = "./actors/verifreg", features = ["fil-actor"] }

[build-dependencies]
fil_actor_bundler = "4.1.0"
cid = { version = "0.8.3", default-features = false, features = ["serde-codec"] }
fil_actors_runtime = { version = "10.0.0-alpha.1", path = "runtime" }
num-traits = "0.2.15"

[dependencies]
clap = { version = "3.2.3", features = ["derive"] }

[features]
default = []             ## translates to mainnet
mainnet = []
caterpillarnet = []
butterflynet = []
calibrationnet = []
devnet = []
testing = []
testing-fake-proofs = []
m2-native = []

[workspace]
<<<<<<< HEAD
members = [
     "actors/*",
     "state",
     "runtime",
     "test_vm",
	 "test_evm_eth_compliance",
]
=======
members = ["actors/*", "state", "runtime", "test_vm"]
>>>>>>> 4d288f57

[patch.crates-io]
frc42_dispatch = { git = "https://github.com/filecoin-project/filecoin-actor-utils", branch = "feat/fvm-m2" }
frc46_token = { git = "https://github.com/filecoin-project/filecoin-actor-utils", branch = "feat/fvm-m2" }
fvm_actor_utils = { git = "https://github.com/filecoin-project/filecoin-actor-utils", branch = "feat/fvm-m2" }

# fvm_shared = { git = "https://github.com/filecoin-project/ref-fvm", branch = "master" }
# fvm_sdk = { git = "https://github.com/filecoin-project/ref-fvm", branch = "master" }
# fvm_ipld_hamt = { git = "https://github.com/filecoin-project/ref-fvm", branch = "master" }
# fvm_ipld_kamt = { git = "https://github.com/filecoin-project/ref-fvm", branch = "master" }
# fvm_ipld_amt = { git = "https://github.com/filecoin-project/ref-fvm", branch = "master" }
# fvm_ipld_bitfield = { git = "https://github.com/filecoin-project/ref-fvm", branch = "master" }
# fvm_ipld_encoding = { git = "https://github.com/filecoin-project/ref-fvm", branch = "master" }
# fvm_ipld_blockstore = { git = "https://github.com/filecoin-project/ref-fvm", branch = "master" }

## Uncomment when working locally on ref-fvm and this repo simultaneously.
## Assumes the ref-fvm checkout is in a sibling directory with the same name.
## (Valid while FVM modules aren't published to crates.io)
#[patch."https://github.com/filecoin-project/ref-fvm"]
#fvm_shared = { path = "../ref-fvm/shared" }
#fvm_sdk = { path = "../ref-fvm/sdk" }
#fvm_ipld_hamt = { path = "../ref-fvm/ipld/hamt" }
#fvm_ipld_kamt = { path = "../ref-fvm/ipld/kamt" }
#fvm_ipld_amt = { path = "../ref-fvm/ipld/amt" }
#fvm_ipld_bitfield = { path = "../ref-fvm/ipld/bitfield"}
#fvm_ipld_encoding = { path = "../ref-fvm/ipld/encoding"}
#fvm_ipld_blockstore = { path = "../ref-fvm/ipld/blockstore"}

# Uncomment entries below when working locally on ref-fvm and this repo simultaneously.
# Assumes the ref-fvm checkout is in a sibling directory with the same name.
# (Valid once FVM modules are published to crates.io)
# [patch.crates-io]
# fvm_shared = { path = "../ref-fvm/shared" }
# fvm_sdk = { path = "../ref-fvm/sdk" }
# fvm_ipld_hamt = { path = "../ref-fvm/ipld/hamt" }
# fvm_ipld_kamt = { path = "../ref-fvm/ipld/kamt" }
# fvm_ipld_amt = { path = "../ref-fvm/ipld/amt" }
# fvm_ipld_bitfield = { path = "../ref-fvm/ipld/bitfield" }
# fvm_ipld_encoding = { path = "../ref-fvm/ipld/encoding" }
# fvm_ipld_blockstore = { path = "../ref-fvm/ipld/blockstore" }

[profile.wasm]
inherits = "release"
# This needs to be unwind, not abort, so that we can handle panics within our panic hook.
panic = "unwind"
overflow-checks = true
lto = "thin"
opt-level = 3
strip = true
codegen-units = 1
incremental = false

## So tests don't take ages.

[profile.dev.package."fvm_ipld_bitfield"]
opt-level = 2

[profile.dev.package."num-bigint"]
opt-level = 2

[profile.dev.package."sha2"]
opt-level = 2

[profile.dev.package."blake2b_simd"]
opt-level = 2

[profile.dev.package."test_vm"]
opt-level = 2

[profile.coverage]
inherits = "test"
incremental = false
codegen-units = 1
opt-level = 0
overflow-checks = false<|MERGE_RESOLUTION|>--- conflicted
+++ resolved
@@ -50,17 +50,13 @@
 m2-native = []
 
 [workspace]
-<<<<<<< HEAD
 members = [
      "actors/*",
      "state",
      "runtime",
      "test_vm",
-	 "test_evm_eth_compliance",
+     "test_evm_eth_compliance",
 ]
-=======
-members = ["actors/*", "state", "runtime", "test_vm"]
->>>>>>> 4d288f57
 
 [patch.crates-io]
 frc42_dispatch = { git = "https://github.com/filecoin-project/filecoin-actor-utils", branch = "feat/fvm-m2" }
