--- conflicted
+++ resolved
@@ -27,12 +27,9 @@
 fil_actor_bundler = "3.0.0"
 cid = { version = "0.8.3", default-features = false, features = ["serde-codec"] }
 
-<<<<<<< HEAD
 [dependencies]
 clap = { version = "3.1.8", features = ["derive"] }
 
-=======
->>>>>>> 256450a7
 [features]
 default = [] ## translates to mainnet
 mainnet = []
