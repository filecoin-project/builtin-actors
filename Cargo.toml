--- conflicted
+++ resolved
@@ -30,11 +30,7 @@
 fil_actor_verifreg = { version = "10.0.0-alpha.1", path = "./actors/verifreg", features = ["fil-actor"] }
 
 [build-dependencies]
-<<<<<<< HEAD
-fil_actor_bundler = "4.1.0"
-=======
 fil_actor_bundler = "5.0.0"
->>>>>>> 60b992ae
 cid = { version = "0.8.3", default-features = false, features = ["serde-codec"] }
 fil_actors_runtime = { version = "10.0.0-alpha.1", path = "runtime" }
 num-traits = "0.2.15"
@@ -54,40 +50,19 @@
 m2-native = []
 
 [workspace]
-<<<<<<< HEAD
 members = ["actors/*", "state", "runtime", "test_vm"]
-
-[patch.crates-io]
-frc42_dispatch = { git = "https://github.com/filecoin-project/filecoin-actor-utils", branch = "feat/fvm-m2" }
-frc46_token = { git = "https://github.com/filecoin-project/filecoin-actor-utils", branch = "feat/fvm-m2" }
-fvm_actor_utils = { git = "https://github.com/filecoin-project/filecoin-actor-utils", branch = "feat/fvm-m2" }
-#fvm_shared = { git = "https://github.com/filecoin-project/ref-fvm", branch = "master" }
-#fvm_sdk = { git = "https://github.com/filecoin-project/ref-fvm", branch = "master" }
-#fvm_ipld_hamt = { git = "https://github.com/filecoin-project/ref-fvm", branch = "master" }
-#fvm_ipld_kamt = { git = "https://github.com/filecoin-project/ref-fvm", branch = "master" }
-=======
-members = [
-     "actors/*",
-     "state",
-     "runtime",
-     "test_vm",
-]
 
 [patch.crates-io]
 #fvm_shared = { git = "https://github.com/filecoin-project/ref-fvm", branch = "master" }
 #fvm_sdk = { git = "https://github.com/filecoin-project/ref-fvm", branch = "master" }
 #fvm_ipld_hamt = { git = "https://github.com/filecoin-project/ref-fvm", branch = "master" }
->>>>>>> 60b992ae
 #fvm_ipld_amt = { git = "https://github.com/filecoin-project/ref-fvm", branch = "master" }
 #fvm_ipld_bitfield = { git = "https://github.com/filecoin-project/ref-fvm", branch = "master" }
 #fvm_ipld_encoding = { git = "https://github.com/filecoin-project/ref-fvm", branch = "master" }
 #fvm_ipld_blockstore = { git = "https://github.com/filecoin-project/ref-fvm", branch = "master" }
-<<<<<<< HEAD
-=======
 #fvm_actor_utils = { git = "https://github.com/helix-onchain/filecoin", branch = "main" }
 #frc42_dispatch = { git = "https://github.com/helix-onchain/filecoin", branch = "main" }
 #frc46_token = { git = "https://github.com/helix-onchain/filecoin", branch = "main" }
->>>>>>> 60b992ae
 
 ## Uncomment when working locally on ref-fvm and this repo simultaneously.
 ## Assumes the ref-fvm checkout is in a sibling directory with the same name.
