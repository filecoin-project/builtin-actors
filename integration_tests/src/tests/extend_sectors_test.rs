use cid::Cid;
use export_macro::vm_test;
use fil_actor_verifreg::Method as VerifregMethod;
use fil_actors_runtime::runtime::Policy;
use fil_actors_runtime::runtime::policy_constants::MARKET_DEFAULT_ALLOCATION_TERM_BUFFER;
use fil_actors_runtime::test_utils::{make_piece_cid, make_sealed_cid};
use fil_actors_runtime::{DealWeight, EPOCHS_IN_DAY, VERIFIED_REGISTRY_ACTOR_ADDR};
use fvm_ipld_bitfield::BitField;
use fvm_shared::address::Address;
use fvm_shared::bigint::Zero;
use fvm_shared::clock::ChainEpoch;
use fvm_shared::econ::TokenAmount;
use fvm_shared::piece::{PaddedPieceSize, PieceInfo};
use fvm_shared::sector::{RegisteredSealProof, SectorNumber, StoragePower};

use fvm_ipld_encoding::RawBytes;

use fil_actor_miner::{
<<<<<<< HEAD
    ExpirationExtension, ExpirationExtension2, ExtendSectorExpiration2Params,
    ExtendSectorExpirationParams, Method as MinerMethod, PowerPair, ProveReplicaUpdates3Params,
    ProveReplicaUpdates3Return, SectorClaim, SectorOnChainInfoFlags, SectorUpdateManifest, Sectors,
=======
    ExpirationExtension2, ExtendSectorExpiration2Params, Method as MinerMethod, PowerPair,
    ProveReplicaUpdatesParams, ReplicaUpdate, SectorClaim, SectorOnChainInfoFlags, Sectors,
>>>>>>> 5f1f5b0b
    State as MinerState, max_prove_commit_duration, power_for_sector,
};
use vm_api::VM;
use vm_api::trace::ExpectInvocation;
use vm_api::util::{DynBlockstore, apply_ok, get_state, mutate_state};

use crate::expects::Expect;
use crate::util::{
    PrecommitMetadata, advance_by_deadline_to_epoch, advance_by_deadline_to_epoch_while_proving,
    advance_by_deadline_to_index, advance_to_proving_deadline, create_accounts, create_miner,
    cron_tick, expect_invariants, invariant_failure_patterns, make_piece_manifests_from_deal_ids,
    market_add_balance, market_pending_deal_allocations, market_publish_deal,
    miner_precommit_one_sector_v2, miner_prove_sector, override_compute_unsealed_sector_cid,
    piece_change, precommit_meta_data_from_deals, sector_deadline, submit_windowed_post,
    verifreg_add_client, verifreg_add_verifier,
};

#[allow(clippy::too_many_arguments)]
pub fn extend(
    v: &dyn VM,
    worker: Address,
    maddr: Address,
    deadline_index: u64,
    partition_index: u64,
    sector_number: SectorNumber,
    new_expiration: ChainEpoch,
    power_delta: PowerPair,
) {
    let extension_method = MinerMethod::ExtendSectorExpiration2 as u64;

    let miner_id = v.resolve_id_address(&maddr).unwrap().id().unwrap();
    let worker_id = v.resolve_id_address(&worker).unwrap().id().unwrap();

    let extension_params = ExtendSectorExpiration2Params {
        extensions: vec![ExpirationExtension2 {
            deadline: deadline_index,
            partition: partition_index,
            sectors: BitField::try_from_bits([sector_number].iter().copied()).unwrap(),
            new_expiration,
            sectors_with_claims: vec![],
        }],
    };
    apply_ok(v, &worker, &maddr, &TokenAmount::zero(), extension_method, Some(extension_params));

    let mut expect_invoke = vec![];

    if !power_delta.is_zero() {
        expect_invoke.push(Expect::power_update_claim(miner_id, power_delta));
    }

    ExpectInvocation {
        from: worker_id,
        to: maddr,
        method: extension_method,
        subinvocs: Some(expect_invoke),
        ..Default::default()
    }
    .matches(v.take_invocations().last().unwrap());
}

#[vm_test]
pub fn extend_sector_with_deals_extend2(v: &dyn VM) {
    let addrs = create_accounts(v, 3, &TokenAmount::from_whole(10_000));
    let seal_proof = RegisteredSealProof::StackedDRG32GiBV1P1;
    let (owner, worker, verifier, verified_client) = (addrs[0], addrs[0], addrs[1], addrs[2]);
    let sector_number: SectorNumber = 100;
    let policy = Policy::default();

    // create miner
    let miner_id = create_miner(
        v,
        &owner,
        &worker,
        seal_proof.registered_window_post_proof().unwrap(),
        &TokenAmount::from_whole(1_000),
    )
    .0;
    v.set_epoch(200);

    //
    // publish verified deals
    //

    // register verifier then verified client
    let datacap = StoragePower::from(32_u128 << 40);
    verifreg_add_verifier(v, &verifier, datacap.clone());
    verifreg_add_client(v, &verifier, &verified_client, datacap);

    // add market collateral for clients and miner
    market_add_balance(v, &verified_client, &verified_client, &TokenAmount::from_whole(3));
    market_add_balance(v, &worker, &miner_id, &TokenAmount::from_whole(64));

    // create 1 verified deal for total sector capacity for 6 months
    let deal_start = v.epoch() + max_prove_commit_duration(&Policy::default(), seal_proof).unwrap();
    let deals = market_publish_deal(
        v,
        &worker,
        &verified_client,
        &miner_id,
        "deal1".to_string(),
        PaddedPieceSize(32u64 << 30),
        true,
        deal_start,
        180 * EPOCHS_IN_DAY,
    )
    .ids;

    //
    // Precommit, prove and PoSt empty sector (more fully tested in TestCommitPoStFlow)
    //
    miner_precommit_one_sector_v2(
        v,
        &worker,
        &miner_id,
        seal_proof,
        sector_number,
        precommit_meta_data_from_deals(v, &deals, seal_proof, false),
        true,
        deal_start + 180 * EPOCHS_IN_DAY,
    );

    // advance time to max seal duration and prove the sector
    advance_by_deadline_to_epoch(v, &miner_id, deal_start);
    miner_prove_sector(
        v,
        &worker,
        &miner_id,
        sector_number,
        make_piece_manifests_from_deal_ids(v, deals),
    );
    // trigger cron to validate the prove commit
    cron_tick(v);

    // inspect sector info

    let miner_state: MinerState = get_state(v, &miner_id).unwrap();
    let mut sector_info = miner_state
        .get_sector(&DynBlockstore::wrap(v.blockstore()), sector_number)
        .unwrap()
        .unwrap();
    assert_eq!(180 * EPOCHS_IN_DAY, sector_info.expiration - sector_info.activation);
    assert_eq!(StoragePower::zero(), sector_info.deal_weight); // 0 space time
    assert_eq!(
        DealWeight::from(180 * EPOCHS_IN_DAY * (32i64 << 30)),
        sector_info.verified_deal_weight
    ); // (180 days *2880 epochs per day) * 32 GiB

    // Note: we don't need to explicitly set verified weight using the legacy method
    // because legacy and simple qa power deal weight calculations line up for fully packed sectors
    // We do need to set simple_qa_power to false
    sector_info.flags.set(SectorOnChainInfoFlags::SIMPLE_QA_POWER, false);

    // Manually craft state to match legacy sectors
    mutate_state(v, &miner_id, |st: &mut MinerState| {
        let store = &DynBlockstore::wrap(v.blockstore());
        let mut sectors = Sectors::load(store, &st.sectors).unwrap();
        sectors.store(vec![sector_info.clone()]).unwrap();
        st.sectors = sectors.amt.flush().unwrap();
    });

    let initial_verified_deal_weight = sector_info.verified_deal_weight;
    let initial_deal_weight = sector_info.deal_weight;

    // advance to proving period and submit post
    let (deadline_info, partition_index) = advance_to_proving_deadline(v, &miner_id, sector_number);
    let expected_power_delta = PowerPair {
        raw: StoragePower::from(32u64 << 30),
        qa: StoragePower::from(10 * (32u64 << 30)),
    };
    submit_windowed_post(
        v,
        &worker,
        &miner_id,
        deadline_info,
        partition_index,
        Some(expected_power_delta),
    );

    // move forward one deadline so advanceWhileProving doesn't fail double submitting posts
    advance_by_deadline_to_index(
        v,
        &miner_id,
        deadline_info.index + 1 % policy.wpost_period_deadlines,
    );

    // Advance halfway through life and extend another 6 months. We need to spread the remaining 90
    // days of 10x power over 90 + 180 days
    // subtract half the remaining deal weight:
    //   - verified deal weight /= 2
    //
    // normalize 90 days of 10x power plus 180 days of 1x power over 90+180 days:
    //   - multiplier = ((10 * 90) + (1 * 180)) / (90 + 180)
    //   - multiplier = 4
    //
    // delta from the previous 10x power multiplier:
    // - power delta = (10-4)*32GiB = 6*32GiB
    advance_by_deadline_to_epoch_while_proving(
        v,
        &miner_id,
        &worker,
        sector_number,
        deal_start + 90 * EPOCHS_IN_DAY,
    );

    let new_expiration = deal_start + 2 * 180 * EPOCHS_IN_DAY;
    let expected_power_delta =
        PowerPair { raw: StoragePower::zero(), qa: StoragePower::from(-6 * (32i64 << 30)) };
    extend(
        v,
        worker,
        miner_id,
        deadline_info.index,
        partition_index,
        sector_number,
        new_expiration,
        expected_power_delta,
    );

    let miner_state: MinerState = get_state(v, &miner_id).unwrap();
    sector_info = miner_state
        .get_sector(&DynBlockstore::wrap(v.blockstore()), sector_number)
        .unwrap()
        .unwrap();
    assert_eq!(180 * 2 * EPOCHS_IN_DAY, sector_info.expiration - sector_info.activation);
    assert_eq!(initial_deal_weight, sector_info.deal_weight); // 0 space time, unchanged
    assert_eq!(&initial_verified_deal_weight / 2, sector_info.verified_deal_weight);

    // advance to 6 months (original expiration) and extend another 6 months
    //
    // We're 1/3rd of the way through the last extension, so keep 2/3 of the power.
    //   - verified deal weight *= 2/3
    //
    // normalize 180 days of 4x power plus 180 days of 1x power over 180+180 days:
    //   - multiplier = ((4 * 180) + (1 * 180)) / (90 + 180)
    //   - multiplier = 2.5
    //
    // delta from the previous 4x power multiplier:
    // - power delta = (4-2.5)*32GiB = 1.5*32GiB

    advance_by_deadline_to_epoch_while_proving(
        v,
        &miner_id,
        &worker,
        sector_number,
        deal_start + 180 * EPOCHS_IN_DAY,
    );

    let new_expiration = deal_start + 3 * 180 * EPOCHS_IN_DAY;
    let expected_power_delta =
        PowerPair { raw: StoragePower::zero(), qa: StoragePower::from(-15 * (32i64 << 30) / 10) };
    extend(
        v,
        worker,
        miner_id,
        deadline_info.index,
        partition_index,
        sector_number,
        new_expiration,
        expected_power_delta,
    );

    let miner_state: MinerState = get_state(v, &miner_id).unwrap();
    let sector_info = miner_state
        .get_sector(&DynBlockstore::wrap(v.blockstore()), sector_number)
        .unwrap()
        .unwrap();
    assert_eq!(180 * 3 * EPOCHS_IN_DAY, sector_info.expiration - sector_info.activation);
    // 0 space time, unchanged
    assert_eq!(initial_deal_weight, sector_info.deal_weight);
    // 1/2 * 2/3 -> 1/3
    assert_eq!(initial_verified_deal_weight / 3, sector_info.verified_deal_weight);

    expect_invariants(
        v,
        &Policy::default(),
        &[invariant_failure_patterns::REWARD_STATE_EPOCH_MISMATCH.to_owned()],
        None,
    );
}

#[vm_test]
pub fn commit_sector_with_max_duration_deal_test(v: &dyn VM) {
    let addrs = create_accounts(v, 3, &TokenAmount::from_whole(10_000));
    let seal_proof = RegisteredSealProof::StackedDRG32GiBV1P1;
    let (owner, worker, verifier, verified_client) = (addrs[0], addrs[0], addrs[1], addrs[2]);
    let sector_number: SectorNumber = 100;
    let policy = Policy::default();

    // create miner
    let miner_id = create_miner(
        v,
        &owner,
        &worker,
        seal_proof.registered_window_post_proof().unwrap(),
        &TokenAmount::from_whole(1_000),
    )
    .0;
    v.set_epoch(200);

    //
    // publish verified deals
    //

    // register verifier then verified client
    let datacap = StoragePower::from(32_u128 << 40);
    verifreg_add_verifier(v, &verifier, datacap.clone());
    verifreg_add_client(v, &verifier, &verified_client, datacap);

    // add market collateral for clients and miner
    market_add_balance(v, &verified_client, &verified_client, &TokenAmount::from_whole(3));
    market_add_balance(v, &worker, &miner_id, &TokenAmount::from_whole(64));

    let deal_lifetime = policy.max_sector_expiration_extension
        - max_prove_commit_duration(&policy, seal_proof).unwrap_or_default();
    // create 1 verified deal for total sector capacity for 6 months
    let deal_start = v.epoch() + max_prove_commit_duration(&Policy::default(), seal_proof).unwrap();
    let deals = market_publish_deal(
        v,
        &worker,
        &verified_client,
        &miner_id,
        "deal1".to_string(),
        PaddedPieceSize(32u64 << 30),
        true,
        deal_start,
        deal_lifetime,
    )
    .ids;

    //
    // Precommit, prove and PoSt empty sector (more fully tested in TestCommitPoStFlow)
    //
    miner_precommit_one_sector_v2(
        v,
        &worker,
        &miner_id,
        seal_proof,
        sector_number,
        precommit_meta_data_from_deals(v, &deals, seal_proof, false),
        true,
        deal_start + deal_lifetime,
    );

    // advance time to max seal duration and prove the sector
    advance_by_deadline_to_epoch(v, &miner_id, deal_start);
    miner_prove_sector(
        v,
        &worker,
        &miner_id,
        sector_number,
        make_piece_manifests_from_deal_ids(v, deals),
    );
    // trigger cron to validate the prove commit
    cron_tick(v);

    // advance to proving period and submit post
    let (deadline_info, partition_index) = advance_to_proving_deadline(v, &miner_id, sector_number);
    let expected_power_delta = PowerPair {
        raw: StoragePower::from(32u64 << 30),
        qa: 10 * StoragePower::from(32u64 << 30),
    };
    submit_windowed_post(
        v,
        &worker,
        &miner_id,
        deadline_info,
        partition_index,
        Some(expected_power_delta),
    );
    // inspect sector info
    let miner_state: MinerState = get_state(v, &miner_id).unwrap();
    let sector_info = miner_state
        .get_sector(&DynBlockstore::wrap(v.blockstore()), sector_number)
        .unwrap()
        .unwrap();
    assert_eq!(deal_lifetime, sector_info.expiration - sector_info.activation);
}

#[vm_test]
pub fn extend_sector_up_to_max_relative_extension_test(v: &dyn VM) {
    let addrs = create_accounts(v, 3, &TokenAmount::from_whole(10_000));
    let seal_proof = RegisteredSealProof::StackedDRG32GiBV1P1;
    let (owner, worker) = (addrs[0], addrs[0]);
    let sector_number: SectorNumber = 100;
    let policy = Policy::default();

    // create miner
    let miner_id = create_miner(
        v,
        &owner,
        &worker,
        seal_proof.registered_window_post_proof().unwrap(),
        &TokenAmount::from_whole(1_000),
    )
    .0;
    v.set_epoch(200);

    //
    // Precommit, prove and PoSt empty sector (more fully tested in TestCommitPoStFlow)
    //
    let sector_start =
        v.epoch() + max_prove_commit_duration(&Policy::default(), seal_proof).unwrap();

    miner_precommit_one_sector_v2(
        v,
        &worker,
        &miner_id,
        seal_proof,
        sector_number,
        PrecommitMetadata::default(),
        true,
        sector_start + 180 * EPOCHS_IN_DAY,
    );

    // advance time to max seal duration and prove the sector
    advance_by_deadline_to_epoch(v, &miner_id, sector_start);
    miner_prove_sector(v, &worker, &miner_id, sector_number, vec![]);
    // trigger cron to validate the prove commit
    cron_tick(v);

    // inspect sector info
    let mut miner_state: MinerState = get_state(v, &miner_id).unwrap();
    let mut sector_info = miner_state
        .get_sector(&DynBlockstore::wrap(v.blockstore()), sector_number)
        .unwrap()
        .unwrap();
    assert_eq!(180 * EPOCHS_IN_DAY, sector_info.expiration - sector_info.activation);

    // advance to proving period and submit post
    let (deadline_info, partition_index) = advance_to_proving_deadline(v, &miner_id, sector_number);
    let expected_power_delta =
        PowerPair { raw: StoragePower::from(32u64 << 30), qa: StoragePower::from(32u64 << 30) };
    submit_windowed_post(
        v,
        &worker,
        &miner_id,
        deadline_info,
        partition_index,
        Some(expected_power_delta),
    );

    // move forward one deadline so advanceWhileProving doesn't fail double submitting posts
    advance_by_deadline_to_index(
        v,
        &miner_id,
        deadline_info.index + 1 % policy.wpost_period_deadlines,
    );

    // Extend the sector by the max relative extension.
    let new_expiration = v.epoch() + policy.max_sector_expiration_extension;
    let expected_power_delta = PowerPair::zero();
    extend(
        v,
        worker,
        miner_id,
        deadline_info.index,
        partition_index,
        sector_number,
        new_expiration,
        expected_power_delta,
    );

    miner_state = get_state(v, &miner_id).unwrap();
    sector_info = miner_state
        .get_sector(&DynBlockstore::wrap(v.blockstore()), sector_number)
        .unwrap()
        .unwrap();
    assert_eq!(policy.max_sector_expiration_extension, sector_info.expiration - v.epoch());
}

#[vm_test]
pub fn extend_updated_sector_with_claims_test(v: &dyn VM) {
    override_compute_unsealed_sector_cid(v);

    let addrs = create_accounts(v, 3, &TokenAmount::from_whole(10_000));
    let seal_proof = RegisteredSealProof::StackedDRG32GiBV1P1;
    let (owner, worker, verifier, verified_client) = (addrs[0], addrs[0], addrs[1], addrs[2]);
    let worker_id = worker.id().unwrap();
    let sector_number: SectorNumber = 100;
    let policy = Policy::default();
    let deal_label = "deal1".to_string();
    let piece_cid = make_piece_cid(deal_label.as_bytes());
    let piece_size = PaddedPieceSize(32u64 << 30);

    // create miner
    let miner_addr = create_miner(
        v,
        &owner,
        &worker,
        seal_proof.registered_window_post_proof().unwrap(),
        &TokenAmount::from_whole(1_000),
    )
    .0;
    let miner_id = miner_addr.id().unwrap();
    v.set_epoch(200);

    //
    // Precommit, prove and PoSt empty sector (more fully tested in TestCommitPoStFlow)
    //

    let expiration = v.epoch() + 360 * EPOCHS_IN_DAY;

    miner_precommit_one_sector_v2(
        v,
        &worker,
        &miner_addr,
        seal_proof,
        sector_number,
        PrecommitMetadata::default(),
        true,
        expiration,
    );

    // advance time by a day and prove the sector
    let prove_epoch = v.epoch() + EPOCHS_IN_DAY;
    advance_by_deadline_to_epoch(v, &miner_addr, prove_epoch);
    miner_prove_sector(v, &worker, &miner_addr, sector_number, vec![]);
    // trigger cron to validate the prove commit
    cron_tick(v);

    // advance to proving period and submit post

    let (deadline_info, partition_index) =
        advance_to_proving_deadline(v, &miner_addr, sector_number);
    let expected_power_delta =
        PowerPair { raw: StoragePower::from(32u64 << 30), qa: StoragePower::from(32u64 << 30) };
    submit_windowed_post(
        v,
        &worker,
        &miner_addr,
        deadline_info,
        partition_index,
        Some(expected_power_delta),
    );

    // move forward one deadline so sector is mutable
    advance_by_deadline_to_index(
        v,
        &miner_addr,
        deadline_info.index + 1 % policy.wpost_period_deadlines,
    );

    // Inspect basic sector info

    let miner_state: MinerState = get_state(v, &miner_addr).unwrap();
    let initial_sector_info = miner_state
        .get_sector(&DynBlockstore::wrap(v.blockstore()), sector_number)
        .unwrap()
        .unwrap();
    assert_eq!(expiration, initial_sector_info.expiration);
    assert!(initial_sector_info.deal_weight.is_zero());
    // 0 space time
    assert!(initial_sector_info.verified_deal_weight.is_zero());
    // 0 space time
    // publish verified deals

    // register verifier then verified client
    let datacap = StoragePower::from(32_u128 << 40);
    verifreg_add_verifier(v, &verifier, datacap.clone());
    verifreg_add_client(v, &verifier, &verified_client, datacap);

    // add market collateral for clients and miner
    market_add_balance(v, &verified_client, &verified_client, &TokenAmount::from_whole(3));
    market_add_balance(v, &worker, &miner_addr, &TokenAmount::from_whole(64));

    // create 1 verified deal for total sector capacity
    let deal_start = v.epoch() + EPOCHS_IN_DAY;
    let deal_lifetime = 340 * EPOCHS_IN_DAY;
    let deal_ids = market_publish_deal(
        v,
        &worker,
        &verified_client,
        &miner_addr,
        deal_label.clone(),
        piece_size,
        true,
        deal_start,
        deal_lifetime,
    )
    .ids;

    let claim_id = market_pending_deal_allocations(v, &deal_ids)[0];

    // replica update
    let new_sealed_cid = make_sealed_cid(b"replica1");

    let (d_idx, p_idx) = sector_deadline(v, &miner_addr, sector_number);

    let piece_manifests = make_piece_manifests_from_deal_ids(v, deal_ids.clone());

    let manifests = vec![SectorUpdateManifest {
        sector: sector_number,
        deadline: d_idx,
        partition: p_idx,
        new_sealed_cid,
        pieces: piece_manifests,
    }];

    let update_proof = seal_proof.registered_update_proof().unwrap();
    let proofs = vec![RawBytes::new(vec![1, 2, 3, 4]); manifests.len()];
    let params = ProveReplicaUpdates3Params {
        sector_updates: manifests.clone(),
        sector_proofs: proofs,
        aggregate_proof: RawBytes::default(),
        update_proofs_type: update_proof,
        aggregate_proof_type: None,
        require_activation_success: true,
        require_notification_success: true,
    };
    let ret: ProveReplicaUpdates3Return = apply_ok(
        v,
        &worker,
        &miner_addr,
        &TokenAmount::zero(),
        MinerMethod::ProveReplicaUpdates3 as u64,
        Some(params),
    )
    .deserialize()
    .unwrap();
    assert!(ret.activation_results.all_ok());

    let old_power = power_for_sector(seal_proof.sector_size().unwrap(), &initial_sector_info);

    let pieces: Vec<(Cid, u64)> = vec![(piece_cid, piece_size.0)];
    let pis: Vec<PieceInfo> = vec![PieceInfo { cid: piece_cid, size: piece_size }];
    let unsealed_cid = v.primitives().compute_unsealed_sector_cid(seal_proof, &pis).unwrap();

    let start_epoch = deal_start;
    let end_epoch = deal_start + deal_lifetime;
    let claim_term = end_epoch - start_epoch;

    // compute piece change
    let change = piece_change(deal_label.as_bytes(), piece_size, &deal_ids);

    // check for the expected subcalls
    ExpectInvocation {
        from: worker_id,
        to: miner_addr,
        method: MinerMethod::ProveReplicaUpdates3 as u64,
        subinvocs: Some(vec![
            ExpectInvocation {
                from: miner_id,
                to: VERIFIED_REGISTRY_ACTOR_ADDR,
                method: VerifregMethod::ClaimAllocations as u64,
                events: Some(vec![Expect::build_verifreg_claim_event(
                    "claim",
                    claim_id,
                    verified_client.id().unwrap(),
                    miner_id,
                    &piece_cid,
                    piece_size.0,
                    claim_term,
                    claim_term + MARKET_DEFAULT_ALLOCATION_TERM_BUFFER,
                    v.epoch(),
                    sector_number,
                )]),
                ..Default::default()
            },
            Expect::reward_this_epoch(miner_id),
            Expect::power_current_total(miner_id),
            Expect::power_update_pledge(miner_id, None),
            Expect::power_update_claim(
                miner_id,
                PowerPair { raw: StoragePower::zero(), qa: 9 * old_power.qa },
            ),
            // Market notifications.
            Expect::market_content_changed(
                miner_id,
                deal_ids,
                verified_client.id().unwrap(),
                sector_number,
                initial_sector_info.expiration,
                vec![change],
            ),
        ]),
        events: Some(vec![Expect::build_sector_activation_event(
            "sector-updated",
            miner_id,
            sector_number,
            Some(unsealed_cid),
            &pieces,
        )]),
        ..Default::default()
    }
    .matches(v.take_invocations().last().unwrap());

    // inspect sector info

    let miner_state: MinerState = get_state(v, &miner_addr).unwrap();
    let sector_info_after_update = miner_state
        .get_sector(&DynBlockstore::wrap(v.blockstore()), sector_number)
        .unwrap()
        .unwrap();
    // 0 space time
    assert_eq!(StoragePower::zero(), sector_info_after_update.deal_weight);

    // 32 GiB * the remaining life of the sector
    assert_eq!(
        DealWeight::from((sector_info_after_update.expiration - v.epoch()) * (32i64 << 30)),
        sector_info_after_update.verified_deal_weight
    );

    // power base epoch is updated correctly
    assert_eq!(v.epoch(), sector_info_after_update.power_base_epoch);

    // activation not changed
    assert_eq!(initial_sector_info.activation, sector_info_after_update.activation);

    // replaced day reward updated.
    // As of [FIP-0098](https://github.com/filecoin-project/FIPs/blob/de3c8e2cae9f003dfb52d664d640745d96ca19ac/FIPS/fip-0098.md),
    // the replaced day reward is set to zero and unused.
    assert_eq!(None, sector_info_after_update.replaced_day_reward);

    // extend the updated sector

    // For clarity in checking power_base_epoch, we increment epoch by 1
    let curr_epoch = v.epoch();
    v.set_epoch(curr_epoch + 1);

    let extension_params = ExtendSectorExpiration2Params {
        extensions: vec![ExpirationExtension2 {
            deadline: d_idx,
            partition: partition_index,
            sectors: BitField::new(),
            new_expiration: sector_info_after_update.expiration + 60 * EPOCHS_IN_DAY,
            sectors_with_claims: vec![SectorClaim {
                sector_number,
                maintain_claims: vec![claim_id],
                drop_claims: vec![],
            }],
        }],
    };
    apply_ok(
        v,
        &worker,
        &miner_addr,
        &TokenAmount::zero(),
        MinerMethod::ExtendSectorExpiration2 as u64,
        Some(extension_params),
    );

    let miner_state: MinerState = get_state(v, &miner_addr).unwrap();
    let sector_info_after_extension = miner_state
        .get_sector(&DynBlockstore::wrap(v.blockstore()), sector_number)
        .unwrap()
        .unwrap();
    // 0 space time
    assert_eq!(StoragePower::zero(), sector_info_after_extension.deal_weight);

    // 32 GiB * the remaining life of the sector
    assert_eq!(
        DealWeight::from((sector_info_after_extension.expiration - v.epoch()) * (32i64 << 30)),
        sector_info_after_extension.verified_deal_weight
    );

    assert_eq!(sector_info_after_extension.power_base_epoch, v.epoch());
    assert_eq!(sector_info_after_update.activation, sector_info_after_extension.activation);
    assert_eq!(None, sector_info_after_extension.replaced_day_reward);
    assert_eq!(None, sector_info_after_update.replaced_day_reward);
}<|MERGE_RESOLUTION|>--- conflicted
+++ resolved
@@ -16,15 +16,10 @@
 use fvm_ipld_encoding::RawBytes;
 
 use fil_actor_miner::{
-<<<<<<< HEAD
-    ExpirationExtension, ExpirationExtension2, ExtendSectorExpiration2Params,
-    ExtendSectorExpirationParams, Method as MinerMethod, PowerPair, ProveReplicaUpdates3Params,
-    ProveReplicaUpdates3Return, SectorClaim, SectorOnChainInfoFlags, SectorUpdateManifest, Sectors,
-=======
     ExpirationExtension2, ExtendSectorExpiration2Params, Method as MinerMethod, PowerPair,
-    ProveReplicaUpdatesParams, ReplicaUpdate, SectorClaim, SectorOnChainInfoFlags, Sectors,
->>>>>>> 5f1f5b0b
-    State as MinerState, max_prove_commit_duration, power_for_sector,
+    ProveReplicaUpdates3Params, ProveReplicaUpdates3Return, SectorClaim, SectorOnChainInfoFlags,
+    SectorUpdateManifest, Sectors, State as MinerState, max_prove_commit_duration,
+    power_for_sector,
 };
 use vm_api::VM;
 use vm_api::trace::ExpectInvocation;
