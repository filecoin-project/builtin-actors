use cid::Cid;
use export_macro::vm_test;
use fvm_ipld_encoding::ipld_block::IpldBlock;
use fvm_ipld_encoding::RawBytes;
use fvm_shared::bigint::BigInt;
use fvm_shared::clock::ChainEpoch;
use fvm_shared::deal::DealID;
use fvm_shared::econ::TokenAmount;
use fvm_shared::piece::{PaddedPieceSize, PieceInfo};
use fvm_shared::sector::{
    RegisteredAggregateProof, RegisteredSealProof, SectorNumber, StoragePower,
};
use integer_encoding::VarInt;
use num_traits::Zero;

use fil_actor_market::Method as MarketMethod;
use fil_actor_miner::{
    max_prove_commit_duration, CompactCommD, DataActivationNotification, PieceActivationManifest,
    PieceChange, PowerPair, ProveCommitSectors3Params, ProveReplicaUpdates3Params,
    SectorActivationManifest, SectorChanges, SectorContentChangedParams, SectorOnChainInfoFlags,
    SectorUpdateManifest,
};
use fil_actor_miner::{Method as MinerMethod, VerifiedAllocationKey};
use fil_actor_verifreg::{
    AllocationClaim, AllocationRequest, ClaimAllocationsParams, Method as VerifregMethod,
    SectorAllocationClaims,
};
use fil_actors_runtime::cbor::serialize;
use fil_actors_runtime::runtime::Policy;
use fil_actors_runtime::test_utils::{make_piece_cid, make_sealed_cid};
use fil_actors_runtime::{
    EPOCHS_IN_DAY, EPOCHS_IN_YEAR, STORAGE_MARKET_ACTOR_ADDR, VERIFIED_REGISTRY_ACTOR_ADDR,
};
use vm_api::trace::{EmittedEvent, ExpectInvocation};
use vm_api::util::apply_ok;
use vm_api::VM;

use crate::deals::{DealBatcher, DealOptions};
use crate::expects::Expect;
use crate::util::{advance_by_deadline_to_epoch, advance_by_deadline_to_index, advance_to_proving_deadline, create_accounts, create_miner, datacap_create_allocations, market_add_balance, market_list_deals, market_list_sectors_deals, precommit_sectors_v2, sector_info, submit_windowed_post, verifreg_add_client, verifreg_add_verifier, verifreg_list_claims, PrecommitMetadata, override_compute_unsealed_sector_cid};

#[vm_test]
pub fn prove_replica_update2_test(v: &dyn VM) {
    // TODO: move this code somewhere more accessible.
    // This change was made during a long rebase during which structural change was not practical.
    override_compute_unsealed_sector_cid(v);

    let policy = Policy::default();
    let addrs = create_accounts(v, 3, &TokenAmount::from_whole(10_000));
    let seal_proof = RegisteredSealProof::StackedDRG32GiBV1P1;
    let sector_size = seal_proof.sector_size().unwrap();
    let (owner, worker, verifier, client) = (addrs[0], addrs[0], addrs[1], addrs[2]);
    let worker_id = worker.id().unwrap();
    let client_id = client.id().unwrap();
    let (maddr, _) = create_miner(
        v,
        &owner,
        &worker,
        seal_proof.registered_window_post_proof().unwrap(),
        &TokenAmount::from_whole(8_000),
    );
    let miner_id = maddr.id().unwrap();
    let claim_term_min = 2 * EPOCHS_IN_YEAR;
    let claim_term_max = claim_term_min + 90 * EPOCHS_IN_DAY;

    // Commit capacity sectors
    // Onboard a batch of sectors with a mix of data pieces, claims, and deals.
    let first_sector_number: SectorNumber = 100;
    let activations: Vec<SectorActivationManifest> = (0..5)
        .map(|i| SectorActivationManifest {
            sector_number: first_sector_number + i,
            pieces: vec![],
        })
        .collect();
<<<<<<< HEAD
    let first_sector_number: SectorNumber = 100;
=======
    let meta: Vec<PrecommitMetadata> = (0..activations.len())
        .map(|_| PrecommitMetadata { deals: vec![], commd: CompactCommD::empty() })
        .collect();
    let sector_expiry = v.epoch() + claim_term_min + 60 * EPOCHS_IN_DAY;
    precommit_sectors_v2(
        v,
        meta.len(),
        meta.len(),
        meta,
        &worker,
        &maddr,
        seal_proof,
        first_sector_number,
        true,
        Some(sector_expiry),
    );

    let activation_epoch = v.epoch() + policy.pre_commit_challenge_delay + 1;
    advance_by_deadline_to_epoch(v, &maddr, activation_epoch);
    let proofs = vec![RawBytes::new(vec![1, 2, 3, 4]); activations.len()];
    let params = ProveCommitSectors3Params {
        sector_activations: activations,
        sector_proofs: proofs,
        aggregate_proof: RawBytes::default(),
        aggregate_proof_type: RegisteredAggregateProof::SnarkPackV2,
        require_activation_success: true,
        require_notification_success: true,
    };
    apply_ok(
        v,
        &worker,
        &maddr,
        &TokenAmount::zero(),
        MinerMethod::ProveCommitSectors3 as u64,
        Some(params),
    );
>>>>>>> aa0a1689
    // Advance to proving period and submit post for the partition
    let (dlinfo, partition) = advance_to_proving_deadline(v, &maddr, first_sector_number);
    let deadline = dlinfo.index;
    let full_piece_size = PaddedPieceSize(sector_size as u64);
    let half_piece_size = PaddedPieceSize(sector_size as u64 / 2);
    let allocs = vec![
        AllocationRequest {
            provider: miner_id,
            data: make_piece_cid(b"s2p1"),
            size: half_piece_size,
            term_min: claim_term_min,
            term_max: claim_term_max,
            expiration: 30 * EPOCHS_IN_DAY,
        },
        AllocationRequest {
            provider: miner_id,
            data: make_piece_cid(b"s2p2"),
            size: half_piece_size,
            term_min: claim_term_min,
            term_max: claim_term_max,
            expiration: 30 * EPOCHS_IN_DAY,
        },
    ];
    // Publish two verified allocations for half a sector each.
    let alloc_ids_s2 = datacap_create_allocations(v, &client, &allocs);
    let alloc_ids_s4 = vec![alloc_ids_s2[alloc_ids_s2.len() - 1] + 1];

    // Publish a full-size deal
    let market_collateral = TokenAmount::from_whole(100);
    market_add_balance(v, &worker, &maddr, &market_collateral);
    market_add_balance(v, &client, &client, &market_collateral);
    let deal_start = v.epoch() + max_prove_commit_duration(&Policy::default(), seal_proof).unwrap();
    let opts = DealOptions { deal_start, piece_size: full_piece_size, ..DealOptions::default() };
    let mut batcher = DealBatcher::new(v, opts);
    batcher.stage_with_label(client, maddr, "s3p1".to_string());
    let deal_ids_s3 = batcher.publish_ok(worker).ids;

    // Publish a half-size verified deal.
    // This creates a verified allocation automatically.
    let opts = DealOptions {
        deal_start,
        piece_size: half_piece_size,
        verified: true,
        deal_lifetime: claim_term_min, // The implicit claim term must fit sector life
        ..DealOptions::default()
    };
    let mut batcher = DealBatcher::new(v, opts);
    batcher.stage_with_label(client, maddr, "s4p1".to_string());
    let deal_ids_s4 = batcher.publish_ok(worker).ids;

    let manifests = vec![
        // Sector 0: no pieces (CC sector)
        SectorUpdateManifest {
            sector: first_sector_number,
            deadline,
            partition,
            pieces: vec![],
            new_sealed_cid: make_sealed_cid(b"s0"),
        },
        // Sector 1: one piece, no claim or deal.
        SectorUpdateManifest {
            sector: first_sector_number + 1,
            deadline,
            partition,
            pieces: vec![PieceActivationManifest {
                cid: make_piece_cid(b"s1p1"),
                size: full_piece_size,
                verified_allocation_key: None,
                notify: vec![],
            }],
            new_sealed_cid: make_sealed_cid(b"s1"),
        },
        // Sector 2: two pieces for verified claims.
        SectorUpdateManifest {
            sector: first_sector_number + 2,
            deadline,
            partition,
            pieces: allocs
                .iter()
                .enumerate()
                .map(|(i, alloc)| PieceActivationManifest {
                    cid: alloc.data,
                    size: alloc.size,
                    verified_allocation_key: Some(VerifiedAllocationKey {
                        client: client_id,
                        id: alloc_ids_s2[i],
                    }),
                    notify: vec![],
                })
                .collect(),
            new_sealed_cid: make_sealed_cid(b"s2"),
        },
        // Sector 3: a full-size, unverified deal
        SectorUpdateManifest {
            sector: first_sector_number + 3,
            deadline,
            partition,
            pieces: vec![PieceActivationManifest {
                cid: make_piece_cid(b"s3p1"),
                size: full_piece_size,
                verified_allocation_key: None,
                notify: vec![DataActivationNotification {
                    address: STORAGE_MARKET_ACTOR_ADDR,
                    payload: serialize(&deal_ids_s3[0], "dealid").unwrap(),
                }],
            }],
            new_sealed_cid: make_sealed_cid(b"s3"),
        },
        // Sector 4: a half-sized, verified deal, and implicit empty space
        SectorUpdateManifest {
            sector: first_sector_number + 4,
            deadline,
            partition,
            pieces: vec![PieceActivationManifest {
                cid: make_piece_cid(b"s4p1"),
                size: half_piece_size,
                verified_allocation_key: Some(VerifiedAllocationKey {
                    client: client_id,
                    id: alloc_ids_s4[0],
                }),
                notify: vec![DataActivationNotification {
                    address: STORAGE_MARKET_ACTOR_ADDR,
                    payload: serialize(&deal_ids_s4[0], "deal id").unwrap(),
                }],
            }],
            new_sealed_cid: make_sealed_cid(b"s4"),
        },
    ];

    let meta: Vec<PrecommitMetadata> = manifests
        .iter()
        .map(|sector| {
            let pis: Vec<PieceInfo> =
                sector.pieces.iter().map(|p| PieceInfo { size: p.size, cid: p.cid }).collect();
            let commd = v.primitives().compute_unsealed_sector_cid(seal_proof, &pis).unwrap();
            PrecommitMetadata { deals: vec![], commd: CompactCommD::of(commd) }
        })
        .collect();

    let sector_expiry = v.epoch() + claim_term_min + 60 * EPOCHS_IN_DAY;
    precommit_sectors_v2(
        v,
        meta.len(),
        meta.len(),
        meta.clone(),
        &worker,
        &maddr,
        seal_proof,
        first_sector_number,
        true,
        Some(sector_expiry),
    );

    let activation_epoch = v.epoch() + policy.pre_commit_challenge_delay + 1;
    advance_by_deadline_to_epoch(v, &maddr, activation_epoch);
    let proofs = vec![RawBytes::new(vec![1, 2, 3, 4]); activations.len()];
    let params = ProveCommitSectors3Params {
        sector_activations: activations,
        sector_proofs: proofs,
        aggregate_proof: RawBytes::default(),
        require_activation_success: true,
        require_notification_success: true,
    };
    apply_ok(
        v,
        &worker,
        &maddr,
        &TokenAmount::zero(),
        MinerMethod::ProveCommitSectors3 as u64,
        Some(params),
    );

    submit_windowed_post(v, &worker, &maddr, dlinfo, partition, None);
    advance_by_deadline_to_index(v, &maddr, dlinfo.index + 1);
    let update_epoch = v.epoch();

    // Note: the allocation and claim configuration here are duplicated from the prove_commit2 test.
    // Register verifier and verified clients
    let datacap = StoragePower::from(32_u128 << 40);
    verifreg_add_verifier(v, &verifier, &datacap * 2);
    verifreg_add_client(v, &verifier, &client, datacap);

    // Replica update
    let update_proof = seal_proof.registered_update_proof().unwrap();
    let proofs = vec![RawBytes::new(vec![1, 2, 3, 4]); manifests.len()];
    let params = ProveReplicaUpdates3Params {
        sector_updates: manifests.clone(),
        sector_proofs: proofs,
        aggregate_proof: RawBytes::default(),
        update_proofs_type: update_proof,
        aggregate_proof_type: RegisteredAggregateProof::SnarkPackV2,
        require_activation_success: true,
        require_notification_success: true,
    };
    apply_ok(
        v,
        &worker,
        &maddr,
        &TokenAmount::zero(),
        MinerMethod::ProveReplicaUpdates3 as u64,
        Some(params.clone()),
    );
    let expected_power = StoragePower::from(
        manifests
            .iter()
            .flat_map(|m| m.pieces.iter().filter(|p| p.verified_allocation_key.is_some()))
            .map(|p| p.size.0 * 9)
            .sum::<u64>(),
    );

    let events: Vec<EmittedEvent> = manifests
        .iter()
        .enumerate()
        .map(|(i, sa)| {
            let pieces: Vec<(Cid, PaddedPieceSize)> =
                sa.pieces.iter().map(|p| (p.cid, p.size)).collect();

            let unsealed_cid = meta.get(i).unwrap().commd.get_cid(seal_proof).unwrap();

            Expect::build_sector_activation_event(
                "sector-updated",
                &miner_id,
                &sa.sector,
                &unsealed_cid,
                &pieces,
            )
        })
        .collect();

    ExpectInvocation {
        from: worker_id,
        to: maddr,
        method: MinerMethod::ProveReplicaUpdates3 as u64,
        params: Some(IpldBlock::serialize_cbor(&params).unwrap()),
        subinvocs: Some(vec![
            // Verified claims
            ExpectInvocation {
                from: miner_id,
                to: VERIFIED_REGISTRY_ACTOR_ADDR,
                method: VerifregMethod::ClaimAllocations as u64,
                params: Some(
                    IpldBlock::serialize_cbor(&ClaimAllocationsParams {
                        sectors: vec![
                            no_claims(first_sector_number, sector_expiry),
                            no_claims(first_sector_number + 1, sector_expiry),
                            SectorAllocationClaims {
                                sector: first_sector_number + 2,
                                expiry: sector_expiry,
                                claims: vec![
                                    AllocationClaim {
                                        client: client_id,
                                        allocation_id: alloc_ids_s2[0],
                                        data: allocs[0].data,
                                        size: allocs[0].size,
                                    },
                                    AllocationClaim {
                                        client: client_id,
                                        allocation_id: alloc_ids_s2[1],
                                        data: allocs[1].data,
                                        size: allocs[1].size,
                                    },
                                ],
                            },
                            no_claims(first_sector_number + 3, sector_expiry),
                            SectorAllocationClaims {
                                sector: first_sector_number + 4,
                                expiry: sector_expiry,
                                claims: vec![AllocationClaim {
                                    client: client_id,
                                    allocation_id: alloc_ids_s4[0],
                                    data: make_piece_cid(b"s4p1"),
                                    size: half_piece_size,
                                }],
                            },
                        ],
                        all_or_nothing: true,
                    })
                    .unwrap(),
                ),
                events: vec![
                    Expect::build_verifreg_event("claim", &alloc_ids_s2[0], &client_id, &miner_id),
                    Expect::build_verifreg_event("claim", &alloc_ids_s2[1], &client_id, &miner_id),
                    Expect::build_verifreg_event("claim", &alloc_ids_s4[0], &client_id, &miner_id),
                ],
                ..Default::default()
            },
            Expect::reward_this_epoch(miner_id),
            Expect::power_current_total(miner_id),
            Expect::power_update_pledge(miner_id, None),
            Expect::power_update_claim(miner_id, PowerPair::new(BigInt::zero(), expected_power)),
            // Market notifications.
            ExpectInvocation {
                from: miner_id,
                to: STORAGE_MARKET_ACTOR_ADDR,
                method: MarketMethod::SectorContentChangedExported as u64,
                params: Some(
                    IpldBlock::serialize_cbor(&SectorContentChangedParams {
                        sectors: vec![
                            SectorChanges {
                                sector: first_sector_number + 3,
                                minimum_commitment_epoch: sector_expiry,
                                added: vec![piece_change(b"s3p1", full_piece_size, &deal_ids_s3)],
                            },
                            SectorChanges {
                                sector: first_sector_number + 4,
                                minimum_commitment_epoch: sector_expiry,
                                added: vec![piece_change(b"s4p1", half_piece_size, &deal_ids_s4)],
                            },
                        ],
                    })
                    .unwrap(),
                ),
                value: Some(TokenAmount::zero()),
                subinvocs: Some(vec![]),
                ..Default::default()
            },
        ]),
        events,
        ..Default::default()
    }
    .matches(v.take_invocations().last().unwrap());

    // Checks on sector state.
    let sectors = manifests.iter().map(|m| sector_info(v, &maddr, m.sector)).collect::<Vec<_>>();
    for sector in &sectors {
        assert_eq!(activation_epoch, sector.activation);
        assert_eq!(update_epoch, sector.power_base_epoch);
        assert!(sector.flags.contains(SectorOnChainInfoFlags::SIMPLE_QA_POWER));
        assert!(sector.deprecated_deal_ids.is_empty());
    }
    let full_sector_weight =
        BigInt::from(full_piece_size.0 * (sector_expiry - update_epoch) as u64);
    assert_eq!(BigInt::zero(), sectors[0].deal_weight);
    assert_eq!(BigInt::zero(), sectors[0].verified_deal_weight);
    assert_eq!(full_sector_weight, sectors[1].deal_weight);
    assert_eq!(BigInt::zero(), sectors[1].verified_deal_weight);
    assert_eq!(BigInt::zero(), sectors[2].deal_weight);
    assert_eq!(full_sector_weight, sectors[2].verified_deal_weight);
    assert_eq!(full_sector_weight, sectors[3].deal_weight);
    assert_eq!(BigInt::zero(), sectors[3].verified_deal_weight);
    assert_eq!(BigInt::zero(), sectors[4].deal_weight);
    assert_eq!(full_sector_weight / 2, sectors[4].verified_deal_weight);

    // Brief checks on state consistency between actors.
    let claims = verifreg_list_claims(v, miner_id);
    assert_eq!(claims.len(), 3);
    assert_eq!(first_sector_number + 2, claims[&alloc_ids_s2[0]].sector);
    assert_eq!(first_sector_number + 2, claims[&alloc_ids_s2[1]].sector);
    assert_eq!(first_sector_number + 4, claims[&alloc_ids_s4[0]].sector);

    let deals = market_list_deals(v);
    assert_eq!(deals.len(), 2);
    assert_eq!(maddr, deals[&deal_ids_s3[0]].0.provider);
    assert_eq!(first_sector_number + 3, deals[&deal_ids_s3[0]].1.unwrap().sector_number);
    assert_eq!(maddr, deals[&deal_ids_s4[0]].0.provider);
    assert_eq!(first_sector_number + 4, deals[&deal_ids_s4[0]].1.unwrap().sector_number);

    let sector_deals = market_list_sectors_deals(v, &maddr);
    assert_eq!(sector_deals.len(), 2);
    assert_eq!(deal_ids_s3, sector_deals[&(first_sector_number + 3)]);
    assert_eq!(deal_ids_s4, sector_deals[&(first_sector_number + 4)]);
}

fn no_claims(sector: SectorNumber, expiry: ChainEpoch) -> SectorAllocationClaims {
    SectorAllocationClaims { sector, expiry, claims: vec![] }
}

fn piece_change(cid_seed: &[u8], piece_size: PaddedPieceSize, deal_ids: &[DealID]) -> PieceChange {
    PieceChange {
        data: make_piece_cid(cid_seed),
        size: piece_size,
        payload: serialize(&deal_ids[0], "deal id").unwrap(),
    }
}<|MERGE_RESOLUTION|>--- conflicted
+++ resolved
@@ -1,4 +1,3 @@
-use cid::Cid;
 use export_macro::vm_test;
 use fvm_ipld_encoding::ipld_block::IpldBlock;
 use fvm_ipld_encoding::RawBytes;
@@ -6,11 +5,10 @@
 use fvm_shared::clock::ChainEpoch;
 use fvm_shared::deal::DealID;
 use fvm_shared::econ::TokenAmount;
-use fvm_shared::piece::{PaddedPieceSize, PieceInfo};
+use fvm_shared::piece::PaddedPieceSize;
 use fvm_shared::sector::{
     RegisteredAggregateProof, RegisteredSealProof, SectorNumber, StoragePower,
 };
-use integer_encoding::VarInt;
 use num_traits::Zero;
 
 use fil_actor_market::Method as MarketMethod;
@@ -31,20 +29,22 @@
 use fil_actors_runtime::{
     EPOCHS_IN_DAY, EPOCHS_IN_YEAR, STORAGE_MARKET_ACTOR_ADDR, VERIFIED_REGISTRY_ACTOR_ADDR,
 };
-use vm_api::trace::{EmittedEvent, ExpectInvocation};
+use vm_api::trace::ExpectInvocation;
 use vm_api::util::apply_ok;
 use vm_api::VM;
 
 use crate::deals::{DealBatcher, DealOptions};
 use crate::expects::Expect;
-use crate::util::{advance_by_deadline_to_epoch, advance_by_deadline_to_index, advance_to_proving_deadline, create_accounts, create_miner, datacap_create_allocations, market_add_balance, market_list_deals, market_list_sectors_deals, precommit_sectors_v2, sector_info, submit_windowed_post, verifreg_add_client, verifreg_add_verifier, verifreg_list_claims, PrecommitMetadata, override_compute_unsealed_sector_cid};
+use crate::util::{
+    advance_by_deadline_to_epoch, advance_by_deadline_to_index, advance_to_proving_deadline,
+    create_accounts, create_miner, datacap_create_allocations, market_add_balance,
+    market_list_deals, market_list_sectors_deals, precommit_sectors_v2, sector_info,
+    submit_windowed_post, verifreg_add_client, verifreg_add_verifier, verifreg_list_claims,
+    PrecommitMetadata,
+};
 
 #[vm_test]
 pub fn prove_replica_update2_test(v: &dyn VM) {
-    // TODO: move this code somewhere more accessible.
-    // This change was made during a long rebase during which structural change was not practical.
-    override_compute_unsealed_sector_cid(v);
-
     let policy = Policy::default();
     let addrs = create_accounts(v, 3, &TokenAmount::from_whole(10_000));
     let seal_proof = RegisteredSealProof::StackedDRG32GiBV1P1;
@@ -72,9 +72,6 @@
             pieces: vec![],
         })
         .collect();
-<<<<<<< HEAD
-    let first_sector_number: SectorNumber = 100;
-=======
     let meta: Vec<PrecommitMetadata> = (0..activations.len())
         .map(|_| PrecommitMetadata { deals: vec![], commd: CompactCommD::empty() })
         .collect();
@@ -111,10 +108,20 @@
         MinerMethod::ProveCommitSectors3 as u64,
         Some(params),
     );
->>>>>>> aa0a1689
     // Advance to proving period and submit post for the partition
     let (dlinfo, partition) = advance_to_proving_deadline(v, &maddr, first_sector_number);
     let deadline = dlinfo.index;
+    submit_windowed_post(v, &worker, &maddr, dlinfo, partition, None);
+    advance_by_deadline_to_index(v, &maddr, dlinfo.index + 1);
+    let update_epoch = v.epoch();
+
+    // Note: the allocation and claim configuration here are duplicated from the prove_commit2 test.
+    // Register verifier and verified clients
+    let datacap = StoragePower::from(32_u128 << 40);
+    verifreg_add_verifier(v, &verifier, &datacap * 2);
+    verifreg_add_client(v, &verifier, &client, datacap);
+
+    // Publish two verified allocations for half a sector each.
     let full_piece_size = PaddedPieceSize(sector_size as u64);
     let half_piece_size = PaddedPieceSize(sector_size as u64 / 2);
     let allocs = vec![
@@ -135,9 +142,7 @@
             expiration: 30 * EPOCHS_IN_DAY,
         },
     ];
-    // Publish two verified allocations for half a sector each.
     let alloc_ids_s2 = datacap_create_allocations(v, &client, &allocs);
-    let alloc_ids_s4 = vec![alloc_ids_s2[alloc_ids_s2.len() - 1] + 1];
 
     // Publish a full-size deal
     let market_collateral = TokenAmount::from_whole(100);
@@ -161,7 +166,10 @@
     let mut batcher = DealBatcher::new(v, opts);
     batcher.stage_with_label(client, maddr, "s4p1".to_string());
     let deal_ids_s4 = batcher.publish_ok(worker).ids;
-
+    let alloc_ids_s4 = vec![alloc_ids_s2[alloc_ids_s2.len() - 1] + 1];
+
+    // Update all sectors with a mix of data pieces, claims, and deals.
+    let first_sector_number: SectorNumber = 100;
     let manifests = vec![
         // Sector 0: no pieces (CC sector)
         SectorUpdateManifest {
@@ -240,59 +248,6 @@
             new_sealed_cid: make_sealed_cid(b"s4"),
         },
     ];
-
-    let meta: Vec<PrecommitMetadata> = manifests
-        .iter()
-        .map(|sector| {
-            let pis: Vec<PieceInfo> =
-                sector.pieces.iter().map(|p| PieceInfo { size: p.size, cid: p.cid }).collect();
-            let commd = v.primitives().compute_unsealed_sector_cid(seal_proof, &pis).unwrap();
-            PrecommitMetadata { deals: vec![], commd: CompactCommD::of(commd) }
-        })
-        .collect();
-
-    let sector_expiry = v.epoch() + claim_term_min + 60 * EPOCHS_IN_DAY;
-    precommit_sectors_v2(
-        v,
-        meta.len(),
-        meta.len(),
-        meta.clone(),
-        &worker,
-        &maddr,
-        seal_proof,
-        first_sector_number,
-        true,
-        Some(sector_expiry),
-    );
-
-    let activation_epoch = v.epoch() + policy.pre_commit_challenge_delay + 1;
-    advance_by_deadline_to_epoch(v, &maddr, activation_epoch);
-    let proofs = vec![RawBytes::new(vec![1, 2, 3, 4]); activations.len()];
-    let params = ProveCommitSectors3Params {
-        sector_activations: activations,
-        sector_proofs: proofs,
-        aggregate_proof: RawBytes::default(),
-        require_activation_success: true,
-        require_notification_success: true,
-    };
-    apply_ok(
-        v,
-        &worker,
-        &maddr,
-        &TokenAmount::zero(),
-        MinerMethod::ProveCommitSectors3 as u64,
-        Some(params),
-    );
-
-    submit_windowed_post(v, &worker, &maddr, dlinfo, partition, None);
-    advance_by_deadline_to_index(v, &maddr, dlinfo.index + 1);
-    let update_epoch = v.epoch();
-
-    // Note: the allocation and claim configuration here are duplicated from the prove_commit2 test.
-    // Register verifier and verified clients
-    let datacap = StoragePower::from(32_u128 << 40);
-    verifreg_add_verifier(v, &verifier, &datacap * 2);
-    verifreg_add_client(v, &verifier, &client, datacap);
 
     // Replica update
     let update_proof = seal_proof.registered_update_proof().unwrap();
@@ -321,26 +276,6 @@
             .map(|p| p.size.0 * 9)
             .sum::<u64>(),
     );
-
-    let events: Vec<EmittedEvent> = manifests
-        .iter()
-        .enumerate()
-        .map(|(i, sa)| {
-            let pieces: Vec<(Cid, PaddedPieceSize)> =
-                sa.pieces.iter().map(|p| (p.cid, p.size)).collect();
-
-            let unsealed_cid = meta.get(i).unwrap().commd.get_cid(seal_proof).unwrap();
-
-            Expect::build_sector_activation_event(
-                "sector-updated",
-                &miner_id,
-                &sa.sector,
-                &unsealed_cid,
-                &pieces,
-            )
-        })
-        .collect();
-
     ExpectInvocation {
         from: worker_id,
         to: maddr,
@@ -391,11 +326,6 @@
                     })
                     .unwrap(),
                 ),
-                events: vec![
-                    Expect::build_verifreg_event("claim", &alloc_ids_s2[0], &client_id, &miner_id),
-                    Expect::build_verifreg_event("claim", &alloc_ids_s2[1], &client_id, &miner_id),
-                    Expect::build_verifreg_event("claim", &alloc_ids_s4[0], &client_id, &miner_id),
-                ],
                 ..Default::default()
             },
             Expect::reward_this_epoch(miner_id),
@@ -429,7 +359,6 @@
                 ..Default::default()
             },
         ]),
-        events,
         ..Default::default()
     }
     .matches(v.take_invocations().last().unwrap());
