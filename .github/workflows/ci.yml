--- conflicted
+++ resolved
@@ -29,16 +29,7 @@
     - name: Checking out
       uses: actions/checkout@v2
     - name: Running clippy
-<<<<<<< HEAD
       run: make check
-=======
-      uses: ./.github/actions/rust-cargo-run
-      with:
-        command: clippy
-        args: --locked --all --all-targets -- -D warnings
-        components: clippy
-        github_token: ${{ secrets.GITHUB_TOKEN }}
->>>>>>> 3868e5d7
 
   test:
     runs-on: ubuntu-latest
